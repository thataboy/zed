{
  // The name of the Zed theme to use for the UI.
  //
  // `mode` is one of:
  // - "system": Use the theme that corresponds to the system's appearance
  // - "light": Use the theme indicated by the "light" field
  // - "dark": Use the theme indicated by the "dark" field
  "theme": {
    "mode": "system",
    "light": "One Light",
    "dark": "One Dark"
  },
  // The name of a base set of key bindings to use.
  // This setting can take four values, each named after another
  // text editor:
  //
  // 1. "VSCode"
  // 2. "JetBrains"
  // 3. "SublimeText"
  // 4. "Atom"
  "base_keymap": "VSCode",
  // Features that can be globally enabled or disabled
  "features": {
    // Which inline completion provider to use.
    "inline_completion_provider": "copilot"
  },
  // The name of a font to use for rendering text in the editor
  "buffer_font_family": "Zed Plex Mono",
  // Set the buffer text's font fallbacks, this will be merged with
  // the platform's default fallbacks.
  "buffer_font_fallbacks": null,
  // The OpenType features to enable for text in the editor.
  "buffer_font_features": {
    // Disable ligatures:
    // "calt": false
  },
  // The default font size for text in the editor
  "buffer_font_size": 15,
  // The weight of the editor font in standard CSS units from 100 to 900.
  "buffer_font_weight": 400,
  // Set the buffer's line height.
  // May take 3 values:
  //  1. Use a line height that's comfortable for reading (1.618)
  //         "buffer_line_height": "comfortable"
  //  2. Use a standard line height, (1.3)
  //         "buffer_line_height": "standard",
  //  3. Use a custom line height
  //         "buffer_line_height": {
  //           "custom": 2
  //         },
  "buffer_line_height": "comfortable",
  // The name of a font to use for rendering text in the UI
  // You can set this to ".SystemUIFont" to use the system font
  "ui_font_family": "Zed Plex Sans",
  // Set the UI's font fallbacks, this will be merged with the platform's
  // default font fallbacks.
  "ui_font_fallbacks": null,
  // The OpenType features to enable for text in the UI
  "ui_font_features": {
    // Disable ligatures:
    "calt": false
  },
  // The weight of the UI font in standard CSS units from 100 to 900.
  "ui_font_weight": 400,
  // The default font size for text in the UI
  "ui_font_size": 16,
  // How much to fade out unused code.
  "unnecessary_code_fade": 0.3,
  // The factor to grow the active pane by. Defaults to 1.0
  // which gives the same size as all other panes.
  "active_pane_magnification": 1.0,
  // The direction that you want to split panes horizontally. Defaults to "up"
  "pane_split_direction_horizontal": "up",
  // The direction that you want to split panes horizontally. Defaults to "left"
  "pane_split_direction_vertical": "left",
  // Centered layout related settings.
  "centered_layout": {
    // The relative width of the left padding of the central pane from the
    // workspace when the centered layout is used.
    "left_padding": 0.2,
    // The relative width of the right padding of the central pane from the
    // workspace when the centered layout is used.
    "right_padding": 0.2
  },
  // The key to use for adding multiple cursors
  // Currently "alt" or "cmd_or_ctrl"  (also aliased as
  // "cmd" and "ctrl") are supported.
  "multi_cursor_modifier": "alt",
  // Whether to enable vim modes and key bindings.
  "vim_mode": false,
  // Whether to show the informational hover box when moving the mouse
  // over symbols in the editor.
  "hover_popover_enabled": true,
  // Whether to confirm before quitting Zed.
  "confirm_quit": false,
  // Whether to restore last closed project when fresh Zed instance is opened.
  "restore_on_startup": "last_session",
  // Size of the drop target in the editor.
  "drop_target_size": 0.2,
  // Whether the window should be closed when using 'close active item' on a window with no tabs.
  // May take 3 values:
  //  1. Use the current platform's convention
  //         "when_closing_with_no_tabs": "platform_default"
  //  2. Always close the window:
  //         "when_closing_with_no_tabs": "close_window",
  //  3. Never close the window
  //         "when_closing_with_no_tabs": "keep_window_open",
  "when_closing_with_no_tabs": "platform_default",
  // Whether to use the system provided dialogs for Open and Save As.
  // When set to false, Zed will use the built-in keyboard-first pickers.
  "use_system_path_prompts": true,
  // Whether the cursor blinks in the editor.
  "cursor_blink": true,
  // Cursor shape for the default editor.
  //  1. A vertical bar
  //     "bar"
  //  2. A block that surrounds the following character
  //     "block"
  //  3. An underline that runs along the following character
  //     "underscore"
  //  4. A box drawn around the following character
  //     "hollow"
  //
<<<<<<< HEAD
  // Default: bar
  "cursor_shape": "bar",
=======
  // Default: not set, defaults to "bar"
  "cursor_shape": null,
>>>>>>> a7977aa6
  // How to highlight the current line in the editor.
  //
  // 1. Don't highlight the current line:
  //    "none"
  // 2. Highlight the gutter area:
  //    "gutter"
  // 3. Highlight the editor area:
  //    "line"
  // 4. Highlight the full line (default):
  //    "all"
  "current_line_highlight": "all",
  // Whether to pop the completions menu while typing in an editor without
  // explicitly requesting it.
  "show_completions_on_input": true,
  // Whether to display inline and alongside documentation for items in the
  // completions menu
  "show_completion_documentation": true,
  // The debounce delay before re-querying the language server for completion
  // documentation when not included in original completion list.
  "completion_documentation_secondary_query_debounce": 300,
  // Show method signatures in the editor, when inside parentheses.
  "auto_signature_help": false,
  /// Whether to show the signature help after completion or a bracket pair inserted.
  /// If `auto_signature_help` is enabled, this setting will be treated as enabled also.
  "show_signature_help_after_edits": true,
  // Whether to show wrap guides (vertical rulers) in the editor.
  // Setting this to true will show a guide at the 'preferred_line_length' value
  // if softwrap is set to 'preferred_line_length', and will show any
  // additional guides as specified by the 'wrap_guides' setting.
  "show_wrap_guides": true,
  // Character counts at which to show wrap guides in the editor.
  "wrap_guides": [],
  // Hide the values of in variables from visual display in private files
  "redact_private_values": false,
  // The default number of lines to expand excerpts in the multibuffer by.
  "expand_excerpt_lines": 3,
  // Globs to match against file paths to determine if a file is private.
  "private_files": ["**/.env*", "**/*.pem", "**/*.key", "**/*.cert", "**/*.crt", "**/secrets.yml"],
  // Whether to use additional LSP queries to format (and amend) the code after
  // every "trigger" symbol input, defined by LSP server capabilities.
  "use_on_type_format": true,
  // Whether to automatically add matching closing characters when typing
  // opening parenthesis, bracket, brace, single or double quote characters.
  // For example, when you type (, Zed will add a closing ) at the correct position.
  "use_autoclose": true,
  // Whether to automatically surround selected text when typing opening parenthesis,
  // bracket, brace, single or double quote characters.
  // For example, when you select text and type (, Zed will surround the text with ().
  "use_auto_surround": true,
  // Controls how the editor handles the autoclosed characters.
  // When set to `false`(default), skipping over and auto-removing of the closing characters
  // happen only for auto-inserted characters.
  // Otherwise(when `true`), the closing characters are always skipped over and auto-removed
  // no matter how they were inserted.
  "always_treat_brackets_as_autoclosed": false,
  // Controls whether inline completions are shown immediately (true)
  // or manually by triggering `editor::ShowInlineCompletion` (false).
  "show_inline_completions": true,
  // Whether to show tabs and spaces in the editor.
  // This setting can take three values:
  //
  // 1. Draw tabs and spaces only for the selected text (default):
  //    "selection"
  // 2. Do not draw any tabs or spaces:
  //    "none"
  // 3. Draw all invisible symbols:
  //    "all"
  // 4. Draw whitespaces at boundaries only:
  //    "boundary"
  // For a whitespace to be on a boundary, any of the following conditions need to be met:
  // - It is a tab
  // - It is adjacent to an edge (start or end)
  // - It is adjacent to a whitespace (left or right)
  "show_whitespaces": "selection",
  // Settings related to calls in Zed
  "calls": {
    // Join calls with the microphone live by default
    "mute_on_join": false,
    // Share your project when you are the first to join a channel
    "share_on_join": false
  },
  // Toolbar related settings
  "toolbar": {
    // Whether to show breadcrumbs.
    "breadcrumbs": true,
    // Whether to show quick action buttons.
    "quick_actions": true,
    // Whether to show the Selections menu in the editor toolbar
    "selections_menu": true
  },
  // Scrollbar related settings
  "scrollbar": {
    // When to show the scrollbar in the editor.
    // This setting can take four values:
    //
    // 1. Show the scrollbar if there's important information or
    //    follow the system's configured behavior (default):
    //   "auto"
    // 2. Match the system's configured behavior:
    //    "system"
    // 3. Always show the scrollbar:
    //    "always"
    // 4. Never show the scrollbar:
    //    "never"
    "show": "auto",
    // Whether to show cursor positions in the scrollbar.
    "cursors": true,
    // Whether to show git diff indicators in the scrollbar.
    "git_diff": true,
    // Whether to show buffer search results in the scrollbar.
    "search_results": true,
    // Whether to show selected symbol occurrences in the scrollbar.
    "selected_symbol": true,
    // Whether to show diagnostic indicators in the scrollbar.
    "diagnostics": true
  },
  // Enable middle-click paste on Linux.
  "middle_click_paste": true,
  // What to do when multibuffer is double clicked in some of its excerpts
  // (parts of singleton buffers).
  // May take 2 values:
  //  1. Behave as a regular buffer and select the whole word (default).
  //         "double_click_in_multibuffer": "select"
  //  2. Open the excerpt clicked as a new buffer in the new tab.
  //         "double_click_in_multibuffer": "open",
  // For the case of "open", regular selection behavior can be achieved by holding `alt` when double clicking.
  "double_click_in_multibuffer": "select",
  "gutter": {
    // Whether to show line numbers in the gutter.
    "line_numbers": true,
    // Whether to show code action buttons in the gutter.
    "code_actions": true,
    // Whether to show runnables buttons in the gutter.
    "runnables": true,
    // Whether to show fold buttons in the gutter.
    "folds": true
  },
  "indent_guides": {
    /// Whether to show indent guides in the editor.
    "enabled": true,
    /// The width of the indent guides in pixels, between 1 and 10.
    "line_width": 1,
    /// The width of the active indent guide in pixels, between 1 and 10.
    "active_line_width": 1,
    /// Determines how indent guides are colored.
    /// This setting can take the following three values:
    ///
    /// 1. "disabled"
    /// 2. "fixed"
    /// 3. "indent_aware"
    "coloring": "fixed",
    /// Determines how indent guide backgrounds are colored.
    /// This setting can take the following two values:
    ///
    /// 1. "disabled"
    /// 2. "indent_aware"
    "background_coloring": "disabled"
  },
  // Whether the editor will scroll beyond the last line.
  "scroll_beyond_last_line": "one_page",
  // The number of lines to keep above/below the cursor when scrolling.
  "vertical_scroll_margin": 3,
  // Scroll sensitivity multiplier. This multiplier is applied
  // to both the horizontal and vertical delta values while scrolling.
  "scroll_sensitivity": 1.0,
  "relative_line_numbers": false,
  // If 'search_wrap' is disabled, search result do not wrap around the end of the file.
  "search_wrap": true,
  // Search options to enable by default when opening new project and buffer searches.
  "search": {
    "whole_word": false,
    "case_sensitive": false,
    "include_ignored": false,
    "regex": false
  },
  // When to populate a new search's query based on the text under the cursor.
  // This setting can take the following three values:
  //
  // 1. Always populate the search query with the word under the cursor (default).
  //    "always"
  // 2. Only populate the search query when there is text selected
  //    "selection"
  // 3. Never populate the search query
  //    "never"
  "seed_search_query_from_cursor": "always",
  "use_smartcase_search": false,
  // Inlay hint related settings
  "inlay_hints": {
    // Global switch to toggle hints on and off, switched off by default.
    "enabled": false,
    // Toggle certain types of hints on and off, all switched on by default.
    "show_type_hints": true,
    "show_parameter_hints": true,
    // Corresponds to null/None LSP hint type value.
    "show_other_hints": true,
    // Whether to show a background for inlay hints.
    //
    // If set to `true`, the background will use the `hint.background` color from the current theme.
    "show_background": false,
    // Time to wait after editing the buffer, before requesting the hints,
    // set to 0 to disable debouncing.
    "edit_debounce_ms": 700,
    // Time to wait after scrolling the buffer, before requesting the hints,
    // set to 0 to disable debouncing.
    "scroll_debounce_ms": 50
  },
  "project_panel": {
    // Whether to show the project panel button in the status bar
    "button": true,
    // Default width of the project panel.
    "default_width": 240,
    // Where to dock the project panel. Can be 'left' or 'right'.
    "dock": "left",
    // Whether to show file icons in the project panel.
    "file_icons": true,
    // Whether to show folder icons or chevrons for directories in the project panel.
    "folder_icons": true,
    // Whether to show the git status in the project panel.
    "git_status": true,
    // Amount of indentation for nested items.
    "indent_size": 20,
    // Whether to reveal it in the project panel automatically,
    // when a corresponding project entry becomes active.
    // Gitignored entries are never auto revealed.
    "auto_reveal_entries": true,
    // Whether to fold directories automatically and show compact folders
    // (e.g. "a/b/c" ) when a directory has only one subdirectory inside.
    "auto_fold_dirs": true,
    /// Scrollbar-related settings
    "scrollbar": {
      /// When to show the scrollbar in the project panel.
      ///
      /// Default: always
      "show": "always"
    }
  },
  "outline_panel": {
    // Whether to show the outline panel button in the status bar
    "button": true,
    // Default width of the outline panel.
    "default_width": 300,
    // Where to dock the outline panel. Can be 'left' or 'right'.
    "dock": "left",
    // Whether to show file icons in the outline panel.
    "file_icons": true,
    // Whether to show folder icons or chevrons for directories in the outline panel.
    "folder_icons": true,
    // Whether to show the git status in the outline panel.
    "git_status": true,
    // Amount of indentation for nested items.
    "indent_size": 20,
    // Whether to reveal it in the outline panel automatically,
    // when a corresponding outline entry becomes active.
    // Gitignored entries are never auto revealed.
    "auto_reveal_entries": true,
    /// Whether to fold directories automatically
    /// when a directory has only one directory inside.
    "auto_fold_dirs": true
  },
  "collaboration_panel": {
    // Whether to show the collaboration panel button in the status bar.
    "button": true,
    // Where to dock the collaboration panel. Can be 'left' or 'right'.
    "dock": "left",
    // Default width of the collaboration panel.
    "default_width": 240
  },
  "chat_panel": {
    // Whether to show the chat panel button in the status bar.
    "button": true,
    // Where to the chat panel. Can be 'left' or 'right'.
    "dock": "right",
    // Default width of the chat panel.
    "default_width": 240
  },
  "message_editor": {
    // Whether to automatically replace emoji shortcodes with emoji characters.
    // For example: typing `:wave:` gets replaced with `👋`.
    "auto_replace_emoji_shortcode": true
  },
  "notification_panel": {
    // Whether to show the notification panel button in the status bar.
    "button": true,
    // Where to dock the notification panel. Can be 'left' or 'right'.
    "dock": "right",
    // Default width of the notification panel.
    "default_width": 380
  },
  "assistant": {
    // Version of this setting.
    "version": "2",
    // Whether the assistant is enabled.
    "enabled": true,
    // Whether to show the assistant panel button in the status bar.
    "button": true,
    // Where to dock the assistant panel. Can be 'left', 'right' or 'bottom'.
    "dock": "right",
    // Default width when the assistant is docked to the left or right.
    "default_width": 640,
    // Default height when the assistant is docked to the bottom.
    "default_height": 320,
    // The default model to use when creating new contexts.
    "default_model": {
      // The provider to use.
      "provider": "zed.dev",
      // The model to use.
      "model": "claude-3-5-sonnet"
    }
  },
  // The settings for slash commands.
  "slash_commands": {
    // Settings for the `/docs` slash command.
    "docs": {
      // Whether `/docs` is enabled.
      "enabled": false
    },
    // Settings for the `/project` slash command.
    "project": {
      // Whether `/project` is enabled.
      "enabled": false
    }
  },
  // Whether the screen sharing icon is shown in the os status bar.
  "show_call_status_icon": true,
  // Whether to use language servers to provide code intelligence.
  "enable_language_server": true,
  // Whether to perform linked edits of associated ranges, if the language server supports it.
  // For example, when editing opening <html> tag, the contents of the closing </html> tag will be edited as well.
  "linked_edits": true,
  // The list of language servers to use (or disable) for all languages.
  //
  // This is typically customized on a per-language basis.
  "language_servers": ["..."],
  // When to automatically save edited buffers. This setting can
  // take four values.
  //
  // 1. Never automatically save:
  //     "autosave": "off",
  // 2. Save when changing focus away from the Zed window:
  //     "autosave": "on_window_change",
  // 3. Save when changing focus away from a specific buffer:
  //     "autosave": "on_focus_change",
  // 4. Save when idle for a certain amount of time:
  //     "autosave": { "after_delay": {"milliseconds": 500} },
  "autosave": "off",
  // Settings related to the editor's tab bar.
  "tab_bar": {
    // Whether or not to show the tab bar in the editor
    "show": true,
    // Whether or not to show the navigation history buttons.
    "show_nav_history_buttons": true
  },
  // Settings related to the editor's tabs
  "tabs": {
    // Show git status colors in the editor tabs.
    "git_status": false,
    // Position of the close button on the editor tabs.
    "close_position": "right",
    // Whether to show the file icon for a tab.
    "file_icons": false
  },
  // Settings related to preview tabs.
  "preview_tabs": {
    // Whether preview tabs should be enabled.
    // Preview tabs allow you to open files in preview mode, where they close automatically
    // when you switch to another file unless you explicitly pin them.
    // This is useful for quickly viewing files without cluttering your workspace.
    "enabled": true,
    // Whether to open tabs in preview mode when selected from the file finder.
    "enable_preview_from_file_finder": false,
    // Whether a preview tab gets replaced when code navigation is used to navigate away from the tab.
    "enable_preview_from_code_navigation": false
  },
  // Whether or not to remove any trailing whitespace from lines of a buffer
  // before saving it.
  "remove_trailing_whitespace_on_save": true,
  // Whether to start a new line with a comment when a previous line is a comment as well.
  "extend_comment_on_newline": true,
  // Whether or not to ensure there's a single newline at the end of a buffer
  // when saving it.
  "ensure_final_newline_on_save": true,
  // Whether or not to perform a buffer format before saving
  //
  // Keep in mind, if the autosave with delay is enabled, format_on_save will be ignored
  "format_on_save": "on",
  // How to perform a buffer format. This setting can take 4 values:
  //
  // 1. Format code using the current language server:
  //     "formatter": "language_server"
  // 2. Format code using an external command:
  //     "formatter": {
  //       "external": {
  //         "command": "prettier",
  //         "arguments": ["--stdin-filepath", "{buffer_path}"]
  //       }
  //     }
  // 3. Format code using Zed's Prettier integration:
  //     "formatter": "prettier"
  // 4. Default. Format files using Zed's Prettier integration (if applicable),
  //    or falling back to formatting via language server:
  //     "formatter": "auto"
  "formatter": "auto",
  // How to soft-wrap long lines of text.
  // Possible values:
  //
  // 1. Do not soft wrap.
  //      "soft_wrap": "none",
  // 2. Prefer a single line generally, unless an overly long line is encountered.
  //      "soft_wrap": "prefer_line",
  // 3. Soft wrap lines that overflow the editor.
  //      "soft_wrap": "editor_width",
  // 4. Soft wrap lines at the preferred line length.
  //      "soft_wrap": "preferred_line_length",
  // 5. Soft wrap lines at the preferred line length or the editor width (whichever is smaller).
  //      "soft_wrap": "bounded",
  "soft_wrap": "prefer_line",
  // The column at which to soft-wrap lines, for buffers where soft-wrap
  // is enabled.
  "preferred_line_length": 80,
  // Whether to indent lines using tab characters, as opposed to multiple
  // spaces.
  "hard_tabs": false,
  // How many columns a tab should occupy.
  "tab_size": 4,
  // Control what info is collected by Zed.
  "telemetry": {
    // Send debug info like crash reports.
    "diagnostics": true,
    // Send anonymized usage data like what languages you're using Zed with.
    "metrics": true
  },
  // Automatically update Zed. This setting may be ignored on Linux if
  // installed through a package manager.
  "auto_update": true,
  // Diagnostics configuration.
  "diagnostics": {
    // Whether to show warnings or not by default.
    "include_warnings": true
  },
  // Add files or globs of files that will be excluded by Zed entirely:
  // they will be skipped during FS scan(s), file tree and file search
  // will lack the corresponding file entries.
  "file_scan_exclusions": [
    "**/.git",
    "**/.svn",
    "**/.hg",
    "**/CVS",
    "**/.DS_Store",
    "**/Thumbs.db",
    "**/.classpath",
    "**/.settings"
  ],
  // Git gutter behavior configuration.
  "git": {
    // Control whether the git gutter is shown. May take 2 values:
    // 1. Show the gutter
    //      "git_gutter": "tracked_files"
    // 2. Hide the gutter
    //      "git_gutter": "hide"
    "git_gutter": "tracked_files",
    // Control whether the git blame information is shown inline,
    // in the currently focused line.
    "inline_blame": {
      "enabled": true
      // Sets a delay after which the inline blame information is shown.
      // Delay is restarted with every cursor movement.
      // "delay_ms": 600
    }
  },
  // Configuration for how direnv configuration should be loaded. May take 2 values:
  // 1. Load direnv configuration through the shell hook, works for POSIX shells and fish.
  //      "load_direnv": "shell_hook"
  // 2. Load direnv configuration using `direnv export json` directly.
  //    This can help with some shells that otherwise would not detect
  //    the direnv environment, such as nushell or elvish.
  //      "load_direnv": "direct"
  "load_direnv": "shell_hook",
  "inline_completions": {
    // A list of globs representing files that inline completions should be disabled for.
    "disabled_globs": [".env"]
  },
  // Settings specific to journaling
  "journal": {
    // The path of the directory where journal entries are stored
    "path": "~",
    // What format to display the hours in
    // May take 2 values:
    // 1. hour12
    // 2. hour24
    "hour_format": "hour12"
  },
  // Settings specific to the terminal
  "terminal": {
    // What shell to use when opening a terminal. May take 3 values:
    // 1. Use the system's default terminal configuration in /etc/passwd
    //      "shell": "system"
    // 2. A program:
    //      "shell": {
    //        "program": "sh"
    //      }
    // 3. A program with arguments:
    //     "shell": {
    //         "with_arguments": {
    //           "program": "/bin/bash",
    //           "args": ["--login"]
    //         }
    //     }
    "shell": "system",
    // Where to dock terminals panel. Can be `left`, `right`, `bottom`.
    "dock": "bottom",
    // Default width when the terminal is docked to the left or right.
    "default_width": 640,
    // Default height when the terminal is docked to the bottom.
    "default_height": 320,
    // What working directory to use when launching the terminal.
    // May take 4 values:
    // 1. Use the current file's project directory.  Will Fallback to the
    //    first project directory strategy if unsuccessful
    //      "working_directory": "current_project_directory"
    // 2. Use the first project in this workspace's directory
    //      "working_directory": "first_project_directory"
    // 3. Always use this platform's home directory (if we can find it)
    //     "working_directory": "always_home"
    // 4. Always use a specific directory. This value will be shell expanded.
    //    If this path is not a valid directory the terminal will default to
    //    this platform's home directory  (if we can find it)
    //      "working_directory": {
    //        "always": {
    //          "directory": "~/zed/projects/"
    //        }
    //      }
    "working_directory": "current_project_directory",
    // Set the cursor blinking behavior in the terminal.
    // May take 3 values:
    //  1. Never blink the cursor, ignoring the terminal mode
    //         "blinking": "off",
    //  2. Default the cursor blink to off, but allow the terminal to
    //     set blinking
    //         "blinking": "terminal_controlled",
    //  3. Always blink the cursor, ignoring the terminal mode
    //         "blinking": "on",
    "blinking": "terminal_controlled",
    // Set whether Alternate Scroll mode (code: ?1007) is active by default.
    // Alternate Scroll mode converts mouse scroll events into up / down key
    // presses when in the alternate screen (e.g. when running applications
    // like vim or  less). The terminal can still set and unset this mode.
    // May take 2 values:
    //  1. Default alternate scroll mode to on
    //         "alternate_scroll": "on",
    //  2. Default alternate scroll mode to off
    //         "alternate_scroll": "off",
    "alternate_scroll": "off",
    // Set whether the option key behaves as the meta key.
    // May take 2 values:
    //  1. Rely on default platform handling of option key, on macOS
    //     this means generating certain unicode characters
    //         "option_to_meta": false,
    //  2. Make the option keys behave as a 'meta' key, e.g. for emacs
    //         "option_to_meta": true,
    "option_as_meta": true,
    // Whether or not selecting text in the terminal will automatically
    // copy to the system clipboard.
    "copy_on_select": false,
    // Whether to show the terminal button in the status bar
    "button": true,
    // Any key-value pairs added to this list will be added to the terminal's
    // environment. Use `:` to separate multiple values.
    "env": {
      // "KEY": "value1:value2"
    },
    // Set the terminal's line height.
    // May take 3 values:
    //  1. Use a line height that's comfortable for reading, 1.618
    //         "line_height": "comfortable"
    //  2. Use a standard line height, 1.3. This option is useful for TUIs,
    //      particularly if they use box characters
    //         "line_height": "standard",
    //  3. Use a custom line height.
    //         "line_height": {
    //           "custom": 2
    //         },
    "line_height": "comfortable",
    // Activate the python virtual environment, if one is found, in the
    // terminal's working directory (as resolved by the working_directory
    // setting). Set this to "off" to disable this behavior.
    "detect_venv": {
      "on": {
        // Default directories to search for virtual environments, relative
        // to the current working directory. We recommend overriding this
        // in your project's settings, rather than globally.
        "directories": [".env", "env", ".venv", "venv"],
        // Can also be `csh`, `fish`, `nushell` and `power_shell`
        "activate_script": "default"
      }
    },
    "toolbar": {
      // Whether to display the terminal title in its toolbar.
      "title": true
    }
    // Set the terminal's font size. If this option is not included,
    // the terminal will default to matching the buffer's font size.
    // "font_size": 15,
    // Set the terminal's font family. If this option is not included,
    // the terminal will default to matching the buffer's font family.
    // "font_family": "Zed Plex Mono",
    // Set the terminal's font fallbacks. If this option is not included,
    // the terminal will default to matching the buffer's font fallbacks.
    // This will be merged with the platform's default font fallbacks
    // "font_fallbacks": ["FiraCode Nerd Fonts"],
    // Sets the maximum number of lines in the terminal's scrollback buffer.
    // Default: 10_000, maximum: 100_000 (all bigger values set will be treated as 100_000), 0 disables the scrolling.
    // Existing terminals will not pick up this change until they are recreated.
    // "max_scroll_history_lines": 10000,
  },
  "code_actions_on_format": {},
  /// Settings related to running tasks.
  "tasks": {
    "variables": {}
  },
  // An object whose keys are language names, and whose values
  // are arrays of filenames or extensions of files that should
  // use those languages.
  //
  // For example, to treat files like `foo.notjs` as JavaScript,
  // and `Embargo.lock` as TOML:
  //
  // {
  //   "JavaScript": ["notjs"],
  //   "TOML": ["Embargo.lock"]
  // }
  //
  "file_types": {
    "JSON": ["flake.lock"],
    "JSONC": [
      "**/.zed/**/*.json",
      "**/zed/**/*.json",
      "**/Zed/**/*.json",
      "tsconfig.json",
      "pyrightconfig.json"
    ]
  },
  // The extensions that Zed should automatically install on startup.
  //
  // If you don't want any of these extensions, add this field to your settings
  // and change the value to `false`.
  "auto_install_extensions": {
    "html": true
  },
  // Different settings for specific languages.
  "languages": {
    "Astro": {
      "prettier": {
        "allowed": true,
        "plugins": ["prettier-plugin-astro"]
      }
    },
    "Blade": {
      "prettier": {
        "allowed": true
      }
    },
    "C": {
      "format_on_save": "off",
      "use_on_type_format": false
    },
    "C++": {
      "format_on_save": "off",
      "use_on_type_format": false
    },
    "CSS": {
      "prettier": {
        "allowed": true
      }
    },
    "Elixir": {
      "language_servers": ["elixir-ls", "!next-ls", "!lexical", "..."]
    },
    "Erlang": {
      "language_servers": ["erlang-ls", "!elp", "..."]
    },
    "Go": {
      "code_actions_on_format": {
        "source.organizeImports": true
      }
    },
    "GraphQL": {
      "prettier": {
        "allowed": true
      }
    },
    "HEEX": {
      "language_servers": ["elixir-ls", "!next-ls", "!lexical", "..."]
    },
    "HTML": {
      "prettier": {
        "allowed": true
      }
    },
    "Java": {
      "prettier": {
        "allowed": true,
        "plugins": ["prettier-plugin-java"]
      }
    },
    "JavaScript": {
      "language_servers": ["!typescript-language-server", "vtsls", "..."],
      "prettier": {
        "allowed": true
      }
    },
    "JSON": {
      "prettier": {
        "allowed": true
      }
    },
    "JSONC": {
      "prettier": {
        "allowed": true
      }
    },
    "Markdown": {
      "format_on_save": "off",
      "use_on_type_format": false,
      "prettier": {
        "allowed": true
      }
    },
    "PHP": {
      "language_servers": ["phpactor", "!intelephense", "..."],
      "prettier": {
        "allowed": true,
        "plugins": ["@prettier/plugin-php"],
        "parser": "php"
      }
    },
    "Ruby": {
      "language_servers": ["solargraph", "!ruby-lsp", "!rubocop", "..."]
    },
    "SCSS": {
      "prettier": {
        "allowed": true
      }
    },
    "SQL": {
      "prettier": {
        "allowed": true,
        "plugins": ["prettier-plugin-sql"]
      }
    },
    "Starlark": {
      "language_servers": ["starpls", "!buck2-lsp", "..."]
    },
    "Svelte": {
      "language_servers": ["svelte-language-server", "..."],
      "prettier": {
        "allowed": true,
        "plugins": ["prettier-plugin-svelte"]
      }
    },
    "TSX": {
      "language_servers": ["!typescript-language-server", "vtsls", "..."],
      "prettier": {
        "allowed": true
      }
    },
    "Twig": {
      "prettier": {
        "allowed": true
      }
    },
    "TypeScript": {
      "language_servers": ["!typescript-language-server", "vtsls", "..."],
      "prettier": {
        "allowed": true
      }
    },
    "Vue.js": {
      "language_servers": ["vue-language-server", "..."],
      "prettier": {
        "allowed": true
      }
    },
    "XML": {
      "prettier": {
        "allowed": true,
        "plugins": ["@prettier/plugin-xml"]
      }
    },
    "YAML": {
      "prettier": {
        "allowed": true
      }
    }
  },
  // Different settings for specific language models.
  "language_models": {
    "anthropic": {
      "version": "1",
      "api_url": "https://api.anthropic.com"
    },
    "google": {
      "api_url": "https://generativelanguage.googleapis.com"
    },
    "ollama": {
      "api_url": "http://localhost:11434",
      "low_speed_timeout_in_seconds": 60
    },
    "openai": {
      "version": "1",
      "api_url": "https://api.openai.com/v1",
      "low_speed_timeout_in_seconds": 600
    }
  },
  // Zed's Prettier integration settings.
  // Allows to enable/disable formatting with Prettier
  // and configure default Prettier, used when no project-level Prettier installation is found.
  "prettier": {
    // // Whether to consider prettier formatter or not when attempting to format a file.
    // "allowed": false,
    //
    // // Use regular Prettier json configuration.
    // // If Prettier is allowed, Zed will use this for its Prettier instance for any applicable file, if
    // // the project has no other Prettier installed.
    // "plugins": [],
    //
    // // Use regular Prettier json configuration.
    // // If Prettier is allowed, Zed will use this for its Prettier instance for any applicable file, if
    // // the project has no other Prettier installed.
    // "trailingComma": "es5",
    // "tabWidth": 4,
    // "semi": false,
    // "singleQuote": true
  },
  // LSP Specific settings.
  "lsp": {
    // Specify the LSP name as a key here.
    // "rust-analyzer": {
    //     // These initialization options are merged into Zed's defaults
    //     "initialization_options": {
    //         "check": {
    //             "command": "clippy" // rust-analyzer.check.command (default: "check")
    //         }
    //     }
    // }
  },
  // Jupyter settings
  "jupyter": {
    "enabled": true
    // Specify the language name as the key and the kernel name as the value.
    // "kernel_selections": {
    //    "python": "conda-base"
    //    "typescript": "deno"
    // }
  },
  // Vim settings
  "vim": {
    "toggle_relative_line_numbers": false,
    "use_system_clipboard": "always",
    "use_multiline_find": false,
    "use_smartcase_find": false,
    "custom_digraphs": {}
  },
  // The server to connect to. If the environment variable
  // ZED_SERVER_URL is set, it will override this setting.
  "server_url": "https://zed.dev",
  // Settings overrides to use when using Zed Preview.
  // Mostly useful for developers who are managing multiple instances of Zed.
  "preview": {
    // "theme": "Andromeda"
  },
  // Settings overrides to use when using Zed Nightly.
  // Mostly useful for developers who are managing multiple instances of Zed.
  "nightly": {
    // "theme": "Andromeda"
  },
  // Settings overrides to use when using Zed Stable.
  // Mostly useful for developers who are managing multiple instances of Zed.
  "stable": {
    // "theme": "Andromeda"
  },
  // Settings overrides to use when using Zed Dev.
  // Mostly useful for developers who are managing multiple instances of Zed.
  "dev": {
    // "theme": "Andromeda"
  },
  // Task-related settings.
  "task": {
    // Whether to show task status indicator in the status bar. Default: true
    "show_status_indicator": true
  },
  // Whether to show full labels in line indicator or short ones
  //
  // Values:
  //   - `short`: "2 s, 15 l, 32 c"
  //   - `long`: "2 selections, 15 lines, 32 characters"
  // Default: long
  "line_indicator_format": "long",
  // Set a proxy to use. The proxy protocol is specified by the URI scheme.
  //
  // Supported URI scheme: `http`, `https`, `socks4`, `socks4a`, `socks5`,
  // `socks5h`. `http` will be used when no scheme is specified.
  //
  // By default no proxy will be used, or Zed will try get proxy settings from
  // environment variables.
  //
  // Examples:
  //   - "proxy": "socks5://localhost:10808"
  //   - "proxy": "http://127.0.0.1:10809"
  "proxy": null,
  // Set to configure aliases for the command palette.
  // When typing a query which is a key of this object, the value will be used instead.
  //
  // Examples:
  // {
  //   "W": "workspace::Save"
  // }
  "command_aliases": {},
  // ssh_connections is an array of ssh connections.
  // By default this setting is null, which disables the direct ssh connection support.
  // You can configure these from `project: Open Remote` in the command palette.
  // Zed's ssh support will pull configuration from your ~/.ssh too.
  // Examples:
  // [
  //   {
  //     "host": "example-box",
  //     "projects": [
  //       {
  //         "paths": ["/home/user/code/zed"]
  //       }
  //     ]
  //   }
  // ]
  "ssh_connections": null,
  // Configures the Context Server Protocol binaries
  //
  // Examples:
  // {
  //   "id": "server-1",
  //   "executable": "/path",
  //   "args": ['arg1", "args2"]
  // }
  "experimental.context_servers": {
    "servers": []
  }
}<|MERGE_RESOLUTION|>--- conflicted
+++ resolved
@@ -121,13 +121,8 @@
   //  4. A box drawn around the following character
   //     "hollow"
   //
-<<<<<<< HEAD
-  // Default: bar
-  "cursor_shape": "bar",
-=======
   // Default: not set, defaults to "bar"
   "cursor_shape": null,
->>>>>>> a7977aa6
   // How to highlight the current line in the editor.
   //
   // 1. Don't highlight the current line:
