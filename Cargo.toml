--- conflicted
+++ resolved
@@ -186,6 +186,7 @@
 #
 
 activity_indicator = { path = "crates/activity_indicator" }
+ai = { path = "crates/ai" }
 anthropic = { path = "crates/anthropic" }
 assets = { path = "crates/assets" }
 assistant = { path = "crates/assistant" }
@@ -202,6 +203,7 @@
 cli = { path = "crates/cli" }
 client = { path = "crates/client" }
 clock = { path = "crates/clock" }
+collab = { path = "crates/collab" }
 collab_ui = { path = "crates/collab_ui" }
 collections = { path = "crates/collections" }
 command_palette = { path = "crates/command_palette" }
@@ -262,6 +264,8 @@
 outline_panel = { path = "crates/outline_panel" }
 paths = { path = "crates/paths" }
 picker = { path = "crates/picker" }
+plugin = { path = "crates/plugin" }
+plugin_macros = { path = "crates/plugin_macros" }
 prettier = { path = "crates/prettier" }
 project = { path = "crates/project" }
 project_panel = { path = "crates/project_panel" }
@@ -289,6 +293,7 @@
 sqlez = { path = "crates/sqlez" }
 sqlez_macros = { path = "crates/sqlez_macros" }
 story = { path = "crates/story" }
+storybook = { path = "crates/storybook" }
 sum_tree = { path = "crates/sum_tree" }
 supermaven = { path = "crates/supermaven" }
 supermaven_api = { path = "crates/supermaven_api" }
@@ -300,16 +305,14 @@
 terminal_view = { path = "crates/terminal_view" }
 text = { path = "crates/text" }
 theme = { path = "crates/theme" }
-<<<<<<< HEAD
-=======
 theme_extension = { path = "crates/theme_extension" }
 theme_importer = { path = "crates/theme_importer" }
->>>>>>> fd718013
 theme_selector = { path = "crates/theme_selector" }
 time_format = { path = "crates/time_format" }
 title_bar = { path = "crates/title_bar" }
 toolchain_selector = { path = "crates/toolchain_selector" }
 ui = { path = "crates/ui" }
+ui_input = { path = "crates/ui_input" }
 ui_macros = { path = "crates/ui_macros" }
 util = { path = "crates/util" }
 vcs_menu = { path = "crates/vcs_menu" }
@@ -318,6 +321,7 @@
 welcome = { path = "crates/welcome" }
 workspace = { path = "crates/workspace" }
 worktree = { path = "crates/worktree" }
+zed = { path = "crates/zed" }
 zed_actions = { path = "crates/zed_actions" }
 
 #
@@ -354,6 +358,7 @@
 clap = { version = "4.4", features = ["derive"] }
 clickhouse = "0.11.6"
 cocoa = "0.26"
+cocoa-foundation = "0.2.0"
 convert_case = "0.6.0"
 core-foundation = "0.9.3"
 core-foundation-sys = "0.8.6"
@@ -414,6 +419,7 @@
 rand = "0.8.5"
 rayon = "1.8"
 regex = "1.5"
+repair_json = "0.1.0"
 reqwest = { git = "https://github.com/zed-industries/reqwest.git", rev = "fd110f6998da16bbca97b6dddda9be7827c50e29", default-features = false, features = [
     "charset",
     "http2",
@@ -443,6 +449,7 @@
 sha2 = "0.10"
 shellexpand = "2.1.0"
 shlex = "1.3.0"
+signal-hook = "0.3.17"
 similar = "1.3"
 simplelog = "0.12.2"
 smallvec = { version = "1.6", features = ["union"] }
@@ -463,6 +470,7 @@
     "serde-well-known",
     "formatting",
 ] }
+tiny_http = "0.8"
 toml = "0.8"
 tokio = { version = "1" }
 tower-http = "0.4.4"
@@ -569,7 +577,11 @@
 
 [profile.dev.package]
 taffy = { opt-level = 3 }
+cranelift-codegen = { opt-level = 3 }
 resvg = { opt-level = 3 }
+rustybuzz = { opt-level = 3 }
+ttf-parser = { opt-level = 3 }
+wasmtime-cranelift = { opt-level = 3 }
 wasmtime = { opt-level = 3 }
 # Build single-source-file crates with cg=1 as it helps make `cargo build` of a whole workspace a bit faster
 activity_indicator = { codegen-units = 1 }
@@ -578,6 +590,8 @@
 collections = { codegen-units = 1 }
 command_palette = { codegen-units = 1 }
 command_palette_hooks = { codegen-units = 1 }
+evals = { codegen-units = 1 }
+extension_cli = { codegen-units = 1 }
 feature_flags = { codegen-units = 1 }
 file_icons = { codegen-units = 1 }
 fsevent = { codegen-units = 1 }
@@ -606,6 +620,7 @@
 telemetry_events = { codegen-units = 1 }
 theme_selector = { codegen-units = 1 }
 time_format = { codegen-units = 1 }
+ui_input = { codegen-units = 1 }
 vcs_menu = { codegen-units = 1 }
 zed_actions = { codegen-units = 1 }
 
@@ -613,6 +628,9 @@
 debug = "limited"
 lto = "thin"
 codegen-units = 1
+
+[profile.release.package]
+zed = { codegen-units = 16 }
 
 [profile.release-fast]
 inherits = "release"
