use std::{path::PathBuf, sync::Arc, time::Duration};

use anyhow::{anyhow, Result};
use auto_update::AutoUpdater;
use editor::Editor;
use futures::channel::oneshot;
use gpui::{
    percentage, Animation, AnimationExt, AnyWindowHandle, AsyncAppContext, DismissEvent,
    EventEmitter, FocusableView, ParentElement as _, PromptLevel, Render, SemanticVersion,
    SharedString, Task, TextStyleRefinement, Transformation, View, WeakView,
};
use gpui::{AppContext, Model};

use language::CursorShape;
use markdown::{Markdown, MarkdownStyle};
use release_channel::{AppVersion, ReleaseChannel};
use remote::ssh_session::ServerBinary;
use remote::{SshConnectionOptions, SshPlatform, SshRemoteClient};
use schemars::JsonSchema;
use serde::{Deserialize, Serialize};
use settings::{Settings, SettingsSources};
use theme::ThemeSettings;
use ui::{
    prelude::*, ActiveTheme, Color, Icon, IconName, IconSize, InteractiveElement, IntoElement,
    Label, LabelCommon, Styled, ViewContext, VisualContext, WindowContext,
};
use workspace::{AppState, ModalView, Workspace};

#[derive(Clone, Default, Serialize, Deserialize, JsonSchema)]
pub struct RemoteServerSettings {
    pub download_on_host: Option<bool>,
}

#[derive(Deserialize)]
pub struct SshSettings {
    pub ssh_connections: Option<Vec<SshConnection>>,
    pub remote_server: Option<RemoteServerSettings>,
}

impl SshSettings {
    pub fn ssh_connections(&self) -> impl Iterator<Item = SshConnection> {
        self.ssh_connections.clone().into_iter().flatten()
    }

    pub fn connection_options_for(
        &self,
        host: String,
        port: Option<u16>,
        username: Option<String>,
    ) -> SshConnectionOptions {
        for conn in self.ssh_connections() {
            if conn.host == host && conn.username == username && conn.port == port {
                return SshConnectionOptions {
                    nickname: conn.nickname,
                    upload_binary_over_ssh: conn.upload_binary_over_ssh.unwrap_or_default(),
                    args: Some(conn.args),
                    host,
                    port,
                    username,
                    password: None,
                };
            }
        }
        SshConnectionOptions {
            host,
            port,
            username,
            ..Default::default()
        }
    }
}

#[derive(Clone, Default, Serialize, Deserialize, JsonSchema)]
pub struct SshConnection {
    pub host: SharedString,
    #[serde(skip_serializing_if = "Option::is_none")]
    pub username: Option<String>,
    #[serde(skip_serializing_if = "Option::is_none")]
    pub port: Option<u16>,
    #[serde(skip_serializing_if = "Vec::is_empty")]
    #[serde(default)]
    pub args: Vec<String>,
    #[serde(default)]
    pub projects: Vec<SshProject>,
    /// Name to use for this server in UI.
    #[serde(skip_serializing_if = "Option::is_none")]
    pub nickname: Option<String>,
    // By default Zed will download the binary to the host directly.
    // If this is set to true, Zed will download the binary to your local machine,
    // and then upload it over the SSH connection. Useful if your SSH server has
    // limited outbound internet access.
    #[serde(skip_serializing_if = "Option::is_none")]
    pub upload_binary_over_ssh: Option<bool>,
}

impl From<SshConnection> for SshConnectionOptions {
    fn from(val: SshConnection) -> Self {
        SshConnectionOptions {
            host: val.host.into(),
            username: val.username,
            port: val.port,
            password: None,
            args: Some(val.args),
            nickname: val.nickname,
            upload_binary_over_ssh: val.upload_binary_over_ssh.unwrap_or_default(),
        }
    }
}

#[derive(Clone, Default, Serialize, Deserialize, JsonSchema)]
pub struct SshProject {
    pub paths: Vec<String>,
}

#[derive(Clone, Default, Serialize, Deserialize, JsonSchema)]
pub struct RemoteSettingsContent {
    pub ssh_connections: Option<Vec<SshConnection>>,
    pub remote_server: Option<RemoteServerSettings>,
}

impl Settings for SshSettings {
    const KEY: Option<&'static str> = None;

    type FileContent = RemoteSettingsContent;

    fn load(sources: SettingsSources<Self::FileContent>, _: &mut AppContext) -> Result<Self> {
        sources.json_merge()
    }
}

pub struct SshPrompt {
    connection_string: SharedString,
    nickname: Option<SharedString>,
    status_message: Option<SharedString>,
    prompt: Option<(View<Markdown>, oneshot::Sender<Result<String>>)>,
    cancellation: Option<oneshot::Sender<()>>,
    editor: View<Editor>,
}

impl Drop for SshPrompt {
    fn drop(&mut self) {
        if let Some(cancel) = self.cancellation.take() {
            cancel.send(()).ok();
        }
    }
}

pub struct SshConnectionModal {
    pub(crate) prompt: View<SshPrompt>,
    paths: Vec<PathBuf>,
    finished: bool,
}

impl SshPrompt {
    pub(crate) fn new(
        connection_options: &SshConnectionOptions,
        cx: &mut ViewContext<Self>,
    ) -> Self {
        let connection_string = connection_options.connection_string().into();
<<<<<<< HEAD
=======
        let nickname = connection_options.nickname.clone().map(|s| s.into());
>>>>>>> c69da2df

        Self {
            connection_string,
            nickname,
            editor: cx.new_view(Editor::single_line),
            status_message: None,
            cancellation: None,
            prompt: None,
        }
    }

    pub fn set_cancellation_tx(&mut self, tx: oneshot::Sender<()>) {
        self.cancellation = Some(tx);
    }

    pub fn set_prompt(
        &mut self,
        prompt: String,
        tx: oneshot::Sender<Result<String>>,
        cx: &mut ViewContext<Self>,
    ) {
        let theme = ThemeSettings::get_global(cx);

        let mut text_style = cx.text_style();
        let refinement = TextStyleRefinement {
            font_family: Some(theme.buffer_font.family.clone()),
            font_size: Some(theme.buffer_font_size.into()),
            color: Some(cx.theme().colors().editor_foreground),
            background_color: Some(gpui::transparent_black()),
            ..Default::default()
        };

        text_style.refine(&refinement);
        self.editor.update(cx, |editor, cx| {
            if prompt.contains("yes/no") {
                editor.set_masked(false, cx);
            } else {
                editor.set_masked(true, cx);
            }
            editor.set_text_style_refinement(refinement);
            editor.set_cursor_shape(CursorShape::Block, cx);
        });
        let markdown_style = MarkdownStyle {
            base_text_style: text_style,
            selection_background_color: cx.theme().players().local().selection,
            ..Default::default()
        };
        let markdown = cx.new_view(|cx| Markdown::new_text(prompt, markdown_style, None, cx, None));
        self.prompt = Some((markdown, tx));
        self.status_message.take();
        cx.focus_view(&self.editor);
        cx.notify();
    }

    pub fn set_status(&mut self, status: Option<String>, cx: &mut ViewContext<Self>) {
        self.status_message = status.map(|s| s.into());
        cx.notify();
    }

    pub fn confirm(&mut self, cx: &mut ViewContext<Self>) {
        if let Some((_, tx)) = self.prompt.take() {
            self.status_message = Some("Connecting".into());
            self.editor.update(cx, |editor, cx| {
                tx.send(Ok(editor.text(cx))).ok();
                editor.clear(cx);
            });
        }
    }
}

impl Render for SshPrompt {
    fn render(&mut self, cx: &mut ViewContext<Self>) -> impl IntoElement {
        let cx = cx.window_context();

        v_flex()
            .key_context("PasswordPrompt")
            .py_2()
            .px_3()
            .size_full()
            .text_buffer(cx)
            .when_some(self.status_message.clone(), |el, status_message| {
                el.child(
                    h_flex()
                        .gap_1()
                        .child(
                            Icon::new(IconName::ArrowCircle)
                                .size(IconSize::Medium)
                                .with_animation(
                                    "arrow-circle",
                                    Animation::new(Duration::from_secs(2)).repeat(),
                                    |icon, delta| {
                                        icon.transform(Transformation::rotate(percentage(delta)))
                                    },
                                ),
                        )
                        .child(
                            div()
                                .text_ellipsis()
                                .overflow_x_hidden()
                                .child(format!("{}…", status_message)),
                        ),
                )
            })
            .when_some(self.prompt.as_ref(), |el, prompt| {
                el.child(
                    div()
                        .size_full()
                        .overflow_hidden()
                        .child(prompt.0.clone())
                        .child(self.editor.clone()),
                )
            })
    }
}

impl SshConnectionModal {
    pub(crate) fn new(
        connection_options: &SshConnectionOptions,
        paths: Vec<PathBuf>,
<<<<<<< HEAD
        nickname: Option<SharedString>,
=======
>>>>>>> c69da2df
        cx: &mut ViewContext<Self>,
    ) -> Self {
        Self {
            prompt: cx.new_view(|cx| SshPrompt::new(connection_options, cx)),
            finished: false,
            paths,
        }
    }

    fn confirm(&mut self, _: &menu::Confirm, cx: &mut ViewContext<Self>) {
        self.prompt.update(cx, |prompt, cx| prompt.confirm(cx))
    }

    pub fn finished(&mut self, cx: &mut ViewContext<Self>) {
        self.finished = true;
        cx.emit(DismissEvent);
    }

    fn dismiss(&mut self, _: &menu::Cancel, cx: &mut ViewContext<Self>) {
        if let Some(tx) = self
            .prompt
            .update(cx, |prompt, _cx| prompt.cancellation.take())
        {
            tx.send(()).ok();
        }
        self.finished(cx);
    }
}

pub(crate) struct SshConnectionHeader {
    pub(crate) connection_string: SharedString,
    pub(crate) paths: Vec<PathBuf>,
    pub(crate) nickname: Option<SharedString>,
}

impl RenderOnce for SshConnectionHeader {
    fn render(self, cx: &mut WindowContext) -> impl IntoElement {
        let theme = cx.theme();

        let mut header_color = theme.colors().text;
        header_color.fade_out(0.96);

        let (main_label, meta_label) = if let Some(nickname) = self.nickname {
            (nickname, Some(format!("({})", self.connection_string)))
        } else {
            (self.connection_string, None)
        };

        h_flex()
            .px(Spacing::XLarge.rems(cx))
            .pt(Spacing::Large.rems(cx))
            .pb(Spacing::Small.rems(cx))
            .rounded_t_md()
            .w_full()
            .gap_1p5()
            .child(Icon::new(IconName::Server).size(IconSize::XSmall))
            .child(
                h_flex()
                    .gap_1()
                    .overflow_x_hidden()
                    .child(
                        div()
                            .max_w_96()
                            .overflow_x_hidden()
                            .text_ellipsis()
                            .child(Headline::new(main_label).size(HeadlineSize::XSmall)),
                    )
                    .children(
                        meta_label.map(|label| {
                            Label::new(label).color(Color::Muted).size(LabelSize::Small)
                        }),
                    )
                    .child(div().overflow_x_hidden().text_ellipsis().children(
                        self.paths.into_iter().map(|path| {
                            Label::new(path.to_string_lossy().to_string())
                                .size(LabelSize::Small)
                                .color(Color::Muted)
                        }),
                    )),
            )
    }
}

impl Render for SshConnectionModal {
    fn render(&mut self, cx: &mut ui::ViewContext<Self>) -> impl ui::IntoElement {
        let nickname = self.prompt.read(cx).nickname.clone();
        let connection_string = self.prompt.read(cx).connection_string.clone();

        let theme = cx.theme().clone();
        let body_color = theme.colors().editor_background;

        v_flex()
            .elevation_3(cx)
            .w(rems(34.))
            .border_1()
            .border_color(theme.colors().border)
            .key_context("SshConnectionModal")
            .track_focus(&self.focus_handle(cx))
            .on_action(cx.listener(Self::dismiss))
            .on_action(cx.listener(Self::confirm))
            .child(
                SshConnectionHeader {
                    paths: self.paths.clone(),
                    connection_string,
                    nickname,
                }
                .render(cx),
            )
            .child(
                div()
                    .w_full()
                    .rounded_b_lg()
                    .bg(body_color)
                    .border_t_1()
                    .border_color(theme.colors().border_variant)
                    .child(self.prompt.clone()),
            )
    }
}

impl FocusableView for SshConnectionModal {
    fn focus_handle(&self, cx: &gpui::AppContext) -> gpui::FocusHandle {
        self.prompt.read(cx).editor.focus_handle(cx)
    }
}

impl EventEmitter<DismissEvent> for SshConnectionModal {}

impl ModalView for SshConnectionModal {
    fn on_before_dismiss(&mut self, _: &mut ViewContext<Self>) -> workspace::DismissDecision {
        return workspace::DismissDecision::Dismiss(self.finished);
    }

    fn fade_out_background(&self) -> bool {
        true
    }
}

#[derive(Clone)]
pub struct SshClientDelegate {
    window: AnyWindowHandle,
    ui: WeakView<SshPrompt>,
    known_password: Option<String>,
}

impl remote::SshClientDelegate for SshClientDelegate {
    fn ask_password(
        &self,
        prompt: String,
        cx: &mut AsyncAppContext,
    ) -> oneshot::Receiver<Result<String>> {
        let (tx, rx) = oneshot::channel();
        let mut known_password = self.known_password.clone();
        if let Some(password) = known_password.take() {
            tx.send(Ok(password)).ok();
        } else {
            self.window
                .update(cx, |_, cx| {
                    self.ui.update(cx, |modal, cx| {
                        modal.set_prompt(prompt, tx, cx);
                    })
                })
                .ok();
        }
        rx
    }

    fn set_status(&self, status: Option<&str>, cx: &mut AsyncAppContext) {
        self.update_status(status, cx)
    }

    fn get_server_binary(
        &self,
        platform: SshPlatform,
        upload_binary_over_ssh: bool,
        cx: &mut AsyncAppContext,
    ) -> oneshot::Receiver<Result<(ServerBinary, SemanticVersion)>> {
        let (tx, rx) = oneshot::channel();
        let this = self.clone();
        cx.spawn(|mut cx| async move {
            tx.send(
                this.get_server_binary_impl(platform, upload_binary_over_ssh, &mut cx)
                    .await,
            )
            .ok();
        })
        .detach();
        rx
    }

    fn remote_server_binary_path(
        &self,
        platform: SshPlatform,
        cx: &mut AsyncAppContext,
    ) -> Result<PathBuf> {
        let release_channel = cx.update(|cx| ReleaseChannel::global(cx))?;
        Ok(paths::remote_server_dir_relative().join(format!(
            "zed-remote-server-{}-{}-{}",
            release_channel.dev_name(),
            platform.os,
            platform.arch
        )))
    }
}

impl SshClientDelegate {
    fn update_status(&self, status: Option<&str>, cx: &mut AsyncAppContext) {
        self.window
            .update(cx, |_, cx| {
                self.ui.update(cx, |modal, cx| {
                    modal.set_status(status.map(|s| s.to_string()), cx);
                })
            })
            .ok();
    }

    async fn get_server_binary_impl(
        &self,
        platform: SshPlatform,
        upload_binary_via_ssh: bool,
        cx: &mut AsyncAppContext,
    ) -> Result<(ServerBinary, SemanticVersion)> {
<<<<<<< HEAD
        let (version, release_channel, download_binary_on_host) = cx.update(|cx| {
            let version = AppVersion::global(cx);
            let channel = ReleaseChannel::global(cx);

            let ssh_settings = SshSettings::get_global(cx);
            let download_binary_on_host = ssh_settings
                .remote_server
                .as_ref()
                .and_then(|server| server.download_on_host)
                .unwrap_or(false);
            (version, channel, download_binary_on_host)
=======
        let (version, release_channel) = cx.update(|cx| {
            let version = AppVersion::global(cx);
            let channel = ReleaseChannel::global(cx);

            (version, channel)
>>>>>>> c69da2df
        })?;

        // In dev mode, build the remote server binary from source
        #[cfg(debug_assertions)]
        if release_channel == ReleaseChannel::Dev {
            let result = self.build_local(cx, platform, version).await?;
            // Fall through to a remote binary if we're not able to compile a local binary
            if let Some((path, version)) = result {
                return Ok((ServerBinary::LocalBinary(path), version));
            }
        }

        // For nightly channel, always get latest
        let current_version = if release_channel == ReleaseChannel::Nightly {
            None
        } else {
            Some(version)
        };

        self.update_status(
            Some(&format!("Checking remote server release {}", version)),
            cx,
        );

<<<<<<< HEAD
        if download_binary_on_host {
            let (request_url, request_body) = AutoUpdater::get_remote_server_release_url(
=======
        if upload_binary_via_ssh {
            let binary_path = AutoUpdater::download_remote_server_release(
>>>>>>> c69da2df
                platform.os,
                platform.arch,
                release_channel,
                current_version,
                cx,
            )
            .await
            .map_err(|e| {
                anyhow!(
<<<<<<< HEAD
                    "Failed to get remote server binary download url (version: {}, os: {}, arch: {}): {}",
                    version,
                    platform.os,
                    platform.arch,
                    e
                )
            })?;

            Ok((
                ServerBinary::ReleaseUrl {
                    url: request_url,
                    body: request_body,
                },
                version,
            ))
        } else {
            let binary_path = AutoUpdater::download_remote_server_release(
                platform.os,
                platform.arch,
                release_channel,
                current_version,
                cx,
            )
            .await
            .map_err(|e| {
                anyhow!(
=======
>>>>>>> c69da2df
                    "Failed to download remote server binary (version: {}, os: {}, arch: {}): {}",
                    version,
                    platform.os,
                    platform.arch,
                    e
                )
            })?;

            Ok((ServerBinary::LocalBinary(binary_path), version))
<<<<<<< HEAD
=======
        } else {
            let (request_url, request_body) = AutoUpdater::get_remote_server_release_url(
                    platform.os,
                    platform.arch,
                    release_channel,
                    current_version,
                    cx,
                )
                .await
                .map_err(|e| {
                    anyhow!(
                        "Failed to get remote server binary download url (version: {}, os: {}, arch: {}): {}",
                        version,
                        platform.os,
                        platform.arch,
                        e
                    )
                })?;

            Ok((
                ServerBinary::ReleaseUrl {
                    url: request_url,
                    body: request_body,
                },
                version,
            ))
>>>>>>> c69da2df
        }
    }

    #[cfg(debug_assertions)]
    async fn build_local(
        &self,
        cx: &mut AsyncAppContext,
        platform: SshPlatform,
        version: gpui::SemanticVersion,
    ) -> Result<Option<(PathBuf, gpui::SemanticVersion)>> {
        use smol::process::{Command, Stdio};

        async fn run_cmd(command: &mut Command) -> Result<()> {
            let output = command
                .kill_on_drop(true)
                .stderr(Stdio::inherit())
                .output()
                .await?;
            if !output.status.success() {
                Err(anyhow!("Failed to run command: {:?}", command))?;
            }
            Ok(())
        }

        if platform.arch == std::env::consts::ARCH && platform.os == std::env::consts::OS {
            self.update_status(Some("Building remote server binary from source"), cx);
            log::info!("building remote server binary from source");
            run_cmd(Command::new("cargo").args([
                "build",
                "--package",
                "remote_server",
                "--features",
                "debug-embed",
                "--target-dir",
                "target/remote_server",
            ]))
            .await?;

            self.update_status(Some("Compressing binary"), cx);

            run_cmd(Command::new("gzip").args([
                "-9",
                "-f",
                "target/remote_server/debug/remote_server",
            ]))
            .await?;

            let path = std::env::current_dir()?.join("target/remote_server/debug/remote_server.gz");
            return Ok(Some((path, version)));
        } else if let Some(triple) = platform.triple() {
            smol::fs::create_dir_all("target/remote_server").await?;

            self.update_status(Some("Installing cross.rs for cross-compilation"), cx);
            log::info!("installing cross");
            run_cmd(Command::new("cargo").args([
                "install",
                "cross",
                "--git",
                "https://github.com/cross-rs/cross",
            ]))
            .await?;

            self.update_status(
                Some(&format!(
                    "Building remote server binary from source for {} with Docker",
                    &triple
                )),
                cx,
            );
            log::info!("building remote server binary from source for {}", &triple);
            run_cmd(
                Command::new("cross")
                    .args([
                        "build",
                        "--package",
                        "remote_server",
                        "--features",
                        "debug-embed",
                        "--target-dir",
                        "target/remote_server",
                        "--target",
                        &triple,
                    ])
                    .env(
                        "CROSS_CONTAINER_OPTS",
                        "--mount type=bind,src=./target,dst=/app/target",
                    ),
            )
            .await?;

            self.update_status(Some("Compressing binary"), cx);

            run_cmd(Command::new("gzip").args([
                "-9",
                "-f",
                &format!("target/remote_server/{}/debug/remote_server", triple),
            ]))
            .await?;

            let path = std::env::current_dir()?.join(format!(
                "target/remote_server/{}/debug/remote_server.gz",
                triple
            ));

            return Ok(Some((path, version)));
        } else {
            return Ok(None);
        }
    }
}

pub fn connect_over_ssh(
    unique_identifier: String,
    connection_options: SshConnectionOptions,
    ui: View<SshPrompt>,
    cx: &mut WindowContext,
) -> Task<Result<Option<Model<SshRemoteClient>>>> {
    let window = cx.window_handle();
    let known_password = connection_options.password.clone();
    let (tx, rx) = oneshot::channel();
    ui.update(cx, |ui, _cx| ui.set_cancellation_tx(tx));

    remote::SshRemoteClient::new(
        unique_identifier,
        connection_options,
        rx,
        Arc::new(SshClientDelegate {
            window,
            ui: ui.downgrade(),
            known_password,
        }),
        cx,
    )
}

pub async fn open_ssh_project(
    connection_options: SshConnectionOptions,
    paths: Vec<PathBuf>,
    app_state: Arc<AppState>,
    open_options: workspace::OpenOptions,
    cx: &mut AsyncAppContext,
) -> Result<()> {
    let window = if let Some(window) = open_options.replace_window {
        window
    } else {
        let options = cx.update(|cx| (app_state.build_window_options)(None, cx))?;
        cx.open_window(options, |cx| {
            let project = project::Project::local(
                app_state.client.clone(),
                app_state.node_runtime.clone(),
                app_state.user_store.clone(),
                app_state.languages.clone(),
                app_state.fs.clone(),
                None,
                cx,
            );
            cx.new_view(|cx| Workspace::new(None, project, app_state.clone(), cx))
        })?
    };

    loop {
        let (cancel_tx, cancel_rx) = oneshot::channel();
        let delegate = window.update(cx, {
            let connection_options = connection_options.clone();
<<<<<<< HEAD
            let nickname = nickname.clone();
=======
>>>>>>> c69da2df
            let paths = paths.clone();
            move |workspace, cx| {
                cx.activate_window();
                workspace.toggle_modal(cx, |cx| {
<<<<<<< HEAD
                    SshConnectionModal::new(&connection_options, paths, nickname.clone(), cx)
=======
                    SshConnectionModal::new(&connection_options, paths, cx)
>>>>>>> c69da2df
                });

                let ui = workspace
                    .active_modal::<SshConnectionModal>(cx)?
                    .read(cx)
                    .prompt
                    .clone();

                ui.update(cx, |ui, _cx| {
                    ui.set_cancellation_tx(cancel_tx);
                });

                Some(Arc::new(SshClientDelegate {
                    window: cx.window_handle(),
                    ui: ui.downgrade(),
                    known_password: connection_options.password.clone(),
                }))
            }
        })?;

        let Some(delegate) = delegate else { break };

        let did_open_ssh_project = cx
            .update(|cx| {
                workspace::open_ssh_project(
                    window,
                    connection_options.clone(),
                    cancel_rx,
                    delegate.clone(),
                    app_state.clone(),
                    paths.clone(),
                    cx,
                )
            })?
            .await;

        window
            .update(cx, |workspace, cx| {
                if let Some(ui) = workspace.active_modal::<SshConnectionModal>(cx) {
                    ui.update(cx, |modal, cx| modal.finished(cx))
                }
            })
            .ok();

        if let Err(e) = did_open_ssh_project {
            log::error!("Failed to open project: {:?}", e);
            let response = window
                .update(cx, |_, cx| {
                    cx.prompt(
                        PromptLevel::Critical,
                        "Failed to connect over SSH",
                        Some(&e.to_string()),
                        &["Retry", "Ok"],
                    )
                })?
                .await;

            if response == Ok(0) {
                continue;
            }
        }

        break;
    }

    // Already showed the error to the user
    Ok(())
}<|MERGE_RESOLUTION|>--- conflicted
+++ resolved
@@ -157,10 +157,7 @@
         cx: &mut ViewContext<Self>,
     ) -> Self {
         let connection_string = connection_options.connection_string().into();
-<<<<<<< HEAD
-=======
         let nickname = connection_options.nickname.clone().map(|s| s.into());
->>>>>>> c69da2df
 
         Self {
             connection_string,
@@ -280,10 +277,6 @@
     pub(crate) fn new(
         connection_options: &SshConnectionOptions,
         paths: Vec<PathBuf>,
-<<<<<<< HEAD
-        nickname: Option<SharedString>,
-=======
->>>>>>> c69da2df
         cx: &mut ViewContext<Self>,
     ) -> Self {
         Self {
@@ -506,25 +499,11 @@
         upload_binary_via_ssh: bool,
         cx: &mut AsyncAppContext,
     ) -> Result<(ServerBinary, SemanticVersion)> {
-<<<<<<< HEAD
-        let (version, release_channel, download_binary_on_host) = cx.update(|cx| {
-            let version = AppVersion::global(cx);
-            let channel = ReleaseChannel::global(cx);
-
-            let ssh_settings = SshSettings::get_global(cx);
-            let download_binary_on_host = ssh_settings
-                .remote_server
-                .as_ref()
-                .and_then(|server| server.download_on_host)
-                .unwrap_or(false);
-            (version, channel, download_binary_on_host)
-=======
         let (version, release_channel) = cx.update(|cx| {
             let version = AppVersion::global(cx);
             let channel = ReleaseChannel::global(cx);
 
             (version, channel)
->>>>>>> c69da2df
         })?;
 
         // In dev mode, build the remote server binary from source
@@ -549,39 +528,7 @@
             cx,
         );
 
-<<<<<<< HEAD
-        if download_binary_on_host {
-            let (request_url, request_body) = AutoUpdater::get_remote_server_release_url(
-=======
         if upload_binary_via_ssh {
-            let binary_path = AutoUpdater::download_remote_server_release(
->>>>>>> c69da2df
-                platform.os,
-                platform.arch,
-                release_channel,
-                current_version,
-                cx,
-            )
-            .await
-            .map_err(|e| {
-                anyhow!(
-<<<<<<< HEAD
-                    "Failed to get remote server binary download url (version: {}, os: {}, arch: {}): {}",
-                    version,
-                    platform.os,
-                    platform.arch,
-                    e
-                )
-            })?;
-
-            Ok((
-                ServerBinary::ReleaseUrl {
-                    url: request_url,
-                    body: request_body,
-                },
-                version,
-            ))
-        } else {
             let binary_path = AutoUpdater::download_remote_server_release(
                 platform.os,
                 platform.arch,
@@ -592,8 +539,6 @@
             .await
             .map_err(|e| {
                 anyhow!(
-=======
->>>>>>> c69da2df
                     "Failed to download remote server binary (version: {}, os: {}, arch: {}): {}",
                     version,
                     platform.os,
@@ -603,8 +548,6 @@
             })?;
 
             Ok((ServerBinary::LocalBinary(binary_path), version))
-<<<<<<< HEAD
-=======
         } else {
             let (request_url, request_body) = AutoUpdater::get_remote_server_release_url(
                     platform.os,
@@ -631,7 +574,6 @@
                 },
                 version,
             ))
->>>>>>> c69da2df
         }
     }
 
@@ -796,19 +738,11 @@
         let (cancel_tx, cancel_rx) = oneshot::channel();
         let delegate = window.update(cx, {
             let connection_options = connection_options.clone();
-<<<<<<< HEAD
-            let nickname = nickname.clone();
-=======
->>>>>>> c69da2df
             let paths = paths.clone();
             move |workspace, cx| {
                 cx.activate_window();
                 workspace.toggle_modal(cx, |cx| {
-<<<<<<< HEAD
-                    SshConnectionModal::new(&connection_options, paths, nickname.clone(), cx)
-=======
                     SshConnectionModal::new(&connection_options, paths, cx)
->>>>>>> c69da2df
                 });
 
                 let ui = workspace
