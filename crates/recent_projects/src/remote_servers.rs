--- conflicted
+++ resolved
@@ -197,15 +197,7 @@
             picker
         });
         let connection_string = connection.connection_string().into();
-<<<<<<< HEAD
-        let nickname = SshSettings::get_global(cx).nickname_for(
-            &connection.host,
-            connection.port,
-            &connection.username,
-        );
-=======
         let nickname = connection.nickname.clone().map(|nick| nick.into());
->>>>>>> c69da2df
         let _path_task = cx
             .spawn({
                 let workspace = workspace.clone();
@@ -499,11 +491,7 @@
         workspace.update(cx, |_, cx| {
             cx.defer(move |workspace, cx| {
                 workspace.toggle_modal(cx, |cx| {
-<<<<<<< HEAD
-                    SshConnectionModal::new(&connection_options, Vec::new(), nickname, cx)
-=======
                     SshConnectionModal::new(&connection_options, Vec::new(), cx)
->>>>>>> c69da2df
                 });
                 let prompt = workspace
                     .active_modal::<SshConnectionModal>(cx)
@@ -751,10 +739,6 @@
                 let project = project.clone();
                 let server = server.clone();
                 cx.spawn(|remote_server_projects, mut cx| async move {
-<<<<<<< HEAD
-                    let nickname = server.nickname.clone();
-=======
->>>>>>> c69da2df
                     let result = open_ssh_project(
                         server.into(),
                         project.paths.into_iter().map(PathBuf::from).collect(),
@@ -961,11 +945,7 @@
                 SshConnectionHeader {
                     connection_string: connection_string.clone(),
                     paths: Default::default(),
-<<<<<<< HEAD
-                    nickname: connection.nickname.clone(),
-=======
                     nickname: connection.nickname.clone().map(|s| s.into()),
->>>>>>> c69da2df
                 }
                 .render(cx),
             )
@@ -1154,11 +1134,7 @@
                 SshConnectionHeader {
                     connection_string,
                     paths: Default::default(),
-<<<<<<< HEAD
-                    nickname: connection.nickname.clone(),
-=======
                     nickname,
->>>>>>> c69da2df
                 }
                 .render(cx),
             )
