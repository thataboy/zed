#![allow(missing_docs)]
use std::{cell::Cell, ops::Range, rc::Rc};

use crate::{prelude::*, px, relative, IntoElement};
use gpui::{
    point, quad, Along, Axis as ScrollbarAxis, Bounds, ContentMask, Corners, Edges, Element,
    ElementId, Entity, EntityId, GlobalElementId, Hitbox, LayoutId, MouseDownEvent, MouseMoveEvent,
    MouseUpEvent, Pixels, Point, ScrollHandle, ScrollWheelEvent, Size, Style,
    UniformListScrollHandle, View, WindowContext,
};

pub struct Scrollbar {
    thumb: Range<f32>,
    state: ScrollbarState,
    kind: ScrollbarAxis,
}

/// Wrapper around scroll handles.
#[derive(Clone, Debug)]
pub enum ScrollableHandle {
    Uniform(UniformListScrollHandle),
    NonUniform(ScrollHandle),
}

#[derive(Debug)]
struct ContentSize {
    size: Size<Pixels>,
    scroll_adjustment: Option<Point<Pixels>>,
}

impl ScrollableHandle {
    fn content_size(&self) -> Option<ContentSize> {
        match self {
            ScrollableHandle::Uniform(handle) => Some(ContentSize {
                size: handle.0.borrow().last_item_size.map(|size| size.contents)?,
                scroll_adjustment: None,
            }),
            ScrollableHandle::NonUniform(handle) => {
                let last_children_index = handle.children_count().checked_sub(1)?;

                let mut last_item = handle.bounds_for_item(last_children_index)?;
                let mut scroll_adjustment = None;
                if last_children_index != 0 {
                    // todo: PO: this is slightly wrong for horizontal scrollbar, as the last item is not necessarily the longest one.
                    let first_item = handle.bounds_for_item(0)?;
                    last_item.size.height += last_item.origin.y;
                    last_item.size.width += last_item.origin.x;

                    scroll_adjustment = Some(first_item.origin);
                    last_item.size.height -= first_item.origin.y;
                    last_item.size.width -= first_item.origin.x;
                }
                Some(ContentSize {
                    size: last_item.size,
                    scroll_adjustment,
                })
            }
        }
    }
    fn set_offset(&self, point: Point<Pixels>) {
        let base_handle = match self {
            ScrollableHandle::Uniform(handle) => &handle.0.borrow().base_handle,
            ScrollableHandle::NonUniform(handle) => &handle,
        };
        base_handle.set_offset(point);
    }
    fn offset(&self) -> Point<Pixels> {
        let base_handle = match self {
            ScrollableHandle::Uniform(handle) => &handle.0.borrow().base_handle,
            ScrollableHandle::NonUniform(handle) => &handle,
        };
        base_handle.offset()
    }
    fn viewport(&self) -> Bounds<Pixels> {
        let base_handle = match self {
            ScrollableHandle::Uniform(handle) => &handle.0.borrow().base_handle,
            ScrollableHandle::NonUniform(handle) => &handle,
        };
        base_handle.bounds()
    }
}
impl From<UniformListScrollHandle> for ScrollableHandle {
    fn from(value: UniformListScrollHandle) -> Self {
        Self::Uniform(value)
    }
}

impl From<ScrollHandle> for ScrollableHandle {
    fn from(value: ScrollHandle) -> Self {
        Self::NonUniform(value)
    }
}

/// A scrollbar state that should be persisted across frames.
#[derive(Clone, Debug)]
pub struct ScrollbarState {
    // If Some(), there's an active drag, offset by percentage from the origin of a thumb.
    drag: Rc<Cell<Option<f32>>>,
    parent_id: Option<EntityId>,
    scroll_handle: ScrollableHandle,
}

impl ScrollbarState {
    pub fn new(scroll: impl Into<ScrollableHandle>) -> Self {
        Self {
            drag: Default::default(),
            parent_id: None,
            scroll_handle: scroll.into(),
        }
    }

    /// Set a parent view which should be notified whenever this Scrollbar gets a scroll event.
    pub fn parent_view<V: 'static>(mut self, v: &View<V>) -> Self {
        self.parent_id = Some(v.entity_id());
        self
    }

    pub fn scroll_handle(&self) -> ScrollableHandle {
        self.scroll_handle.clone()
    }

    pub fn is_dragging(&self) -> bool {
        self.drag.get().is_some()
    }

    fn thumb_range(&self, axis: ScrollbarAxis) -> Option<Range<f32>> {
        const MINIMUM_SCROLLBAR_PERCENTAGE_SIZE: f32 = 0.005;
        let ContentSize {
            size: main_dimension_size,
            scroll_adjustment,
        } = self.scroll_handle.content_size()?;
        let main_dimension_size = main_dimension_size.along(axis).0;
        let mut current_offset = self.scroll_handle.offset().along(axis).min(px(0.)).abs().0;
        if let Some(adjustment) = scroll_adjustment.and_then(|adjustment| {
            let adjust = adjustment.along(axis).0;
            if adjust < 0.0 {
                Some(adjust)
            } else {
                None
            }
        }) {
            current_offset -= adjustment;
        }

        let mut percentage = current_offset / main_dimension_size;
        let viewport_size = self.scroll_handle.viewport().size;
        let end_offset = (current_offset + viewport_size.along(axis).0) / main_dimension_size;
        // Scroll handle might briefly report an offset greater than the length of a list;
        // in such case we'll adjust the starting offset as well to keep the scrollbar thumb length stable.
        let overshoot = (end_offset - 1.).clamp(0., 1.);
        if overshoot > 0. {
            percentage -= overshoot;
        }
        if percentage + MINIMUM_SCROLLBAR_PERCENTAGE_SIZE > 1.0 || end_offset > main_dimension_size
        {
            return None;
        }
        if main_dimension_size < viewport_size.along(axis).0 {
            return None;
        }
        let end_offset = end_offset.clamp(percentage + MINIMUM_SCROLLBAR_PERCENTAGE_SIZE, 1.);
        Some(percentage..end_offset)
    }
}

impl Scrollbar {
    pub fn vertical(state: ScrollbarState) -> Option<Self> {
        Self::new(state, ScrollbarAxis::Vertical)
    }

    pub fn horizontal(state: ScrollbarState) -> Option<Self> {
        Self::new(state, ScrollbarAxis::Horizontal)
    }
    fn new(state: ScrollbarState, kind: ScrollbarAxis) -> Option<Self> {
        let thumb = state.thumb_range(kind)?;
        Some(Self { thumb, state, kind })
    }
}

impl Element for Scrollbar {
    type RequestLayoutState = ();

    type PrepaintState = Hitbox;

    fn id(&self) -> Option<ElementId> {
        None
    }

    fn request_layout(
        &mut self,
        _id: Option<&GlobalElementId>,
        cx: &mut WindowContext,
    ) -> (LayoutId, Self::RequestLayoutState) {
        let mut style = Style::default();
        style.flex_grow = 1.;
        style.flex_shrink = 1.;

        if self.kind == ScrollbarAxis::Vertical {
            style.size.width = px(12.).into();
            style.size.height = relative(1.).into();
        } else {
            style.size.width = relative(1.).into();
            style.size.height = px(12.).into();
        }

        (cx.request_layout(style, None), ())
    }

    fn prepaint(
        &mut self,
        _id: Option<&GlobalElementId>,
        bounds: Bounds<Pixels>,
        _request_layout: &mut Self::RequestLayoutState,
        cx: &mut WindowContext,
    ) -> Self::PrepaintState {
        cx.with_content_mask(Some(ContentMask { bounds }), |cx| {
            cx.insert_hitbox(bounds, false)
        })
    }

    fn paint(
        &mut self,
        _id: Option<&GlobalElementId>,
        bounds: Bounds<Pixels>,
        _request_layout: &mut Self::RequestLayoutState,
        _prepaint: &mut Self::PrepaintState,
        cx: &mut WindowContext,
    ) {
        cx.with_content_mask(Some(ContentMask { bounds }), |cx| {
            let colors = cx.theme().colors();
<<<<<<< HEAD
            let thumb_background = colors.scrollbar_thumb_background;
            let thumb_border = colors.scrollbar_thumb_border;
            let track_background = colors.scrollbar_track_background;
            cx.paint_quad(gpui::fill(bounds, track_background));
=======
            let thumb_background = colors
                .surface_background
                .blend(colors.scrollbar_thumb_background);
>>>>>>> 3c57a407
            let is_vertical = self.kind == ScrollbarAxis::Vertical;
            let extra_padding = px(5.0);
            let padded_bounds = if is_vertical {
                Bounds::from_corners(
                    bounds.origin + point(Pixels::ZERO, extra_padding),
                    bounds.lower_right() - point(Pixels::ZERO, extra_padding * 3),
                )
            } else {
                Bounds::from_corners(
                    bounds.origin + point(extra_padding, Pixels::ZERO),
                    bounds.lower_right() - point(extra_padding * 3, Pixels::ZERO),
                )
            };

            let mut thumb_bounds = if is_vertical {
                let thumb_offset = self.thumb.start * padded_bounds.size.height;
                let thumb_end = self.thumb.end * padded_bounds.size.height;
                let thumb_upper_left = point(
                    padded_bounds.origin.x,
                    padded_bounds.origin.y + thumb_offset,
                );
                let thumb_lower_right = point(
                    padded_bounds.origin.x + padded_bounds.size.width + extra_padding,
                    padded_bounds.origin.y + thumb_end,
                );
                Bounds::from_corners(thumb_upper_left, thumb_lower_right)
            } else {
                let thumb_offset = self.thumb.start * padded_bounds.size.width;
                let thumb_end = self.thumb.end * padded_bounds.size.width;
                let thumb_upper_left = point(
                    padded_bounds.origin.x + thumb_offset,
                    padded_bounds.origin.y,
                );
                let thumb_lower_right = point(
                    padded_bounds.origin.x + thumb_end,
                    padded_bounds.origin.y + padded_bounds.size.height + extra_padding,
                );
                Bounds::from_corners(thumb_upper_left, thumb_lower_right)
            };
            let corners = if is_vertical {
                thumb_bounds.size.width /= 1.5;
                Corners::all(thumb_bounds.size.width / 2.0)
            } else {
                thumb_bounds.size.height /= 1.5;
                Corners::all(thumb_bounds.size.height / 2.0)
            };
            cx.paint_quad(quad(
                thumb_bounds,
                corners,
                thumb_background,
                Edges::all(px(1.)),
                thumb_border,
            ));

            let scroll = self.state.scroll_handle.clone();
            let kind = self.kind;
            let thumb_percentage_size = self.thumb.end - self.thumb.start;

            cx.on_mouse_event({
                let scroll = scroll.clone();
                let state = self.state.clone();
                let axis = self.kind;
                move |event: &MouseDownEvent, phase, _cx| {
                    if !(phase.bubble() && bounds.contains(&event.position)) {
                        return;
                    }

                    if thumb_bounds.contains(&event.position) {
                        let thumb_offset = (event.position.along(axis)
                            - thumb_bounds.origin.along(axis))
                            / bounds.size.along(axis);
                        state.drag.set(Some(thumb_offset));
                    } else if let Some(ContentSize {
                        size: item_size, ..
                    }) = scroll.content_size()
                    {
                        match kind {
                            ScrollbarAxis::Horizontal => {
                                let percentage =
                                    (event.position.x - bounds.origin.x) / bounds.size.width;
                                let max_offset = item_size.width;
                                let percentage = percentage.min(1. - thumb_percentage_size);
                                scroll
                                    .set_offset(point(-max_offset * percentage, scroll.offset().y));
                            }
                            ScrollbarAxis::Vertical => {
                                let percentage =
                                    (event.position.y - bounds.origin.y) / bounds.size.height;
                                let max_offset = item_size.height;
                                let percentage = percentage.min(1. - thumb_percentage_size);
                                scroll
                                    .set_offset(point(scroll.offset().x, -max_offset * percentage));
                            }
                        }
                    }
                }
            });
            cx.on_mouse_event({
                let scroll = scroll.clone();
                move |event: &ScrollWheelEvent, phase, cx| {
                    if phase.bubble() && bounds.contains(&event.position) {
                        let current_offset = scroll.offset();
                        scroll
                            .set_offset(current_offset + event.delta.pixel_delta(cx.line_height()));
                    }
                }
            });
            let state = self.state.clone();
            let kind = self.kind;
            cx.on_mouse_event(move |event: &MouseMoveEvent, _, cx| {
                if let Some(drag_state) = state.drag.get().filter(|_| event.dragging()) {
                    if let Some(ContentSize {
                        size: item_size, ..
                    }) = scroll.content_size()
                    {
                        match kind {
                            ScrollbarAxis::Horizontal => {
                                let max_offset = item_size.width;
                                let percentage = (event.position.x - bounds.origin.x)
                                    / bounds.size.width
                                    - drag_state;

                                let percentage = percentage.min(1. - thumb_percentage_size);
                                scroll
                                    .set_offset(point(-max_offset * percentage, scroll.offset().y));
                            }
                            ScrollbarAxis::Vertical => {
                                let max_offset = item_size.height;
                                let percentage = (event.position.y - bounds.origin.y)
                                    / bounds.size.height
                                    - drag_state;

                                let percentage = percentage.min(1. - thumb_percentage_size);
                                scroll
                                    .set_offset(point(scroll.offset().x, -max_offset * percentage));
                            }
                        };

                        if let Some(id) = state.parent_id {
                            cx.notify(Some(id));
                        }
                    }
                } else {
                    state.drag.set(None);
                }
            });
            let state = self.state.clone();
            cx.on_mouse_event(move |_event: &MouseUpEvent, phase, cx| {
                if phase.bubble() {
                    state.drag.take();
                    if let Some(id) = state.parent_id {
                        cx.notify(Some(id));
                    }
                }
            });
        })
    }
}

impl IntoElement for Scrollbar {
    type Element = Self;

    fn into_element(self) -> Self::Element {
        self
    }
}<|MERGE_RESOLUTION|>--- conflicted
+++ resolved
@@ -228,16 +228,10 @@
     ) {
         cx.with_content_mask(Some(ContentMask { bounds }), |cx| {
             let colors = cx.theme().colors();
-<<<<<<< HEAD
-            let thumb_background = colors.scrollbar_thumb_background;
-            let thumb_border = colors.scrollbar_thumb_border;
-            let track_background = colors.scrollbar_track_background;
-            cx.paint_quad(gpui::fill(bounds, track_background));
-=======
+            let thumb_border = colors.border;
             let thumb_background = colors
                 .surface_background
                 .blend(colors.scrollbar_thumb_background);
->>>>>>> 3c57a407
             let is_vertical = self.kind == ScrollbarAxis::Vertical;
             let extra_padding = px(5.0);
             let padded_bounds = if is_vertical {
