--- conflicted
+++ resolved
@@ -414,11 +414,8 @@
     pub editor_document_highlight_write_background: Option<String>,
 
     /// Highlighted brackets background color.
-<<<<<<< HEAD
-=======
     ///
     /// Matching brackets in the cursor scope are highlighted with this background color.
->>>>>>> 11058765
     #[serde(rename = "editor.document_highlight.bracket_background")]
     pub editor_document_highlight_bracket_background: Option<String>,
 
@@ -805,13 +802,9 @@
             editor_document_highlight_bracket_background: self
                 .editor_document_highlight_bracket_background
                 .as_ref()
-<<<<<<< HEAD
-                .and_then(|color| try_parse_color(color).ok()),
-=======
                 .and_then(|color| try_parse_color(color).ok())
                 // Fall back to `editor.document_highlight.read_background`, for backwards compatibility.
                 .or(editor_document_highlight_read_background),
->>>>>>> 11058765
             terminal_background: self
                 .terminal_background
                 .as_ref()
