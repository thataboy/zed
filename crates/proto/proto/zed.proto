syntax = "proto3";
package zed.messages;

// Looking for a number? Search "// current max"

message PeerId {
    uint32 owner_id = 1;
    uint32 id = 2;
}

message Envelope {
    uint32 id = 1;
    optional uint32 responding_to = 2;
    optional PeerId original_sender_id = 3;
    optional uint32 ack_id = 266;

    oneof payload {
        Hello hello = 4;
        Ack ack = 5;
        Error error = 6;
        Ping ping = 7;
        Test test = 8;
        EndStream end_stream = 165;

        CreateRoom create_room = 9;
        CreateRoomResponse create_room_response = 10;
        JoinRoom join_room = 11;
        JoinRoomResponse join_room_response = 12;
        RejoinRoom rejoin_room = 13;
        RejoinRoomResponse rejoin_room_response = 14;
        LeaveRoom leave_room = 15;
        Call call = 16;
        IncomingCall incoming_call = 17;
        CallCanceled call_canceled = 18;
        CancelCall cancel_call = 19;
        DeclineCall decline_call = 20;
        UpdateParticipantLocation update_participant_location = 21;
        RoomUpdated room_updated = 22;

        ShareProject share_project = 23;
        ShareProjectResponse share_project_response = 24;
        UnshareProject unshare_project = 25;
        JoinProject join_project = 26;
        JoinProjectResponse join_project_response = 27;
        LeaveProject leave_project = 28;
        AddProjectCollaborator add_project_collaborator = 29;
        UpdateProjectCollaborator update_project_collaborator = 30;
        RemoveProjectCollaborator remove_project_collaborator = 31;

        GetDefinition get_definition = 32;
        GetDefinitionResponse get_definition_response = 33;
        GetDeclaration get_declaration = 237;
        GetDeclarationResponse get_declaration_response = 238;
        GetTypeDefinition get_type_definition = 34;
        GetTypeDefinitionResponse get_type_definition_response = 35;

        GetReferences get_references = 36;
        GetReferencesResponse get_references_response = 37;
        GetDocumentHighlights get_document_highlights = 38;
        GetDocumentHighlightsResponse get_document_highlights_response = 39;
        GetProjectSymbols get_project_symbols = 40;
        GetProjectSymbolsResponse get_project_symbols_response = 41;
        OpenBufferForSymbol open_buffer_for_symbol = 42;
        OpenBufferForSymbolResponse open_buffer_for_symbol_response = 43;

        UpdateProject update_project = 44;
        UpdateWorktree update_worktree = 45;

        CreateProjectEntry create_project_entry = 46;
        RenameProjectEntry rename_project_entry = 47;
        CopyProjectEntry copy_project_entry = 48;
        DeleteProjectEntry delete_project_entry = 49;
        ProjectEntryResponse project_entry_response = 50;
        ExpandProjectEntry expand_project_entry = 51;
        ExpandProjectEntryResponse expand_project_entry_response = 52;

        UpdateDiagnosticSummary update_diagnostic_summary = 53;
        StartLanguageServer start_language_server = 54;
        UpdateLanguageServer update_language_server = 55;

        OpenBufferById open_buffer_by_id = 56;
        OpenBufferByPath open_buffer_by_path = 57;
        OpenBufferResponse open_buffer_response = 58;
        CreateBufferForPeer create_buffer_for_peer = 59;
        UpdateBuffer update_buffer = 60;
        UpdateBufferFile update_buffer_file = 61;
        SaveBuffer save_buffer = 62;
        BufferSaved buffer_saved = 63;
        BufferReloaded buffer_reloaded = 64;
        ReloadBuffers reload_buffers = 65;
        ReloadBuffersResponse reload_buffers_response = 66;
        SynchronizeBuffers synchronize_buffers = 67;
        SynchronizeBuffersResponse synchronize_buffers_response = 68;
        FormatBuffers format_buffers = 69;
        FormatBuffersResponse format_buffers_response = 70;
        GetCompletions get_completions = 71;
        GetCompletionsResponse get_completions_response = 72;
        ResolveCompletionDocumentation resolve_completion_documentation = 73;
        ResolveCompletionDocumentationResponse resolve_completion_documentation_response = 74;
        ApplyCompletionAdditionalEdits apply_completion_additional_edits = 75;
        ApplyCompletionAdditionalEditsResponse apply_completion_additional_edits_response = 76;
        GetCodeActions get_code_actions = 77;
        GetCodeActionsResponse get_code_actions_response = 78;
        GetHover get_hover = 79;
        GetHoverResponse get_hover_response = 80;
        ApplyCodeAction apply_code_action = 81;
        ApplyCodeActionResponse apply_code_action_response = 82;
        PrepareRename prepare_rename = 83;
        PrepareRenameResponse prepare_rename_response = 84;
        PerformRename perform_rename = 85;
        PerformRenameResponse perform_rename_response = 86;

        UpdateContacts update_contacts = 89;
        UpdateInviteInfo update_invite_info = 90;
        ShowContacts show_contacts = 91;

        GetUsers get_users = 92;
        FuzzySearchUsers fuzzy_search_users = 93;
        UsersResponse users_response = 94;
        RequestContact request_contact = 95;
        RespondToContactRequest respond_to_contact_request = 96;
        RemoveContact remove_contact = 97;

        Follow follow = 98;
        FollowResponse follow_response = 99;
        UpdateFollowers update_followers = 100;
        Unfollow unfollow = 101;
        GetPrivateUserInfo get_private_user_info = 102;
        GetPrivateUserInfoResponse get_private_user_info_response = 103;
        UpdateUserPlan update_user_plan = 234;
        UpdateDiffBase update_diff_base = 104;
        AcceptTermsOfService accept_terms_of_service = 239;
        AcceptTermsOfServiceResponse accept_terms_of_service_response = 240;

        OnTypeFormatting on_type_formatting = 105;
        OnTypeFormattingResponse on_type_formatting_response = 106;

        UpdateWorktreeSettings update_worktree_settings = 107;

        InlayHints inlay_hints = 108;
        InlayHintsResponse inlay_hints_response = 109;
        ResolveInlayHint resolve_inlay_hint = 110;
        ResolveInlayHintResponse resolve_inlay_hint_response = 111;
        RefreshInlayHints refresh_inlay_hints = 112;

        CreateChannel create_channel = 113;
        CreateChannelResponse create_channel_response = 114;
        InviteChannelMember invite_channel_member = 115;
        RemoveChannelMember remove_channel_member = 116;
        RespondToChannelInvite respond_to_channel_invite = 117;
        UpdateChannels update_channels = 118;
        JoinChannel join_channel = 119;
        DeleteChannel delete_channel = 120;
        GetChannelMembers get_channel_members = 121;
        GetChannelMembersResponse get_channel_members_response = 122;
        SetChannelMemberRole set_channel_member_role = 123;
        RenameChannel rename_channel = 124;
        RenameChannelResponse rename_channel_response = 125;
        SubscribeToChannels subscribe_to_channels = 207;

        JoinChannelBuffer join_channel_buffer = 126;
        JoinChannelBufferResponse join_channel_buffer_response = 127;
        UpdateChannelBuffer update_channel_buffer = 128;
        LeaveChannelBuffer leave_channel_buffer = 129;
        UpdateChannelBufferCollaborators update_channel_buffer_collaborators = 130;
        RejoinChannelBuffers rejoin_channel_buffers = 131;
        RejoinChannelBuffersResponse rejoin_channel_buffers_response = 132;
        AckBufferOperation ack_buffer_operation = 133;

        JoinChannelChat join_channel_chat = 134;
        JoinChannelChatResponse join_channel_chat_response = 135;
        LeaveChannelChat leave_channel_chat = 136;
        SendChannelMessage send_channel_message = 137;
        SendChannelMessageResponse send_channel_message_response = 138;
        ChannelMessageSent channel_message_sent = 139;
        GetChannelMessages get_channel_messages = 140;
        GetChannelMessagesResponse get_channel_messages_response = 141;
        RemoveChannelMessage remove_channel_message = 142;
        AckChannelMessage ack_channel_message = 143;
        GetChannelMessagesById get_channel_messages_by_id = 144;

        MoveChannel move_channel = 147;
        SetChannelVisibility set_channel_visibility = 148;

        AddNotification add_notification = 149;
        GetNotifications get_notifications = 150;
        GetNotificationsResponse get_notifications_response = 151;
        DeleteNotification delete_notification = 152;
        MarkNotificationRead mark_notification_read = 153;
        LspExtExpandMacro lsp_ext_expand_macro = 154;
        LspExtExpandMacroResponse lsp_ext_expand_macro_response = 155;
        SetRoomParticipantRole set_room_participant_role = 156;

        UpdateUserChannels update_user_channels = 157;

        GetImplementation get_implementation = 162;
        GetImplementationResponse get_implementation_response = 163;

        JoinHostedProject join_hosted_project = 164;

        CountLanguageModelTokens count_language_model_tokens = 230;
        CountLanguageModelTokensResponse count_language_model_tokens_response = 231;
        GetCachedEmbeddings get_cached_embeddings = 189;
        GetCachedEmbeddingsResponse get_cached_embeddings_response = 190;
        ComputeEmbeddings compute_embeddings = 191;
        ComputeEmbeddingsResponse compute_embeddings_response = 192;

        UpdateChannelMessage update_channel_message = 170;
        ChannelMessageUpdate channel_message_update = 171;

        BlameBuffer blame_buffer = 172;
        BlameBufferResponse blame_buffer_response = 173;

        UpdateNotification update_notification = 174;

        MultiLspQuery multi_lsp_query = 175;
        MultiLspQueryResponse multi_lsp_query_response = 176;
        RestartLanguageServers restart_language_servers = 208;

        RejoinRemoteProjects rejoin_remote_projects = 186;
        RejoinRemoteProjectsResponse rejoin_remote_projects_response = 187;

        OpenNewBuffer open_new_buffer = 196;

        GetSupermavenApiKey get_supermaven_api_key = 198;
        GetSupermavenApiKeyResponse get_supermaven_api_key_response = 199;

        TaskContextForLocation task_context_for_location = 203;
        TaskContext task_context = 204;

        LinkedEditingRange linked_editing_range = 209;
        LinkedEditingRangeResponse linked_editing_range_response = 210;

        AdvertiseContexts advertise_contexts = 211;
        OpenContext open_context = 212;
        OpenContextResponse open_context_response = 213;
        CreateContext create_context = 232;
        CreateContextResponse create_context_response = 233;
        UpdateContext update_context = 214;
        SynchronizeContexts synchronize_contexts = 215;
        SynchronizeContextsResponse synchronize_contexts_response = 216;

        GetSignatureHelp get_signature_help = 217;
        GetSignatureHelpResponse get_signature_help_response = 218;

        ListRemoteDirectory list_remote_directory = 219;
        ListRemoteDirectoryResponse list_remote_directory_response = 220;
        AddWorktree add_worktree = 222;
        AddWorktreeResponse add_worktree_response = 223;

        GetLlmToken get_llm_token = 235;
        GetLlmTokenResponse get_llm_token_response = 236;
        RefreshLlmToken refresh_llm_token = 259;

        LspExtSwitchSourceHeader lsp_ext_switch_source_header = 241;
        LspExtSwitchSourceHeaderResponse lsp_ext_switch_source_header_response = 242;

        FindSearchCandidates find_search_candidates = 243;
        FindSearchCandidatesResponse find_search_candidates_response = 244;

        CloseBuffer close_buffer = 245;
        UpdateUserSettings update_user_settings = 246;

        CheckFileExists check_file_exists = 255;
        CheckFileExistsResponse check_file_exists_response = 256;

        ShutdownRemoteServer shutdown_remote_server = 257;

        RemoveWorktree remove_worktree = 258;

        LanguageServerLog language_server_log = 260;

        Toast toast = 261;
        HideToast hide_toast = 262;

        OpenServerSettings open_server_settings = 263;

        GetPermalinkToLine get_permalink_to_line = 264;
        GetPermalinkToLineResponse get_permalink_to_line_response = 265;

        FlushBufferedMessages flush_buffered_messages = 267;

        LanguageServerPromptRequest language_server_prompt_request = 268;
<<<<<<< HEAD
        LanguageServerPromptResponse language_server_prompt_response = 269; // current max
=======
        LanguageServerPromptResponse language_server_prompt_response = 269;

        GitBranches git_branches = 270;
        GitBranchesResponse git_branches_response = 271;

        UpdateGitBranch update_git_branch = 272; // current max
>>>>>>> c69da2df
    }


    reserved 87 to 88;
    reserved 158 to 161;
    reserved 166 to 169;
    reserved 177 to 185;
    reserved 188;
    reserved 193 to 195;
    reserved 197;
    reserved 200 to 202;
    reserved 205 to 206;
    reserved 221;
    reserved 224 to 229;
    reserved 247 to 254;
}

// Messages

message Hello {
    PeerId peer_id = 1;
}

message Ping {}

message Ack {}

message Error {
    string message = 1;
    ErrorCode code = 2;
    repeated string tags = 3;
}

enum ErrorCode {
    Internal = 0;
    NoSuchChannel = 1;
    Disconnected = 2;
    SignedOut = 3;
    UpgradeRequired = 4;
    Forbidden = 5;
    NeedsCla = 7;
    NotARootChannel = 8;
    BadPublicNesting = 9;
    CircularNesting = 10;
    WrongMoveTarget = 11;
    UnsharedItem = 12;
    NoSuchProject = 13;
    DevServerProjectPathDoesNotExist = 16;
    RemoteUpgradeRequired = 17;
    RateLimitExceeded = 18;
    reserved 6;
    reserved 14 to 15;
}

message EndStream {}

message Test {
    uint64 id = 1;
}

message CreateRoom {}

message CreateRoomResponse {
    Room room = 1;
    optional LiveKitConnectionInfo live_kit_connection_info = 2;
}

message JoinRoom {
    uint64 id = 1;
}

message JoinRoomResponse {
    Room room = 1;
    optional uint64 channel_id = 2;
    optional LiveKitConnectionInfo live_kit_connection_info = 3;
}

message RejoinRoom {
    uint64 id = 1;
    repeated UpdateProject reshared_projects = 2;
    repeated RejoinProject rejoined_projects = 3;
}
message RejoinRemoteProjects {
    repeated RejoinProject rejoined_projects = 1;
}

message RejoinRemoteProjectsResponse {
    repeated RejoinedProject rejoined_projects = 1;
}

message RejoinProject {
    uint64 id = 1;
    repeated RejoinWorktree worktrees = 2;
}

message RejoinWorktree {
    uint64 id = 1;
    uint64 scan_id = 2;
}

message RejoinRoomResponse {
    Room room = 1;
    repeated ResharedProject reshared_projects = 2;
    repeated RejoinedProject rejoined_projects = 3;
}

message ResharedProject {
    uint64 id = 1;
    repeated Collaborator collaborators = 2;
}

message RejoinedProject {
    uint64 id = 1;
    repeated WorktreeMetadata worktrees = 2;
    repeated Collaborator collaborators = 3;
    repeated LanguageServer language_servers = 4;
}

message LeaveRoom {}

message Room {
    uint64 id = 1;
    repeated Participant participants = 2;
    repeated PendingParticipant pending_participants = 3;
    repeated Follower followers = 4;
    string live_kit_room = 5;
}

message Participant {
    uint64 user_id = 1;
    PeerId peer_id = 2;
    repeated ParticipantProject projects = 3;
    ParticipantLocation location = 4;
    uint32 participant_index = 5;
    ChannelRole role = 6;
    reserved 7;
}

message PendingParticipant {
    uint64 user_id = 1;
    uint64 calling_user_id = 2;
    optional uint64 initial_project_id = 3;
}

message ParticipantProject {
    uint64 id = 1;
    repeated string worktree_root_names = 2;
}

message Follower {
    PeerId leader_id = 1;
    PeerId follower_id = 2;
    uint64 project_id = 3;
}

message ParticipantLocation {
    oneof variant {
        SharedProject shared_project = 1;
        UnsharedProject unshared_project = 2;
        External external = 3;
    }

    message SharedProject {
        uint64 id = 1;
    }

    message UnsharedProject {}

    message External {}
}

message Call {
    uint64 room_id = 1;
    uint64 called_user_id = 2;
    optional uint64 initial_project_id = 3;
}

message IncomingCall {
    uint64 room_id = 1;
    uint64 calling_user_id = 2;
    repeated uint64 participant_user_ids = 3;
    optional ParticipantProject initial_project = 4;
}

message CallCanceled {
    uint64 room_id = 1;
}

message CancelCall {
    uint64 room_id = 1;
    uint64 called_user_id = 2;
}

message DeclineCall {
    uint64 room_id = 1;
}

message UpdateParticipantLocation {
    uint64 room_id = 1;
    ParticipantLocation location = 2;
}

message RoomUpdated {
    Room room = 1;
}

message LiveKitConnectionInfo {
    string server_url = 1;
    string token = 2;
    bool can_publish = 3;
}

message ShareProject {
    uint64 room_id = 1;
    repeated WorktreeMetadata worktrees = 2;
    reserved 3;
    bool is_ssh_project = 4;
}

message ShareProjectResponse {
    uint64 project_id = 1;
}

message UnshareProject {
    uint64 project_id = 1;
}

message UpdateProject {
    uint64 project_id = 1;
    repeated WorktreeMetadata worktrees = 2;
}

message JoinProject {
    uint64 project_id = 1;
}

message JoinHostedProject {
    uint64 project_id = 1;
}


message ListRemoteDirectory {
    uint64 dev_server_id = 1;
    string path = 2;
}

message ListRemoteDirectoryResponse {
    repeated string entries = 1;
}

message JoinProjectResponse {
    uint64 project_id = 5;
    uint32 replica_id = 1;
    repeated WorktreeMetadata worktrees = 2;
    repeated Collaborator collaborators = 3;
    repeated LanguageServer language_servers = 4;
    ChannelRole role = 6;
    reserved 7;
}

message LeaveProject {
    uint64 project_id = 1;
}

message UpdateWorktree {
    uint64 project_id = 1;
    uint64 worktree_id = 2;
    string root_name = 3;
    repeated Entry updated_entries = 4;
    repeated uint64 removed_entries = 5;
    repeated RepositoryEntry updated_repositories = 6;
    repeated uint64 removed_repositories = 7;
    uint64 scan_id = 8;
    bool is_last_update = 9;
    string abs_path = 10;
}

message UpdateWorktreeSettings {
    uint64 project_id = 1;
    uint64 worktree_id = 2;
    string path = 3;
    optional string content = 4;
    optional LocalSettingsKind kind = 5;
}

enum LocalSettingsKind {
    Settings = 0;
    Tasks = 1;
    Editorconfig = 2;
}

message CreateProjectEntry {
    uint64 project_id = 1;
    uint64 worktree_id = 2;
    string path = 3;
    bool is_directory = 4;
}

message RenameProjectEntry {
    uint64 project_id = 1;
    uint64 entry_id = 2;
    string new_path = 3;
}

message CopyProjectEntry {
    uint64 project_id = 1;
    uint64 entry_id = 2;
    string new_path = 3;
    optional string relative_worktree_source_path = 4;
}

message DeleteProjectEntry {
    uint64 project_id = 1;
    uint64 entry_id = 2;
    bool use_trash = 3;
}

message ExpandProjectEntry {
    uint64 project_id = 1;
    uint64 entry_id = 2;
}

message ExpandProjectEntryResponse {
    uint64 worktree_scan_id = 1;
}

message ProjectEntryResponse {
    optional Entry entry = 1;
    uint64 worktree_scan_id = 2;
}

message AddProjectCollaborator {
    uint64 project_id = 1;
    Collaborator collaborator = 2;
}

message UpdateProjectCollaborator {
    uint64 project_id = 1;
    PeerId old_peer_id = 2;
    PeerId new_peer_id = 3;
}

message RemoveProjectCollaborator {
    uint64 project_id = 1;
    PeerId peer_id = 2;
}

message UpdateChannelBufferCollaborators {
    uint64 channel_id = 1;
    repeated Collaborator collaborators = 2;
}

message GetDefinition {
     uint64 project_id = 1;
     uint64 buffer_id = 2;
     Anchor position = 3;
     repeated VectorClockEntry version = 4;
}

message GetDefinitionResponse {
    repeated LocationLink links = 1;
}

message GetDeclaration {
     uint64 project_id = 1;
     uint64 buffer_id = 2;
     Anchor position = 3;
     repeated VectorClockEntry version = 4;
}

message GetDeclarationResponse {
    repeated LocationLink links = 1;
}

message GetTypeDefinition {
     uint64 project_id = 1;
     uint64 buffer_id = 2;
     Anchor position = 3;
     repeated VectorClockEntry version = 4;
 }

message GetTypeDefinitionResponse {
    repeated LocationLink links = 1;
}
message GetImplementation {
     uint64 project_id = 1;
     uint64 buffer_id = 2;
     Anchor position = 3;
     repeated VectorClockEntry version = 4;
 }

message GetImplementationResponse {
    repeated LocationLink links = 1;
}

message GetReferences {
     uint64 project_id = 1;
     uint64 buffer_id = 2;
     Anchor position = 3;
     repeated VectorClockEntry version = 4;
 }

message GetReferencesResponse {
    repeated Location locations = 1;
}

message GetDocumentHighlights {
     uint64 project_id = 1;
     uint64 buffer_id = 2;
     Anchor position = 3;
     repeated VectorClockEntry version = 4;
 }

message GetDocumentHighlightsResponse {
    repeated DocumentHighlight highlights = 1;
}

message Location {
    uint64 buffer_id = 1;
    Anchor start = 2;
    Anchor end = 3;
}

message LocationLink {
    optional Location origin = 1;
    Location target = 2;
}

message DocumentHighlight {
    Kind kind = 1;
    Anchor start = 2;
    Anchor end = 3;

    enum Kind {
        Text = 0;
        Read = 1;
        Write = 2;
    }
}

message GetProjectSymbols {
    uint64 project_id = 1;
    string query = 2;
}

message GetProjectSymbolsResponse {
    repeated Symbol symbols = 4;
}

message Symbol {
    uint64 source_worktree_id = 1;
    uint64 worktree_id = 2;
    string language_server_name = 3;
    string name = 4;
    int32 kind = 5;
    string path = 6;
    // Cannot use generate anchors for unopened files,
    // so we are forced to use point coords instead
    PointUtf16 start = 7;
    PointUtf16 end = 8;
    bytes signature = 9;
}

message OpenBufferForSymbol {
    uint64 project_id = 1;
    Symbol symbol = 2;
}

message OpenBufferForSymbolResponse {
    uint64 buffer_id = 1;
}

message OpenBufferByPath {
    uint64 project_id = 1;
    uint64 worktree_id = 2;
    string path = 3;
}

message OpenBufferById {
    uint64 project_id = 1;
    uint64 id = 2;
}

message OpenNewBuffer {
    uint64 project_id = 1;
}

message OpenBufferResponse {
    uint64 buffer_id = 1;
}

message CreateBufferForPeer {
    uint64 project_id = 1;
    PeerId peer_id = 2;
    oneof variant {
        BufferState state = 3;
        BufferChunk chunk = 4;
    }
}

message UpdateBuffer {
    uint64 project_id = 1;
    uint64 buffer_id = 2;
    repeated Operation operations = 3;
}

message UpdateChannelBuffer {
    uint64 channel_id = 1;
    repeated Operation operations = 2;
}

message UpdateBufferFile {
    uint64 project_id = 1;
    uint64 buffer_id = 2;
    File file = 3;
}

message SaveBuffer {
    uint64 project_id = 1;
    uint64 buffer_id = 2;
    repeated VectorClockEntry version = 3;
    optional ProjectPath new_path = 4;
}

message CloseBuffer {
    uint64 project_id = 1;
    uint64 buffer_id = 2;
}

message ProjectPath {
    uint64 worktree_id = 1;
    string path = 2;
}

message BufferSaved {
    uint64 project_id = 1;
    uint64 buffer_id = 2;
    repeated VectorClockEntry version = 3;
    Timestamp mtime = 4;
    reserved 5;
}

message BufferReloaded {
    uint64 project_id = 1;
    uint64 buffer_id = 2;
    repeated VectorClockEntry version = 3;
    Timestamp mtime = 4;
    reserved 5;
    LineEnding line_ending = 6;
}

message ReloadBuffers {
    uint64 project_id = 1;
    repeated uint64 buffer_ids = 2;
}

message ReloadBuffersResponse {
    ProjectTransaction transaction = 1;
}

message SynchronizeBuffers {
    uint64 project_id = 1;
    repeated BufferVersion buffers = 2;
}

message SynchronizeBuffersResponse {
    repeated BufferVersion buffers = 1;
}

message BufferVersion {
    uint64 id = 1;
    repeated VectorClockEntry version = 2;
}

message ChannelBufferVersion {
    uint64 channel_id = 1;
    repeated VectorClockEntry version = 2;
    uint64 epoch = 3;
}

enum FormatTrigger {
    Save = 0;
    Manual = 1;
}

message FormatBuffers {
    uint64 project_id = 1;
    FormatTrigger trigger = 2;
    repeated uint64 buffer_ids = 3;
}

message FormatBuffersResponse {
    ProjectTransaction transaction = 1;
}

message GetCompletions {
    uint64 project_id = 1;
    uint64 buffer_id = 2;
    Anchor position = 3;
    repeated VectorClockEntry version = 4;
}

message GetCompletionsResponse {
    repeated Completion completions = 1;
    repeated VectorClockEntry version = 2;
}

message ApplyCompletionAdditionalEdits {
    uint64 project_id = 1;
    uint64 buffer_id = 2;
    Completion completion = 3;
}

message ApplyCompletionAdditionalEditsResponse {
    Transaction transaction = 1;
}

message Completion {
    Anchor old_start = 1;
    Anchor old_end = 2;
    string new_text = 3;
    uint64 server_id = 4;
    bytes lsp_completion = 5;
}

message GetCodeActions {
    uint64 project_id = 1;
    uint64 buffer_id = 2;
    Anchor start = 3;
    Anchor end = 4;
    repeated VectorClockEntry version = 5;
}

message GetCodeActionsResponse {
    repeated CodeAction actions = 1;
    repeated VectorClockEntry version = 2;
}

message GetSignatureHelp {
    uint64 project_id = 1;
    uint64 buffer_id = 2;
    Anchor position = 3;
    repeated VectorClockEntry version = 4;
}

message GetSignatureHelpResponse {
    optional SignatureHelp signature_help = 1;
}

message SignatureHelp {
    repeated SignatureInformation signatures = 1;
    optional uint32 active_signature = 2;
    optional uint32 active_parameter = 3;
}

message SignatureInformation {
    string label = 1;
    optional Documentation documentation = 2;
    repeated ParameterInformation parameters = 3;
    optional uint32 active_parameter = 4;
}

message Documentation {
    oneof content {
        string value = 1;
        MarkupContent markup_content = 2;
    }
}

enum MarkupKind {
    PlainText = 0;
    Markdown = 1;
}

message ParameterInformation {
    oneof label {
        string simple = 1;
        LabelOffsets label_offsets = 2;
    }
    optional Documentation documentation = 3;
}

message LabelOffsets {
    uint32 start = 1;
    uint32 end = 2;
}

message GetHover {
    uint64 project_id = 1;
    uint64 buffer_id = 2;
    Anchor position = 3;
    repeated VectorClockEntry version = 5;
}

message GetHoverResponse {
    optional Anchor start = 1;
    optional Anchor end = 2;
    repeated HoverBlock contents = 3;
}

message HoverBlock {
    string text = 1;
    optional string language = 2;
    bool is_markdown = 3;
}

message ApplyCodeAction {
    uint64 project_id = 1;
    uint64 buffer_id = 2;
    CodeAction action = 3;
}

message ApplyCodeActionResponse {
    ProjectTransaction transaction = 1;
}

message PrepareRename {
    uint64 project_id = 1;
    uint64 buffer_id = 2;
    Anchor position = 3;
    repeated VectorClockEntry version = 4;
}

message PrepareRenameResponse {
    bool can_rename = 1;
    Anchor start = 2;
    Anchor end = 3;
    repeated VectorClockEntry version = 4;
}

message PerformRename {
    uint64 project_id = 1;
    uint64 buffer_id = 2;
    Anchor position = 3;
    string new_name = 4;
    repeated VectorClockEntry version = 5;
}

message OnTypeFormatting {
    uint64 project_id = 1;
    uint64 buffer_id = 2;
    Anchor position = 3;
    string trigger = 4;
    repeated VectorClockEntry version = 5;
}

message OnTypeFormattingResponse {
    Transaction transaction = 1;
}


message LinkedEditingRange {
    uint64 project_id = 1;
    uint64 buffer_id = 2;
    Anchor position = 3;
    repeated VectorClockEntry version = 4;
}

message AnchorRange {
    Anchor start = 1;
    Anchor end = 2;
}

message LinkedEditingRangeResponse {
    repeated AnchorRange items = 1;
    repeated VectorClockEntry version = 4;
}

message InlayHints {
    uint64 project_id = 1;
    uint64 buffer_id = 2;
    Anchor start = 3;
    Anchor end = 4;
    repeated VectorClockEntry version = 5;
}

message InlayHintsResponse {
    repeated InlayHint hints = 1;
    repeated VectorClockEntry version = 2;
}

message InlayHint {
    Anchor position = 1;
    InlayHintLabel label = 2;
    optional string kind = 3;
    bool padding_left = 4;
    bool padding_right = 5;
    InlayHintTooltip tooltip = 6;
    ResolveState resolve_state = 7;
}

message InlayHintLabel {
    oneof label {
        string value = 1;
        InlayHintLabelParts label_parts = 2;
    }
}

message InlayHintLabelParts {
    repeated InlayHintLabelPart parts = 1;
}

message InlayHintLabelPart {
    string value = 1;
    InlayHintLabelPartTooltip tooltip = 2;
    optional string location_url = 3;
    PointUtf16 location_range_start = 4;
    PointUtf16 location_range_end = 5;
    optional uint64 language_server_id = 6;
}

message InlayHintTooltip {
    oneof content {
        string value = 1;
        MarkupContent markup_content = 2;
    }
}

message InlayHintLabelPartTooltip {
    oneof content {
        string value = 1;
        MarkupContent markup_content = 2;
    }
}

message ResolveState {
    State state = 1;
    LspResolveState lsp_resolve_state = 2;

    enum State {
        Resolved = 0;
        CanResolve = 1;
        Resolving = 2;
    }

    message LspResolveState {
        optional string value = 1;
        uint64 server_id = 2;
    }
}

// This type is used to resolve more than just
// the documentation, but for backwards-compatibility
// reasons we can't rename the type.
message ResolveCompletionDocumentation {
    uint64 project_id = 1;
    uint64 language_server_id = 2;
    bytes lsp_completion = 3;
    uint64 buffer_id = 4;
}

message ResolveCompletionDocumentationResponse {
    string documentation = 1;
    bool documentation_is_markdown = 2;
    Anchor old_start = 3;
    Anchor old_end = 4;
    string new_text = 5;
    bytes lsp_completion = 6;
}

message ResolveInlayHint {
    uint64 project_id = 1;
    uint64 buffer_id = 2;
    uint64 language_server_id = 3;
    InlayHint hint = 4;
}

message ResolveInlayHintResponse {
    InlayHint hint = 1;
}

message RefreshInlayHints {
    uint64 project_id = 1;
}

message MarkupContent {
    bool is_markdown = 1;
    string value = 2;
}

message PerformRenameResponse {
    ProjectTransaction transaction = 2;
}

message SearchQuery {
    string query = 2;
    bool regex = 3;
    bool whole_word = 4;
    bool case_sensitive = 5;
    string files_to_include = 6;
    string files_to_exclude = 7;
    bool include_ignored = 8;
}

message FindSearchCandidates {
    uint64 project_id = 1;
    SearchQuery query = 2;
    uint64 limit = 3;
}

message FindSearchCandidatesResponse {
    repeated uint64 buffer_ids = 1;
}

message CodeAction {
    uint64 server_id = 1;
    Anchor start = 2;
    Anchor end = 3;
    bytes lsp_action = 4;
}

message ProjectTransaction {
    repeated uint64 buffer_ids = 1;
    repeated Transaction transactions = 2;
}

message Transaction {
    LamportTimestamp id = 1;
    repeated LamportTimestamp edit_ids = 2;
    repeated VectorClockEntry start = 3;
}

message LamportTimestamp {
    uint32 replica_id = 1;
    uint32 value = 2;
}

message LanguageServer {
    uint64 id = 1;
    string name = 2;
    optional uint64 worktree_id = 3;
}

message StartLanguageServer {
    uint64 project_id = 1;
    LanguageServer server = 2;
}

message UpdateDiagnosticSummary {
    uint64 project_id = 1;
    uint64 worktree_id = 2;
    DiagnosticSummary summary = 3;
}

message DiagnosticSummary {
    string path = 1;
    uint64 language_server_id = 2;
    uint32 error_count = 3;
    uint32 warning_count = 4;
}

message UpdateLanguageServer {
    uint64 project_id = 1;
    uint64 language_server_id = 2;
    oneof variant {
        LspWorkStart work_start = 3;
        LspWorkProgress work_progress = 4;
        LspWorkEnd work_end = 5;
        LspDiskBasedDiagnosticsUpdating disk_based_diagnostics_updating = 6;
        LspDiskBasedDiagnosticsUpdated disk_based_diagnostics_updated = 7;
    }
}

message LspWorkStart {
    string token = 1;
    optional string title = 4;
    optional string message = 2;
    optional uint32 percentage = 3;
}

message LspWorkProgress {
    string token = 1;
    optional string message = 2;
    optional uint32 percentage = 3;
}

message LspWorkEnd {
    string token = 1;
}

message LspDiskBasedDiagnosticsUpdating {}

message LspDiskBasedDiagnosticsUpdated {}

message LanguageServerLog {
    uint64 project_id = 1;
    uint64 language_server_id = 2;
    oneof log_type {
        uint32 log_message_type = 3;
        LspLogTrace log_trace = 4;
    }
    string message = 5;
}

message LspLogTrace {
    optional string message = 1;
}

message UpdateChannels {
    repeated Channel channels = 1;
    repeated uint64 delete_channels = 4;
    repeated Channel channel_invitations = 5;
    repeated uint64 remove_channel_invitations = 6;
    repeated ChannelParticipants channel_participants = 7;
    repeated ChannelMessageId latest_channel_message_ids = 8;
    repeated ChannelBufferVersion latest_channel_buffer_versions = 9;

    repeated HostedProject hosted_projects = 10;
    repeated uint64 deleted_hosted_projects = 11;

    reserved 12;
    reserved 13;
    reserved 14;
    reserved 15;
}

message UpdateUserChannels {
    repeated ChannelMessageId observed_channel_message_id = 1;
    repeated ChannelBufferVersion observed_channel_buffer_version = 2;
    repeated ChannelMembership channel_memberships = 3;
}

message ChannelMembership {
    uint64 channel_id = 1;
    ChannelRole role = 2;
}

message ChannelMessageId {
    uint64 channel_id = 1;
    uint64 message_id = 2;
}

message ChannelPermission {
    uint64 channel_id = 1;
    ChannelRole role = 3;
}

message ChannelParticipants {
    uint64 channel_id = 1;
    repeated uint64 participant_user_ids = 2;
}

message HostedProject {
    uint64 project_id = 1;
    uint64 channel_id = 2;
    string name = 3;
    ChannelVisibility visibility = 4;
}

message JoinChannel {
    uint64 channel_id = 1;
}

message DeleteChannel {
    uint64 channel_id = 1;
}

message GetChannelMembers {
    uint64 channel_id = 1;
    string query = 2;
    uint64 limit = 3;
}

message GetChannelMembersResponse {
    repeated ChannelMember members = 1;
    repeated User users = 2;
}

message ChannelMember {
    uint64 user_id = 1;
    Kind kind = 3;
    ChannelRole role = 4;

    enum Kind {
        Member = 0;
        Invitee = 1;
    }
}

message SubscribeToChannels {}

message CreateChannel {
    string name = 1;
    optional uint64 parent_id = 2;
}

message CreateChannelResponse {
    Channel channel = 1;
    optional uint64 parent_id = 2;
}

message InviteChannelMember {
    uint64 channel_id = 1;
    uint64 user_id = 2;
    ChannelRole role = 4;
}

message RemoveChannelMember {
    uint64 channel_id = 1;
    uint64 user_id = 2;
}

enum ChannelRole {
    Admin = 0;
    Member = 1;
    Guest = 2;
    Banned = 3;
    Talker = 4;
}

message SetChannelMemberRole {
    uint64 channel_id = 1;
    uint64 user_id = 2;
    ChannelRole role = 3;
}

message SetChannelVisibility {
    uint64 channel_id = 1;
    ChannelVisibility visibility = 2;
}

message RenameChannel {
    uint64 channel_id = 1;
    string name = 2;
}

message RenameChannelResponse {
    Channel channel = 1;
}

message JoinChannelChat {
    uint64 channel_id = 1;
}

message JoinChannelChatResponse {
    repeated ChannelMessage messages = 1;
    bool done = 2;
}

message LeaveChannelChat {
    uint64 channel_id = 1;
}

message SendChannelMessage {
    uint64 channel_id = 1;
    string body = 2;
    Nonce nonce = 3;
    repeated ChatMention mentions = 4;
    optional uint64 reply_to_message_id = 5;
}

message RemoveChannelMessage {
    uint64 channel_id = 1;
    uint64 message_id = 2;
}

message UpdateChannelMessage {
    uint64 channel_id = 1;
    uint64 message_id = 2;
    Nonce nonce = 4;
    string body = 5;
    repeated ChatMention mentions = 6;
}

message AckChannelMessage {
    uint64 channel_id = 1;
    uint64 message_id = 2;
}

message SendChannelMessageResponse {
    ChannelMessage message = 1;
}

message ChannelMessageSent {
    uint64 channel_id = 1;
    ChannelMessage message = 2;
}

message ChannelMessageUpdate {
    uint64 channel_id = 1;
    ChannelMessage message = 2;
}

message GetChannelMessages {
    uint64 channel_id = 1;
    uint64 before_message_id = 2;
}

message GetChannelMessagesResponse {
    repeated ChannelMessage messages = 1;
    bool done = 2;
}

message GetChannelMessagesById {
    repeated uint64 message_ids = 1;
}

message MoveChannel {
    uint64 channel_id = 1;
    uint64 to = 2;
}

message JoinChannelBuffer {
    uint64 channel_id = 1;
}

message ChannelMessage {
    uint64 id = 1;
    string body = 2;
    uint64 timestamp = 3;
    uint64 sender_id = 4;
    Nonce nonce = 5;
    repeated ChatMention mentions = 6;
    optional uint64 reply_to_message_id = 7;
    optional uint64 edited_at = 8;
}

message ChatMention {
    Range range = 1;
    uint64 user_id = 2;
}

message RejoinChannelBuffers {
    repeated ChannelBufferVersion buffers = 1;
}

message RejoinChannelBuffersResponse {
    repeated RejoinedChannelBuffer buffers = 1;
}

message AckBufferOperation {
    uint64 buffer_id = 1;
    uint64 epoch = 2;
    repeated VectorClockEntry version = 3;
}

message JoinChannelBufferResponse {
    uint64 buffer_id = 1;
    uint32 replica_id = 2;
    string base_text = 3;
    repeated Operation operations = 4;
    repeated Collaborator collaborators = 5;
    uint64 epoch = 6;
}

message RejoinedChannelBuffer {
    uint64 channel_id = 1;
    repeated VectorClockEntry version = 2;
    repeated Operation operations = 3;
    repeated Collaborator collaborators = 4;
}

message LeaveChannelBuffer {
    uint64 channel_id = 1;
}

message RespondToChannelInvite {
    uint64 channel_id = 1;
    bool accept = 2;
}

message GetUsers {
    repeated uint64 user_ids = 1;
}

message FuzzySearchUsers {
    string query = 1;
}

message UsersResponse {
    repeated User users = 1;
}

message RequestContact {
    uint64 responder_id = 1;
}

message RemoveContact {
    uint64 user_id = 1;
}

message RespondToContactRequest {
    uint64 requester_id = 1;
    ContactRequestResponse response = 2;
}

enum ContactRequestResponse {
    Accept = 0;
    Decline = 1;
    Block = 2;
    Dismiss = 3;
}

message UpdateContacts {
    repeated Contact contacts = 1;
    repeated uint64 remove_contacts = 2;
    repeated IncomingContactRequest incoming_requests = 3;
    repeated uint64 remove_incoming_requests = 4;
    repeated uint64 outgoing_requests = 5;
    repeated uint64 remove_outgoing_requests = 6;
}

message UpdateInviteInfo {
    string url = 1;
    uint32 count = 2;
}

message ShowContacts {}

message IncomingContactRequest {
    uint64 requester_id = 1;
}

message UpdateDiagnostics {
    uint32 replica_id = 1;
    uint32 lamport_timestamp = 2;
    uint64 server_id = 3;
    repeated Diagnostic diagnostics = 4;
}

message Follow {
    uint64 room_id = 1;
    optional uint64 project_id = 2;
    PeerId leader_id = 3;
}

message FollowResponse {
    View active_view = 3;
    // TODO: Remove after version 0.145.x stabilizes.
    optional ViewId active_view_id = 1;
    repeated View views = 2;
}

message UpdateFollowers {
    uint64 room_id = 1;
    optional uint64 project_id = 2;
    reserved 3;
    oneof variant {
        View create_view = 5;
        // TODO: Remove after version 0.145.x stabilizes.
        UpdateActiveView update_active_view = 4;
        UpdateView update_view = 6;
    }
}

message Unfollow {
    uint64 room_id = 1;
    optional uint64 project_id = 2;
    PeerId leader_id = 3;
}

message GetPrivateUserInfo {}

message GetPrivateUserInfoResponse {
    string metrics_id = 1;
    bool staff = 2;
    repeated string flags = 3;
    optional uint64 accepted_tos_at = 4;
}

enum Plan {
    Free = 0;
    ZedPro = 1;
}

message UpdateUserPlan {
    Plan plan = 1;
}

message AcceptTermsOfService {}

message AcceptTermsOfServiceResponse {
    uint64 accepted_tos_at = 1;
}

// Entities

message ViewId {
    PeerId creator = 1;
    uint64 id = 2;
}

message UpdateActiveView {
    optional ViewId id = 1;
    optional PeerId leader_id = 2;
    View view = 3;
}

enum PanelId {
    AssistantPanel = 0;
}

message UpdateView {
    ViewId id = 1;
    optional PeerId leader_id = 2;

    oneof variant {
        Editor editor = 3;
    }

    message Editor {
        repeated ExcerptInsertion inserted_excerpts = 1;
        repeated uint64 deleted_excerpts = 2;
        repeated Selection selections = 3;
        optional Selection pending_selection = 4;
        EditorAnchor scroll_top_anchor = 5;
        float scroll_x = 6;
        float scroll_y = 7;
    }
}

message View {
    ViewId id = 1;
    optional PeerId leader_id = 2;
    optional PanelId panel_id = 6;

    oneof variant {
        Editor editor = 3;
        ChannelView channel_view = 4;
        ContextEditor context_editor = 5;
    }

    message Editor {
        bool singleton = 1;
        optional string title = 2;
        repeated Excerpt excerpts = 3;
        repeated Selection selections = 4;
        optional Selection pending_selection = 5;
        EditorAnchor scroll_top_anchor = 6;
        float scroll_x = 7;
        float scroll_y = 8;
    }

    message ChannelView {
        uint64 channel_id = 1;
        Editor editor = 2;
    }

    message ContextEditor {
        string context_id = 1;
        Editor editor = 2;
    }
}

message Collaborator {
    PeerId peer_id = 1;
    uint32 replica_id = 2;
    uint64 user_id = 3;
}

message User {
    uint64 id = 1;
    string github_login = 2;
    string avatar_url = 3;
}

message File {
    uint64 worktree_id = 1;
    optional uint64 entry_id = 2;
    string path = 3;
    Timestamp mtime = 4;
    bool is_deleted = 5;
}

message Entry {
    uint64 id = 1;
    bool is_dir = 2;
    string path = 3;
    uint64 inode = 4;
    Timestamp mtime = 5;
    bool is_ignored = 7;
    bool is_external = 8;
    reserved 6;
    optional GitStatus git_status = 9;
    bool is_fifo = 10;
    optional uint64 size = 11;
    optional string canonical_path = 12;
}

message RepositoryEntry {
    uint64 work_directory_id = 1;
    optional string branch = 2;
}

message StatusEntry {
    string repo_path = 1;
    GitStatus status = 2;
}

enum GitStatus {
    Added = 0;
    Modified = 1;
    Conflict = 2;
}

message BufferState {
    uint64 id = 1;
    optional File file = 2;
    string base_text = 3;
    optional string diff_base = 4;
    LineEnding line_ending = 5;
    repeated VectorClockEntry saved_version = 6;
    reserved 7;
    Timestamp saved_mtime = 8;
}

message BufferChunk {
    uint64 buffer_id = 1;
    repeated Operation operations = 2;
    bool is_last = 3;
}

enum LineEnding {
    Unix = 0;
    Windows = 1;
}

message Selection {
    uint64 id = 1;
    EditorAnchor start = 2;
    EditorAnchor end = 3;
    bool reversed = 4;
}

message EditorAnchor {
    uint64 excerpt_id = 1;
    Anchor anchor = 2;
}

enum CursorShape {
    CursorBar = 0;
    CursorBlock = 1;
    CursorUnderscore = 2;
    CursorHollow = 3;
}

message ExcerptInsertion {
    Excerpt excerpt = 1;
    optional uint64 previous_excerpt_id = 2;
}

message Excerpt {
    uint64 id = 1;
    uint64 buffer_id = 2;
    Anchor context_start = 3;
    Anchor context_end = 4;
    Anchor primary_start = 5;
    Anchor primary_end = 6;
}

message Anchor {
    uint32 replica_id = 1;
    uint32 timestamp = 2;
    uint64 offset = 3;
    Bias bias = 4;
    optional uint64 buffer_id = 5;
}

enum Bias {
    Left = 0;
    Right = 1;
}

message Diagnostic {
    Anchor start = 1;
    Anchor end = 2;
    optional string source = 3;
    Severity severity = 4;
    string message = 5;
    optional string code = 6;
    uint64 group_id = 7;
    bool is_primary = 8;

    // TODO: remove this field
    bool is_valid = 9;

    bool is_disk_based = 10;
    bool is_unnecessary = 11;

    enum Severity {
        None = 0;
        Error = 1;
        Warning = 2;
        Information = 3;
        Hint = 4;
    }
    optional string data = 12;
}

message Operation {
    oneof variant {
        Edit edit = 1;
        Undo undo = 2;
        UpdateSelections update_selections = 3;
        UpdateDiagnostics update_diagnostics = 4;
        UpdateCompletionTriggers update_completion_triggers = 5;
    }

    message Edit {
        uint32 replica_id = 1;
        uint32 lamport_timestamp = 2;
        repeated VectorClockEntry version = 3;
        repeated Range ranges = 4;
        repeated string new_text = 5;
    }

    message Undo {
        uint32 replica_id = 1;
        uint32 lamport_timestamp = 2;
        repeated VectorClockEntry version = 3;
        repeated UndoCount counts = 4;
    }

    message UpdateSelections {
        uint32 replica_id = 1;
        uint32 lamport_timestamp = 2;
        repeated Selection selections = 3;
        bool line_mode = 4;
        CursorShape cursor_shape = 5;
    }

    message UpdateCompletionTriggers {
        uint32 replica_id = 1;
        uint32 lamport_timestamp = 2;
        repeated string triggers = 3;
    }
}

message UndoMapEntry {
    uint32 replica_id = 1;
    uint32 local_timestamp = 2;
    repeated UndoCount counts = 3;
}

message UndoCount {
    uint32 replica_id = 1;
    uint32 lamport_timestamp = 2;
    uint32 count = 3;
}

message VectorClockEntry {
    uint32 replica_id = 1;
    uint32 timestamp = 2;
}

message Timestamp {
    uint64 seconds = 1;
    uint32 nanos = 2;
}

message Range {
    uint64 start = 1;
    uint64 end = 2;
}

message PointUtf16 {
    uint32 row = 1;
    uint32 column = 2;
}

message Nonce {
    uint64 upper_half = 1;
    uint64 lower_half = 2;
}

enum ChannelVisibility {
    Public = 0;
    Members = 1;
}

message Channel {
    uint64 id = 1;
    string name = 2;
    ChannelVisibility visibility = 3;
    repeated uint64 parent_path = 5;
}

message Contact {
    uint64 user_id = 1;
    bool online = 2;
    bool busy = 3;
}

message WorktreeMetadata {
    uint64 id = 1;
    string root_name = 2;
    bool visible = 3;
    string abs_path = 4;
}

message UpdateDiffBase {
    uint64 project_id = 1;
    uint64 buffer_id = 2;
    optional string diff_base = 3;
}

message GetNotifications {
    optional uint64 before_id = 1;
}

message AddNotification {
    Notification notification = 1;
}

message GetNotificationsResponse {
    repeated Notification notifications = 1;
    bool done = 2;
}

message DeleteNotification {
    uint64 notification_id = 1;
}

message UpdateNotification {
    Notification notification = 1;
}

message MarkNotificationRead {
    uint64 notification_id = 1;
}

message Notification {
    uint64 id = 1;
    uint64 timestamp = 2;
    string kind = 3;
    optional uint64 entity_id = 4;
    string content = 5;
    bool is_read = 6;
    optional bool response = 7;
}

message LspExtExpandMacro {
    uint64 project_id = 1;
    uint64 buffer_id = 2;
    Anchor position = 3;
}

message LspExtExpandMacroResponse {
    string name = 1;
    string expansion = 2;
}

message LspExtSwitchSourceHeader {
    uint64 project_id = 1;
    uint64 buffer_id = 2;
}

message LspExtSwitchSourceHeaderResponse {
    string target_file = 1;
}

message SetRoomParticipantRole {
    uint64 room_id = 1;
    uint64 user_id = 2;
    ChannelRole role = 3;
}

enum LanguageModelRole {
    LanguageModelUser = 0;
    LanguageModelAssistant = 1;
    LanguageModelSystem = 2;
    reserved 3;
}

message CountLanguageModelTokens {
    LanguageModelProvider provider = 1;
    string request = 2;
}

message CountLanguageModelTokensResponse {
    uint32 token_count = 1;
}

enum LanguageModelProvider {
    Anthropic = 0;
    OpenAI = 1;
    Google = 2;
    Zed = 3;
}

message GetCachedEmbeddings {
    string model = 1;
    repeated bytes digests = 2;
}

message GetCachedEmbeddingsResponse {
    repeated Embedding embeddings = 1;
}

message ComputeEmbeddings {
    string model = 1;
    repeated string texts = 2;
}

message ComputeEmbeddingsResponse {
    repeated Embedding embeddings = 1;
}

message Embedding {
    bytes digest = 1;
    repeated float dimensions = 2;
}

message BlameBuffer {
    uint64 project_id = 1;
    uint64 buffer_id = 2;
    repeated VectorClockEntry version = 3;
}

message BlameEntry {
    bytes sha = 1;

    uint32 start_line = 2;
    uint32 end_line = 3;
    uint32 original_line_number = 4;

    optional string author = 5;
    optional string author_mail = 6;
    optional int64 author_time = 7;
    optional string author_tz = 8;

    optional string committer = 9;
    optional string committer_mail = 10;
    optional int64 committer_time = 11;
    optional string committer_tz = 12;

    optional string summary = 13;
    optional string previous = 14;

    string filename = 15;
}

message CommitMessage {
    bytes oid = 1;
    string message = 2;
}

message CommitPermalink {
    bytes oid = 1;
    string permalink = 2;
}

message BlameBufferResponse {
    repeated BlameEntry entries = 1;
    repeated CommitMessage messages = 2;
    repeated CommitPermalink permalinks = 3;
    optional string remote_url = 4;
}

message MultiLspQuery {
    uint64 project_id = 1;
    uint64 buffer_id = 2;
    repeated VectorClockEntry version = 3;
    oneof strategy {
        AllLanguageServers all = 4;
    }
    oneof request {
        GetHover get_hover = 5;
        GetCodeActions get_code_actions = 6;
        GetSignatureHelp get_signature_help = 7;
    }
}

message AllLanguageServers {}

message RestartLanguageServers {
    uint64 project_id = 1;
    repeated uint64 buffer_ids = 2;
}

message MultiLspQueryResponse {
    repeated LspResponse responses = 1;
}

message LspResponse {
    oneof response {
        GetHoverResponse get_hover_response = 1;
        GetCodeActionsResponse get_code_actions_response = 2;
        GetSignatureHelpResponse get_signature_help_response = 3;
    }
}

message GetSupermavenApiKey {}

message GetSupermavenApiKeyResponse {
    string api_key = 1;
}

message TaskContextForLocation {
    uint64 project_id = 1;
    Location location = 2;
    map<string, string> task_variables = 3;
}

message TaskContext {
    optional string cwd = 1;
    map<string, string> task_variables = 2;
    map<string, string> project_env = 3;
}

message Shell {
    message WithArguments {
        string program = 1;
        repeated string args = 2;
    }

    oneof shell_type {
        System system = 1;
        string program = 2;
        WithArguments with_arguments = 3;
    }
}

message System {}

enum RevealStrategy {
    RevealAlways = 0;
    RevealNever = 1;
}

enum HideStrategy {
    HideAlways = 0;
    HideNever = 1;
    HideOnSuccess = 2;
}

message ContextMessageStatus {
    oneof variant {
        Done done = 1;
        Pending pending = 2;
        Error error = 3;
        Canceled canceled = 4;
    }

    message Done {}

    message Pending {}

    message Error {
        string message = 1;
    }

    message Canceled {}
}

message ContextMessage {
    LamportTimestamp id = 1;
    Anchor start = 2;
    LanguageModelRole role = 3;
    ContextMessageStatus status = 4;
}

message SlashCommandOutputSection {
    AnchorRange range = 1;
    string icon_name = 2;
    string label = 3;
    optional string metadata = 4;
}

message ContextOperation {
    oneof variant {
        InsertMessage insert_message = 1;
        UpdateMessage update_message = 2;
        UpdateSummary update_summary = 3;
        SlashCommandFinished slash_command_finished = 4;
        BufferOperation buffer_operation = 5;
    }

    message InsertMessage {
        ContextMessage message = 1;
        repeated VectorClockEntry version = 2;
    }

    message UpdateMessage {
        LamportTimestamp message_id = 1;
        LanguageModelRole role = 2;
        ContextMessageStatus status = 3;
        LamportTimestamp timestamp = 4;
        repeated VectorClockEntry version = 5;
    }

    message UpdateSummary {
        string summary = 1;
        bool done = 2;
        LamportTimestamp timestamp = 3;
        repeated VectorClockEntry version = 4;
    }

    message SlashCommandFinished {
        LamportTimestamp id = 1;
        AnchorRange output_range = 2;
        repeated SlashCommandOutputSection sections = 3;
        repeated VectorClockEntry version = 4;
    }

    message BufferOperation {
        Operation operation = 1;
    }
}

message Context {
    repeated ContextOperation operations = 1;
}

message ContextMetadata {
    string context_id = 1;
    optional string summary = 2;
}

message AdvertiseContexts {
    uint64 project_id = 1;
    repeated ContextMetadata contexts = 2;
}

message OpenContext {
    uint64 project_id = 1;
    string context_id = 2;
}

message OpenContextResponse {
    Context context = 1;
}

message CreateContext {
    uint64 project_id = 1;
}

message CreateContextResponse {
    string context_id = 1;
    Context context = 2;
}

message UpdateContext {
    uint64 project_id = 1;
    string context_id = 2;
    ContextOperation operation = 3;
}

message ContextVersion {
    string context_id = 1;
    repeated VectorClockEntry context_version = 2;
    repeated VectorClockEntry buffer_version = 3;
}

message SynchronizeContexts {
    uint64 project_id = 1;
    repeated ContextVersion contexts = 2;
}

message SynchronizeContextsResponse {
    repeated ContextVersion contexts = 1;
}

message GetLlmToken {}

message GetLlmTokenResponse {
    string token = 1;
}

message RefreshLlmToken {}

// Remote FS

message AddWorktree {
    uint64 project_id = 2;
    string path = 1;
    bool visible = 3;
}

message AddWorktreeResponse {
    uint64 worktree_id = 1;
    string canonicalized_path = 2;
}

message UpdateUserSettings {
    uint64 project_id = 1;
    string content = 2;
    optional Kind kind = 3;

    enum Kind {
        Settings = 0;
        Tasks = 1;
    }
}

message CheckFileExists {
    uint64 project_id = 1;
    string path = 2;
}

message CheckFileExistsResponse {
    bool exists = 1;
    string path = 2;
}

message ShutdownRemoteServer {}

message RemoveWorktree {
    uint64 worktree_id = 1;
}

message Toast {
    uint64 project_id = 1;
    string notification_id = 2;
    string message = 3;
}

message HideToast {
    uint64 project_id = 1;
    string notification_id = 2;
}

message OpenServerSettings {
    uint64 project_id = 1;
}

message GetPermalinkToLine {
    uint64 project_id = 1;
    uint64 buffer_id = 2;
    Range selection = 3;
}

message GetPermalinkToLineResponse {
    string permalink = 1;
}

message FlushBufferedMessages {}
message FlushBufferedMessagesResponse {}

message LanguageServerPromptRequest {
    uint64 project_id = 1;

    oneof level {
        Info info = 2;
        Warning warning = 3;
        Critical critical = 4;
    }

    message Info {}
    message Warning {}
    message Critical {}

    string message = 5;
    repeated string actions = 6;
    string lsp_name = 7;
}

message LanguageServerPromptResponse {
    optional uint64 action_response = 1;
<<<<<<< HEAD
=======
}

message Branch {
    bool is_head = 1;
    string name = 2;
    optional uint64 unix_timestamp = 3;
}

message GitBranches {
    uint64 project_id = 1;
    ProjectPath repository = 2;
}

message GitBranchesResponse {
    repeated Branch branches = 1;
}

message UpdateGitBranch {
    uint64 project_id = 1;
    string branch_name = 2;
    ProjectPath repository = 3;
>>>>>>> c69da2df
}<|MERGE_RESOLUTION|>--- conflicted
+++ resolved
@@ -281,16 +281,12 @@
         FlushBufferedMessages flush_buffered_messages = 267;
 
         LanguageServerPromptRequest language_server_prompt_request = 268;
-<<<<<<< HEAD
-        LanguageServerPromptResponse language_server_prompt_response = 269; // current max
-=======
         LanguageServerPromptResponse language_server_prompt_response = 269;
 
         GitBranches git_branches = 270;
         GitBranchesResponse git_branches_response = 271;
 
         UpdateGitBranch update_git_branch = 272; // current max
->>>>>>> c69da2df
     }
 
 
@@ -2440,8 +2436,6 @@
 
 message LanguageServerPromptResponse {
     optional uint64 action_response = 1;
-<<<<<<< HEAD
-=======
 }
 
 message Branch {
@@ -2463,5 +2457,4 @@
     uint64 project_id = 1;
     string branch_name = 2;
     ProjectPath repository = 3;
->>>>>>> c69da2df
 }