--- conflicted
+++ resolved
@@ -9,11 +9,7 @@
 use collections::HashMap;
 use editor::{
     actions::{Tab, TabPrev},
-<<<<<<< HEAD
-    DisplayPoint, Editor, EditorElement, EditorSettings, EditorStyle
-=======
-    DisplayPoint, Editor, EditorElement, EditorSettings, EditorStyle, SearchSettings,
->>>>>>> 63188b67
+    DisplayPoint, Editor, EditorElement, EditorSettings, EditorStyle,
 };
 use futures::channel::oneshot;
 use gpui::{
@@ -509,12 +505,10 @@
         let replacement_editor = cx.new_view(Editor::single_line);
         cx.subscribe(&replacement_editor, Self::on_replacement_editor_event)
             .detach();
-        let search_options = SearchOptions::from_defaults(&EditorSettings::get_global(cx).search_defaults);
-
-        let search_options = SearchOptions::from_settings(&SearchSettings::get_global(cx));
+        let search_options = SearchOptions::from_settings(&EditorSettings::get_global(cx).search);
 
         let settings_subscription = cx.observe_global::<SettingsStore>(move |this, cx| {
-            this.default_options = SearchOptions::from_settings(&SearchSettings::get_global(cx));
+            this.default_options = SearchOptions::from_settings(&EditorSettings::get_global(cx).search);
         });
 
         Self {
