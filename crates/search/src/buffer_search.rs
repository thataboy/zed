--- conflicted
+++ resolved
@@ -246,62 +246,6 @@
                         }))
                     }),
             )
-<<<<<<< HEAD
-            .when(supported_options.replacement, |this| {
-                this.child(
-                    IconButton::new("buffer-search-bar-toggle-replace-button", IconName::Replace)
-                        .style(ButtonStyle::Subtle)
-                        .when(self.replace_enabled, |button| {
-                            button.style(ButtonStyle::Filled)
-                        })
-                        .on_click(cx.listener(|this, _: &ClickEvent, cx| {
-                            this.toggle_replace(&ToggleReplace, cx);
-                        }))
-                        .selected(self.replace_enabled)
-                        .size(ButtonSize::Compact)
-                        .tooltip({
-                            let focus_handle = focus_handle.clone();
-                            move |cx| {
-                                Tooltip::for_action_in(
-                                    "Toggle replace",
-                                    &ToggleReplace,
-                                    &focus_handle,
-                                    cx,
-                                )
-                            }
-                        }),
-                )
-            })
-            .when(supported_options.selection, |this| {
-                this.child(
-                    IconButton::new(
-                        "buffer-search-bar-toggle-search-selection-button",
-                        IconName::SearchSelection,
-                    )
-                    .style(ButtonStyle::Subtle)
-                    .when(self.selection_search_enabled, |button| {
-                        button.style(ButtonStyle::Filled)
-                    })
-                    .on_click(cx.listener(|this, _: &ClickEvent, cx| {
-                        this.toggle_selection(&ToggleSelection, cx);
-                    }))
-                    .selected(self.selection_search_enabled)
-                    .size(ButtonSize::Compact)
-                    .tooltip({
-                        let focus_handle = focus_handle.clone();
-                        move |cx| {
-                            Tooltip::for_action_in(
-                                "Toggle Search Selection",
-                                &ToggleSelection,
-                                &focus_handle,
-                                cx,
-                            )
-                        }
-                    }),
-                )
-            })
-=======
->>>>>>> a5f50e5c
             .child(
                 h_flex()
                     .flex_none()
@@ -365,11 +309,7 @@
                     .child(
                         IconButton::new("select-all", ui::IconName::SelectAll)
                             .on_click(|_, cx| cx.dispatch_action(SelectAllMatches.boxed_clone()))
-<<<<<<< HEAD
-                            .size(ButtonSize::Compact)
-=======
                             .shape(IconButtonShape::Square)
->>>>>>> a5f50e5c
                             .tooltip({
                                 let focus_handle = focus_handle.clone();
                                 move |cx| {
@@ -438,10 +378,7 @@
                         .gap_0p5()
                         .child(
                             IconButton::new("search-replace-next", ui::IconName::ReplaceNext)
-<<<<<<< HEAD
-=======
                                 .shape(IconButtonShape::Square)
->>>>>>> a5f50e5c
                                 .tooltip({
                                     let focus_handle = focus_handle.clone();
                                     move |cx| {
@@ -459,10 +396,7 @@
                         )
                         .child(
                             IconButton::new("search-replace-all", ui::IconName::ReplaceAll)
-<<<<<<< HEAD
-=======
                                 .shape(IconButtonShape::Square)
->>>>>>> a5f50e5c
                                 .tooltip({
                                     let focus_handle = focus_handle.clone();
                                     move |cx| {
