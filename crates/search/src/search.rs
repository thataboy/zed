use bitflags::bitflags;
pub use buffer_search::BufferSearchBar;
use editor::SearchSettings;
use gpui::{actions, Action, AppContext, IntoElement};
use project::search::SearchQuery;
pub use project_search::ProjectSearchView;
use settings::Settings;
use ui::{prelude::*, Tooltip};
use ui::{ButtonStyle, IconButton};
use workspace::notifications::NotificationId;
use workspace::{Toast, Workspace};
use editor::SearchDefaults;

pub mod buffer_search;
pub mod project_search;
pub(crate) mod search_bar;

pub fn init(cx: &mut AppContext) {
    SearchSettings::register(cx);
    menu::init();
    buffer_search::init(cx);
    project_search::init(cx);
}

actions!(
    search,
    [
        FocusSearch,
        ToggleWholeWord,
        ToggleCaseSensitive,
        ToggleIncludeIgnored,
        ToggleRegex,
        ToggleReplace,
        ToggleSelection,
        SelectNextMatch,
        SelectPrevMatch,
        SelectAllMatches,
        NextHistoryQuery,
        PreviousHistoryQuery,
        ReplaceAll,
        ReplaceNext,
    ]
);

bitflags! {
    #[derive(Debug, PartialEq, Eq, Clone, Copy, Default)]
    pub struct SearchOptions: u8 {
        const NONE = 0b000;
        const WHOLE_WORD = 0b001;
        const CASE_SENSITIVE = 0b010;
        const INCLUDE_IGNORED = 0b100;
        const REGEX = 0b1000;
    }
}

impl SearchOptions {
    pub fn label(&self) -> &'static str {
        match *self {
            SearchOptions::WHOLE_WORD => "Match whole words",
            SearchOptions::CASE_SENSITIVE => "Match case sensitively",
            SearchOptions::INCLUDE_IGNORED => "Also search files ignored by configuration",
            SearchOptions::REGEX => "Use regular expressions",
            _ => panic!("{:?} is not a named SearchOption", self),
        }
    }

    pub fn icon(&self) -> ui::IconName {
        match *self {
            SearchOptions::WHOLE_WORD => ui::IconName::WholeWord,
            SearchOptions::CASE_SENSITIVE => ui::IconName::CaseSensitive,
            SearchOptions::INCLUDE_IGNORED => ui::IconName::Sliders,
            SearchOptions::REGEX => ui::IconName::Regex,
            _ => panic!("{:?} is not a named SearchOption", self),
        }
    }

    pub fn to_toggle_action(&self) -> Box<dyn Action + Sync + Send + 'static> {
        match *self {
            SearchOptions::WHOLE_WORD => Box::new(ToggleWholeWord),
            SearchOptions::CASE_SENSITIVE => Box::new(ToggleCaseSensitive),
            SearchOptions::INCLUDE_IGNORED => Box::new(ToggleIncludeIgnored),
            SearchOptions::REGEX => Box::new(ToggleRegex),
            _ => panic!("{:?} is not a named SearchOption", self),
        }
    }

    pub fn none() -> SearchOptions {
        SearchOptions::NONE
    }

    pub fn from_query(query: &SearchQuery) -> SearchOptions {
        let mut options = SearchOptions::NONE;
        options.set(SearchOptions::WHOLE_WORD, query.whole_word());
        options.set(SearchOptions::CASE_SENSITIVE, query.case_sensitive());
        options.set(SearchOptions::INCLUDE_IGNORED, query.include_ignored());
        options.set(SearchOptions::REGEX, query.is_regex());
        options
    }

<<<<<<< HEAD
    pub fn from_defaults(defaults: &SearchDefaults) -> SearchOptions {
        let mut options = SearchOptions::NONE;
        options.set(SearchOptions::WHOLE_WORD, defaults.whole_word);
        options.set(SearchOptions::CASE_SENSITIVE, defaults.case_sensitive);
        options.set(SearchOptions::INCLUDE_IGNORED, defaults.include_ignored);
        options.set(SearchOptions::REGEX, defaults.regex);
=======
    pub fn from_settings(settings: &SearchSettings) -> SearchOptions {
        let mut options = SearchOptions::NONE;
        options.set(SearchOptions::WHOLE_WORD, settings.whole_word);
        options.set(SearchOptions::CASE_SENSITIVE, settings.case_sensitive);
        options.set(SearchOptions::INCLUDE_IGNORED, settings.include_ignored);
        options.set(SearchOptions::REGEX, settings.regex);
>>>>>>> 63188b67
        options
    }

    pub fn as_button(
        &self,
        active: bool,
        action: impl Fn(&gpui::ClickEvent, &mut WindowContext) + 'static,
    ) -> impl IntoElement {
        IconButton::new(self.label(), self.icon())
            .on_click(action)
            .style(ButtonStyle::Subtle)
            .selected(active)
            .tooltip({
                let action = self.to_toggle_action();
                let label = self.label();
                move |cx| Tooltip::for_action(label, &*action, cx)
            })
    }
}

pub(crate) fn show_no_more_matches(cx: &mut WindowContext) {
    cx.defer(|cx| {
        struct NotifType();
        let notification_id = NotificationId::unique::<NotifType>();
        let Some(workspace) = cx.window_handle().downcast::<Workspace>() else {
            return;
        };
        workspace
            .update(cx, |workspace, cx| {
                workspace.show_toast(
                    Toast::new(notification_id.clone(), "No more matches").autohide(),
                    cx,
                );
            })
            .ok();
    });
}<|MERGE_RESOLUTION|>--- conflicted
+++ resolved
@@ -9,7 +9,6 @@
 use ui::{ButtonStyle, IconButton};
 use workspace::notifications::NotificationId;
 use workspace::{Toast, Workspace};
-use editor::SearchDefaults;
 
 pub mod buffer_search;
 pub mod project_search;
@@ -97,21 +96,12 @@
         options
     }
 
-<<<<<<< HEAD
-    pub fn from_defaults(defaults: &SearchDefaults) -> SearchOptions {
-        let mut options = SearchOptions::NONE;
-        options.set(SearchOptions::WHOLE_WORD, defaults.whole_word);
-        options.set(SearchOptions::CASE_SENSITIVE, defaults.case_sensitive);
-        options.set(SearchOptions::INCLUDE_IGNORED, defaults.include_ignored);
-        options.set(SearchOptions::REGEX, defaults.regex);
-=======
     pub fn from_settings(settings: &SearchSettings) -> SearchOptions {
         let mut options = SearchOptions::NONE;
         options.set(SearchOptions::WHOLE_WORD, settings.whole_word);
         options.set(SearchOptions::CASE_SENSITIVE, settings.case_sensitive);
         options.set(SearchOptions::INCLUDE_IGNORED, settings.include_ignored);
         options.set(SearchOptions::REGEX, settings.regex);
->>>>>>> 63188b67
         options
     }
 
