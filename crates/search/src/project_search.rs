--- conflicted
+++ resolved
@@ -9,7 +9,6 @@
     items::active_match_index,
     scroll::{Autoscroll, Axis},
     Anchor, Editor, EditorElement, EditorEvent, EditorSettings, EditorStyle, MultiBuffer,
-    SearchMode,
     MAX_TAB_TITLE_LEN,
 };
 use futures::StreamExt;
@@ -669,15 +668,7 @@
         let (mut options, filters_enabled) = if let Some(settings) = settings {
             (settings.search_options, settings.filters_enabled)
         } else {
-<<<<<<< HEAD
-            let search_options = if EditorSettings::get_global(cx).search_mode == SearchMode::Regex {
-                SearchOptions::REGEX
-            } else {
-                SearchOptions::NONE
-            };
-=======
             let search_options = SearchOptions::from_defaults(&EditorSettings::get_global(cx).search_defaults);
->>>>>>> 8ee42d37
             (search_options, false)
         };
 
