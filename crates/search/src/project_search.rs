use crate::{
    FocusSearch, NextHistoryQuery, PreviousHistoryQuery, ReplaceAll, ReplaceNext, SearchOptions,
    SelectNextMatch, SelectPrevMatch, ToggleCaseSensitive, ToggleIncludeIgnored, ToggleRegex,
    ToggleReplace, ToggleWholeWord,
};
use collections::{HashMap, HashSet};
use editor::{
    actions::SelectAll,
    items::active_match_index,
    scroll::{Autoscroll, Axis},
    Anchor, Editor, EditorElement, EditorEvent, EditorSettings, EditorStyle, MultiBuffer,
    MAX_TAB_TITLE_LEN,
};
use futures::StreamExt;
use gpui::{
    actions, div, Action, AnyElement, AnyView, AppContext, Context as _, EntityId, EventEmitter,
    FocusHandle, FocusableView, Global, Hsla, InteractiveElement, IntoElement, KeyContext, Model,
    ModelContext, ParentElement, Point, Render, SharedString, Styled, Subscription, Task,
    TextStyle, UpdateGlobal, View, ViewContext, VisualContext, WeakModel, WeakView, WindowContext,
};
use language::Buffer;
use menu::Confirm;
use project::{
    search::{SearchInputKind, SearchQuery},
    search_history::SearchHistoryCursor,
    Project, ProjectPath,
};
use settings::Settings;
use std::{
    any::{Any, TypeId},
    mem,
    ops::{Not, Range},
    path::Path,
};
use theme::ThemeSettings;
use ui::{
    h_flex, prelude::*, v_flex, Icon, IconButton, IconName, KeyBinding, Label, LabelCommon,
    LabelSize, Selectable, Tooltip,
};
use util::paths::PathMatcher;
use workspace::{
    item::{BreadcrumbText, Item, ItemEvent, ItemHandle},
    searchable::{Direction, SearchableItem, SearchableItemHandle},
    DeploySearch, ItemNavHistory, NewSearch, ToolbarItemEvent, ToolbarItemLocation,
    ToolbarItemView, Workspace, WorkspaceId,
};

const MIN_INPUT_WIDTH_REMS: f32 = 15.;
const MAX_INPUT_WIDTH_REMS: f32 = 30.;

actions!(
    project_search,
    [SearchInNew, ToggleFocus, NextField, ToggleFilters]
);

#[derive(Default)]
struct ActiveSettings(HashMap<WeakModel<Project>, ProjectSearchSettings>);

impl Global for ActiveSettings {}

pub fn init(cx: &mut AppContext) {
    cx.set_global(ActiveSettings::default());
    cx.observe_new_views(|workspace: &mut Workspace, _cx| {
        register_workspace_action(workspace, move |search_bar, _: &FocusSearch, cx| {
            search_bar.focus_search(cx);
        });
        register_workspace_action(workspace, move |search_bar, _: &ToggleFilters, cx| {
            search_bar.toggle_filters(cx);
        });
        register_workspace_action(workspace, move |search_bar, _: &ToggleCaseSensitive, cx| {
            search_bar.toggle_search_option(SearchOptions::CASE_SENSITIVE, cx);
        });
        register_workspace_action(workspace, move |search_bar, _: &ToggleWholeWord, cx| {
            search_bar.toggle_search_option(SearchOptions::WHOLE_WORD, cx);
        });
        register_workspace_action(workspace, move |search_bar, _: &ToggleRegex, cx| {
            search_bar.toggle_search_option(SearchOptions::REGEX, cx);
        });
        register_workspace_action(workspace, move |search_bar, action: &ToggleReplace, cx| {
            search_bar.toggle_replace(action, cx)
        });
        register_workspace_action(
            workspace,
            move |search_bar, action: &SelectPrevMatch, cx| {
                search_bar.select_prev_match(action, cx)
            },
        );
        register_workspace_action(
            workspace,
            move |search_bar, action: &SelectNextMatch, cx| {
                search_bar.select_next_match(action, cx)
            },
        );

        // Only handle search_in_new if there is a search present
        register_workspace_action_for_present_search(workspace, |workspace, action, cx| {
            ProjectSearchView::search_in_new(workspace, action, cx)
        });

        // Both on present and dismissed search, we need to unconditionally handle those actions to focus from the editor.
        workspace.register_action(move |workspace, action: &DeploySearch, cx| {
            if workspace.has_active_modal(cx) {
                cx.propagate();
                return;
            }
            ProjectSearchView::deploy_search(workspace, action, cx);
            cx.notify();
        });
        workspace.register_action(move |workspace, action: &NewSearch, cx| {
            if workspace.has_active_modal(cx) {
                cx.propagate();
                return;
            }
            ProjectSearchView::new_search(workspace, action, cx);
            cx.notify();
        });
    })
    .detach();
}

fn is_contains_uppercase(str: &str) -> bool {
    str.chars().any(|c| c.is_uppercase())
}

pub struct ProjectSearch {
    project: Model<Project>,
    excerpts: Model<MultiBuffer>,
    pending_search: Option<Task<Option<()>>>,
    match_ranges: Vec<Range<Anchor>>,
    active_query: Option<SearchQuery>,
    last_search_query_text: Option<String>,
    search_id: usize,
    no_results: Option<bool>,
    limit_reached: bool,
    search_history_cursor: SearchHistoryCursor,
    search_included_history_cursor: SearchHistoryCursor,
    search_excluded_history_cursor: SearchHistoryCursor,
}

#[derive(Debug, Clone, Copy, PartialEq, Eq, Hash)]
enum InputPanel {
    Query,
    Exclude,
    Include,
}

pub struct ProjectSearchView {
    workspace: WeakView<Workspace>,
    focus_handle: FocusHandle,
    model: Model<ProjectSearch>,
    query_editor: View<Editor>,
    replacement_editor: View<Editor>,
    results_editor: View<Editor>,
    search_options: SearchOptions,
    panels_with_errors: HashSet<InputPanel>,
    active_match_index: Option<usize>,
    search_id: usize,
    included_files_editor: View<Editor>,
    excluded_files_editor: View<Editor>,
    filters_enabled: bool,
    replace_enabled: bool,
    included_opened_only: bool,
    _subscriptions: Vec<Subscription>,
}

#[derive(Debug, Clone)]
pub struct ProjectSearchSettings {
    search_options: SearchOptions,
    filters_enabled: bool,
}

pub struct ProjectSearchBar {
    active_project_search: Option<View<ProjectSearchView>>,
    subscription: Option<Subscription>,
}

impl ProjectSearch {
    pub fn new(project: Model<Project>, cx: &mut ModelContext<Self>) -> Self {
        let replica_id = project.read(cx).replica_id();
        let capability = project.read(cx).capability();

        Self {
            project,
            excerpts: cx.new_model(|_| MultiBuffer::new(replica_id, capability)),
            pending_search: Default::default(),
            match_ranges: Default::default(),
            active_query: None,
            last_search_query_text: None,
            search_id: 0,
            no_results: None,
            limit_reached: false,
            search_history_cursor: Default::default(),
            search_included_history_cursor: Default::default(),
            search_excluded_history_cursor: Default::default(),
        }
    }

    fn clone(&self, cx: &mut ModelContext<Self>) -> Model<Self> {
        cx.new_model(|cx| Self {
            project: self.project.clone(),
            excerpts: self
                .excerpts
                .update(cx, |excerpts, cx| cx.new_model(|cx| excerpts.clone(cx))),
            pending_search: Default::default(),
            match_ranges: self.match_ranges.clone(),
            active_query: self.active_query.clone(),
            last_search_query_text: self.last_search_query_text.clone(),
            search_id: self.search_id,
            no_results: self.no_results,
            limit_reached: self.limit_reached,
            search_history_cursor: self.search_history_cursor.clone(),
            search_included_history_cursor: self.search_included_history_cursor.clone(),
            search_excluded_history_cursor: self.search_excluded_history_cursor.clone(),
        })
    }
    fn cursor(&self, kind: SearchInputKind) -> &SearchHistoryCursor {
        match kind {
            SearchInputKind::Query => &self.search_history_cursor,
            SearchInputKind::Include => &self.search_included_history_cursor,
            SearchInputKind::Exclude => &self.search_excluded_history_cursor,
        }
    }
    fn cursor_mut(&mut self, kind: SearchInputKind) -> &mut SearchHistoryCursor {
        match kind {
            SearchInputKind::Query => &mut self.search_history_cursor,
            SearchInputKind::Include => &mut self.search_included_history_cursor,
            SearchInputKind::Exclude => &mut self.search_excluded_history_cursor,
        }
    }

    fn search(&mut self, query: SearchQuery, cx: &mut ModelContext<Self>) {
        let search = self.project.update(cx, |project, cx| {
            project
                .search_history_mut(SearchInputKind::Query)
                .add(&mut self.search_history_cursor, query.as_str().to_string());
            let included = query.as_inner().files_to_include().sources().join(",");
            if !included.is_empty() {
                project
                    .search_history_mut(SearchInputKind::Include)
                    .add(&mut self.search_included_history_cursor, included);
            }
            let excluded = query.as_inner().files_to_exclude().sources().join(",");
            if !excluded.is_empty() {
                project
                    .search_history_mut(SearchInputKind::Exclude)
                    .add(&mut self.search_excluded_history_cursor, excluded);
            }
            project.search(query.clone(), cx)
        });
        self.last_search_query_text = Some(query.as_str().to_string());
        self.search_id += 1;
        self.active_query = Some(query);
        self.match_ranges.clear();
        self.pending_search = Some(cx.spawn(|this, mut cx| async move {
            let mut matches = search.ready_chunks(1024);
            let this = this.upgrade()?;
            this.update(&mut cx, |this, cx| {
                this.match_ranges.clear();
                this.excerpts.update(cx, |this, cx| this.clear(cx));
                this.no_results = Some(true);
                this.limit_reached = false;
            })
            .ok()?;

            let mut limit_reached = false;
            while let Some(results) = matches.next().await {
                let tasks = results
                    .into_iter()
                    .map(|result| {
                        let this = this.clone();

                        cx.spawn(|mut cx| async move {
                            match result {
                                project::search::SearchResult::Buffer { buffer, ranges } => {
                                    let mut match_ranges_rx =
                                        this.update(&mut cx, |this, cx| {
                                            this.excerpts.update(cx, |excerpts, cx| {
                                                excerpts.stream_excerpts_with_context_lines(
                                                    buffer,
                                                    ranges,
                                                    editor::DEFAULT_MULTIBUFFER_CONTEXT,
                                                    cx,
                                                )
                                            })
                                        })?;

                                    let mut match_ranges = vec![];
                                    while let Some(range) = match_ranges_rx.next().await {
                                        match_ranges.push(range);
                                    }
                                    anyhow::Ok((match_ranges, false))
                                }
                                project::search::SearchResult::LimitReached => {
                                    anyhow::Ok((vec![], true))
                                }
                            }
                        })
                    })
                    .collect::<Vec<_>>();

                let result_ranges = futures::future::join_all(tasks).await;
                let mut combined_ranges = vec![];
                for (ranges, result_limit_reached) in result_ranges.into_iter().flatten() {
                    combined_ranges.extend(ranges);
                    if result_limit_reached {
                        limit_reached = result_limit_reached;
                    }
                }
                this.update(&mut cx, |this, cx| {
                    if !combined_ranges.is_empty() {
                        this.no_results = Some(false);
                        this.match_ranges.extend(combined_ranges);
                        cx.notify();
                    }
                })
                .ok()?;
            }

            this.update(&mut cx, |this, cx| {
                this.limit_reached = limit_reached;
                this.pending_search.take();
                cx.notify();
            })
            .ok()?;

            None
        }));
        cx.notify();
    }
}

#[derive(Clone, Debug, PartialEq, Eq)]
pub enum ViewEvent {
    UpdateTab,
    Activate,
    EditorEvent(editor::EditorEvent),
    Dismiss,
}

impl EventEmitter<ViewEvent> for ProjectSearchView {}

impl Render for ProjectSearchView {
    fn render(&mut self, cx: &mut ViewContext<Self>) -> impl IntoElement {
        if self.has_matches() {
            div()
                .flex_1()
                .size_full()
                .track_focus(&self.focus_handle)
                .child(self.results_editor.clone())
        } else {
            let model = self.model.read(cx);
            let has_no_results = model.no_results.unwrap_or(false);
            let is_search_underway = model.pending_search.is_some();
            let major_text = if is_search_underway {
                "Searching..."
            } else if has_no_results {
                "No results"
            } else {
                "Search all files"
            };

            let major_text = div()
                .justify_center()
                .max_w_96()
                .child(Label::new(major_text).size(LabelSize::Large));

            let minor_text: Option<AnyElement> = if let Some(no_results) = model.no_results {
                if model.pending_search.is_none() && no_results {
                    Some(
                        Label::new("No results found in this project for the provided query")
                            .size(LabelSize::Small)
                            .into_any_element(),
                    )
                } else {
                    None
                }
            } else {
                Some(self.landing_text_minor(cx).into_any_element())
            };
            let minor_text = minor_text.map(|text| div().items_center().max_w_96().child(text));
            v_flex()
                .flex_1()
                .size_full()
                .justify_center()
                .bg(cx.theme().colors().editor_background)
                .track_focus(&self.focus_handle)
                .child(
                    h_flex()
                        .size_full()
                        .justify_center()
                        .child(h_flex().flex_1())
                        .child(v_flex().gap_1().child(major_text).children(minor_text))
                        .child(h_flex().flex_1()),
                )
        }
    }
}

impl FocusableView for ProjectSearchView {
    fn focus_handle(&self, _: &AppContext) -> gpui::FocusHandle {
        self.focus_handle.clone()
    }
}

impl Item for ProjectSearchView {
    type Event = ViewEvent;
    fn tab_tooltip_text(&self, cx: &AppContext) -> Option<SharedString> {
        let query_text = self.query_editor.read(cx).text(cx);

        query_text
            .is_empty()
            .not()
            .then(|| query_text.into())
            .or_else(|| Some("Project Search".into()))
    }

    fn act_as_type<'a>(
        &'a self,
        type_id: TypeId,
        self_handle: &'a View<Self>,
        _: &'a AppContext,
    ) -> Option<AnyView> {
        if type_id == TypeId::of::<Self>() {
            Some(self_handle.clone().into())
        } else if type_id == TypeId::of::<Editor>() {
            Some(self.results_editor.clone().into())
        } else {
            None
        }
    }

    fn deactivated(&mut self, cx: &mut ViewContext<Self>) {
        self.results_editor
            .update(cx, |editor, cx| editor.deactivated(cx));
    }

    fn tab_icon(&self, _cx: &WindowContext) -> Option<Icon> {
        Some(Icon::new(IconName::MagnifyingGlass))
    }

    fn tab_content_text(&self, cx: &WindowContext) -> Option<SharedString> {
        let last_query: Option<SharedString> = self
            .model
            .read(cx)
            .last_search_query_text
            .as_ref()
            .map(|query| {
                let query = query.replace('\n', "");
                let query_text = util::truncate_and_trailoff(&query, MAX_TAB_TITLE_LEN);
                query_text.into()
            });
        Some(
            last_query
                .filter(|query| !query.is_empty())
                .unwrap_or_else(|| "Project Search".into()),
        )
    }

    fn telemetry_event_text(&self) -> Option<&'static str> {
        Some("project search")
    }

    fn for_each_project_item(
        &self,
        cx: &AppContext,
        f: &mut dyn FnMut(EntityId, &dyn project::Item),
    ) {
        self.results_editor.for_each_project_item(cx, f)
    }

    fn is_singleton(&self, _: &AppContext) -> bool {
        false
    }

    fn can_save(&self, _: &AppContext) -> bool {
        true
    }

    fn is_dirty(&self, cx: &AppContext) -> bool {
        self.results_editor.read(cx).is_dirty(cx)
    }

    fn has_conflict(&self, cx: &AppContext) -> bool {
        self.results_editor.read(cx).has_conflict(cx)
    }

    fn save(
        &mut self,
        format: bool,
        project: Model<Project>,
        cx: &mut ViewContext<Self>,
    ) -> Task<anyhow::Result<()>> {
        self.results_editor
            .update(cx, |editor, cx| editor.save(format, project, cx))
    }

    fn save_as(
        &mut self,
        _: Model<Project>,
        _: ProjectPath,
        _: &mut ViewContext<Self>,
    ) -> Task<anyhow::Result<()>> {
        unreachable!("save_as should not have been called")
    }

    fn reload(
        &mut self,
        project: Model<Project>,
        cx: &mut ViewContext<Self>,
    ) -> Task<anyhow::Result<()>> {
        self.results_editor
            .update(cx, |editor, cx| editor.reload(project, cx))
    }

    fn clone_on_split(
        &self,
        _workspace_id: Option<WorkspaceId>,
        cx: &mut ViewContext<Self>,
    ) -> Option<View<Self>>
    where
        Self: Sized,
    {
        let model = self.model.update(cx, |model, cx| model.clone(cx));
        Some(cx.new_view(|cx| Self::new(self.workspace.clone(), model, cx, None)))
    }

    fn added_to_workspace(&mut self, workspace: &mut Workspace, cx: &mut ViewContext<Self>) {
        self.results_editor
            .update(cx, |editor, cx| editor.added_to_workspace(workspace, cx));
    }

    fn set_nav_history(&mut self, nav_history: ItemNavHistory, cx: &mut ViewContext<Self>) {
        self.results_editor.update(cx, |editor, _| {
            editor.set_nav_history(Some(nav_history));
        });
    }

    fn navigate(&mut self, data: Box<dyn Any>, cx: &mut ViewContext<Self>) -> bool {
        self.results_editor
            .update(cx, |editor, cx| editor.navigate(data, cx))
    }

    fn to_item_events(event: &Self::Event, mut f: impl FnMut(ItemEvent)) {
        match event {
            ViewEvent::UpdateTab => {
                f(ItemEvent::UpdateBreadcrumbs);
                f(ItemEvent::UpdateTab);
            }
            ViewEvent::EditorEvent(editor_event) => {
                Editor::to_item_events(editor_event, f);
            }
            ViewEvent::Dismiss => f(ItemEvent::CloseItem),
            _ => {}
        }
    }

    fn breadcrumb_location(&self) -> ToolbarItemLocation {
        if self.has_matches() {
            ToolbarItemLocation::Secondary
        } else {
            ToolbarItemLocation::Hidden
        }
    }

    fn breadcrumbs(&self, theme: &theme::Theme, cx: &AppContext) -> Option<Vec<BreadcrumbText>> {
        self.results_editor.breadcrumbs(theme, cx)
    }
}

impl ProjectSearchView {
    pub fn get_matches(&self, cx: &AppContext) -> Vec<Range<Anchor>> {
        self.model.read(cx).match_ranges.clone()
    }

    fn toggle_filters(&mut self, cx: &mut ViewContext<Self>) {
        self.filters_enabled = !self.filters_enabled;
        ActiveSettings::update_global(cx, |settings, cx| {
            settings.0.insert(
                self.model.read(cx).project.downgrade(),
                self.current_settings(),
            );
        });
    }

    fn current_settings(&self) -> ProjectSearchSettings {
        ProjectSearchSettings {
            search_options: self.search_options,
            filters_enabled: self.filters_enabled,
        }
    }

    fn toggle_search_option(&mut self, option: SearchOptions, cx: &mut ViewContext<Self>) {
        self.search_options.toggle(option);
        ActiveSettings::update_global(cx, |settings, cx| {
            settings.0.insert(
                self.model.read(cx).project.downgrade(),
                self.current_settings(),
            );
        });
    }

    fn toggle_opened_only(&mut self, _cx: &mut ViewContext<Self>) {
        self.included_opened_only = !self.included_opened_only;
    }

    fn replace_next(&mut self, _: &ReplaceNext, cx: &mut ViewContext<Self>) {
        if self.model.read(cx).match_ranges.is_empty() {
            return;
        }
        let Some(active_index) = self.active_match_index else {
            return;
        };

        let query = self.model.read(cx).active_query.clone();
        if let Some(query) = query {
            let query = query.with_replacement(self.replacement(cx));

            // TODO: Do we need the clone here?
            let mat = self.model.read(cx).match_ranges[active_index].clone();
            self.results_editor.update(cx, |editor, cx| {
                editor.replace(&mat, &query, cx);
            });
            self.select_match(Direction::Next, cx)
        }
    }
    pub fn replacement(&self, cx: &AppContext) -> String {
        self.replacement_editor.read(cx).text(cx)
    }
    fn replace_all(&mut self, _: &ReplaceAll, cx: &mut ViewContext<Self>) {
        if self.active_match_index.is_none() {
            return;
        }

        let Some(query) = self.model.read(cx).active_query.as_ref() else {
            return;
        };
        let query = query.clone().with_replacement(self.replacement(cx));

        let match_ranges = self
            .model
            .update(cx, |model, _| mem::take(&mut model.match_ranges));
        if match_ranges.is_empty() {
            return;
        }

        self.results_editor.update(cx, |editor, cx| {
            editor.replace_all(&mut match_ranges.iter(), &query, cx);
        });

        self.model.update(cx, |model, _cx| {
            model.match_ranges = match_ranges;
        });
    }

    pub fn new(
        workspace: WeakView<Workspace>,
        model: Model<ProjectSearch>,
        cx: &mut ViewContext<Self>,
        settings: Option<ProjectSearchSettings>,
    ) -> Self {
        let project;
        let excerpts;
        let mut replacement_text = None;
        let mut query_text = String::new();
        let mut subscriptions = Vec::new();

        // Read in settings if available
        let (mut options, filters_enabled) = if let Some(settings) = settings {
            (settings.search_options, settings.filters_enabled)
        } else {
<<<<<<< HEAD
            let search_options = SearchOptions::from_defaults(&EditorSettings::get_global(cx).search_defaults);
=======
            let search_options =
                SearchOptions::from_settings(&EditorSettings::get_global(cx).search);
>>>>>>> 63188b67
            (search_options, false)
        };

        {
            let model = model.read(cx);
            project = model.project.clone();
            excerpts = model.excerpts.clone();
            if let Some(active_query) = model.active_query.as_ref() {
                query_text = active_query.as_str().to_string();
                replacement_text = active_query.replacement().map(ToOwned::to_owned);
                options = SearchOptions::from_query(active_query);
            }
        }
        subscriptions.push(cx.observe(&model, |this, _, cx| this.model_changed(cx)));

        let query_editor = cx.new_view(|cx| {
            let mut editor = Editor::single_line(cx);
            editor.set_placeholder_text("Search all files..", cx);
            editor.set_text(query_text, cx);
            editor
        });
        // Subscribe to query_editor in order to reraise editor events for workspace item activation purposes
        subscriptions.push(
            cx.subscribe(&query_editor, |this, _, event: &EditorEvent, cx| {
                if let EditorEvent::Edited { .. } = event {
                    if EditorSettings::get_global(cx).use_smartcase_search {
                        let query = this.search_query_text(cx);
                        if !query.is_empty()
                            && this.search_options.contains(SearchOptions::CASE_SENSITIVE)
                                != is_contains_uppercase(&query)
                        {
                            this.toggle_search_option(SearchOptions::CASE_SENSITIVE, cx);
                        }
                    }
                }
                cx.emit(ViewEvent::EditorEvent(event.clone()))
            }),
        );
        let replacement_editor = cx.new_view(|cx| {
            let mut editor = Editor::single_line(cx);
            editor.set_placeholder_text("Replace in project..", cx);
            if let Some(text) = replacement_text {
                editor.set_text(text, cx);
            }
            editor
        });
        let results_editor = cx.new_view(|cx| {
            let mut editor = Editor::for_multibuffer(excerpts, Some(project.clone()), true, cx);
            editor.set_searchable(false);
            editor
        });
        subscriptions.push(cx.observe(&results_editor, |_, _, cx| cx.emit(ViewEvent::UpdateTab)));

        subscriptions.push(
            cx.subscribe(&results_editor, |this, _, event: &EditorEvent, cx| {
                if matches!(event, editor::EditorEvent::SelectionsChanged { .. }) {
                    this.update_match_index(cx);
                }
                // Reraise editor events for workspace item activation purposes
                cx.emit(ViewEvent::EditorEvent(event.clone()));
            }),
        );

        let included_files_editor = cx.new_view(|cx| {
            let mut editor = Editor::single_line(cx);
            editor.set_placeholder_text("Include: crates/**/*.toml", cx);

            editor
        });
        // Subscribe to include_files_editor in order to reraise editor events for workspace item activation purposes
        subscriptions.push(
            cx.subscribe(&included_files_editor, |_, _, event: &EditorEvent, cx| {
                cx.emit(ViewEvent::EditorEvent(event.clone()))
            }),
        );

        let excluded_files_editor = cx.new_view(|cx| {
            let mut editor = Editor::single_line(cx);
            editor.set_placeholder_text("Exclude: vendor/*, *.lock", cx);

            editor
        });
        // Subscribe to excluded_files_editor in order to reraise editor events for workspace item activation purposes
        subscriptions.push(
            cx.subscribe(&excluded_files_editor, |_, _, event: &EditorEvent, cx| {
                cx.emit(ViewEvent::EditorEvent(event.clone()))
            }),
        );

        let focus_handle = cx.focus_handle();
        subscriptions.push(cx.on_focus_in(&focus_handle, |this, cx| {
            if this.focus_handle.is_focused(cx) {
                if this.has_matches() {
                    this.results_editor.focus_handle(cx).focus(cx);
                } else {
                    this.query_editor.focus_handle(cx).focus(cx);
                }
            }
        }));

        // Check if Worktrees have all been previously indexed
        let mut this = ProjectSearchView {
            workspace,
            focus_handle,
            replacement_editor,
            search_id: model.read(cx).search_id,
            model,
            query_editor,
            results_editor,
            search_options: options,
            panels_with_errors: HashSet::default(),
            active_match_index: None,
            included_files_editor,
            excluded_files_editor,
            filters_enabled,
            replace_enabled: false,
            included_opened_only: false,
            _subscriptions: subscriptions,
        };
        this.model_changed(cx);
        this
    }

    pub fn new_search_in_directory(
        workspace: &mut Workspace,
        dir_path: &Path,
        cx: &mut ViewContext<Workspace>,
    ) {
        let Some(filter_str) = dir_path.to_str() else {
            return;
        };

        let weak_workspace = cx.view().downgrade();

        let model = cx.new_model(|cx| ProjectSearch::new(workspace.project().clone(), cx));
        let search = cx.new_view(|cx| ProjectSearchView::new(weak_workspace, model, cx, None));
        workspace.add_item_to_active_pane(Box::new(search.clone()), None, true, cx);
        search.update(cx, |search, cx| {
            search
                .included_files_editor
                .update(cx, |editor, cx| editor.set_text(filter_str, cx));
            search.filters_enabled = true;
            search.focus_query_editor(cx)
        });
    }

    /// Re-activate the most recently activated search in this pane or the most recent if it has been closed.
    /// If no search exists in the workspace, create a new one.
    pub fn deploy_search(
        workspace: &mut Workspace,
        action: &workspace::DeploySearch,
        cx: &mut ViewContext<Workspace>,
    ) {
        let existing = workspace
            .active_pane()
            .read(cx)
            .items()
            .find_map(|item| item.downcast::<ProjectSearchView>());

        Self::existing_or_new_search(workspace, existing, action, cx);
    }

    fn search_in_new(workspace: &mut Workspace, _: &SearchInNew, cx: &mut ViewContext<Workspace>) {
        if let Some(search_view) = workspace
            .active_item(cx)
            .and_then(|item| item.downcast::<ProjectSearchView>())
        {
            let new_query = search_view.update(cx, |search_view, cx| {
                let new_query = search_view.build_search_query(cx);
                if new_query.is_some() {
                    if let Some(old_query) = search_view.model.read(cx).active_query.clone() {
                        search_view.query_editor.update(cx, |editor, cx| {
                            editor.set_text(old_query.as_str(), cx);
                        });
                        search_view.search_options = SearchOptions::from_query(&old_query);
                    }
                }
                new_query
            });
            if let Some(new_query) = new_query {
                let model = cx.new_model(|cx| {
                    let mut model = ProjectSearch::new(workspace.project().clone(), cx);
                    model.search(new_query, cx);
                    model
                });
                let weak_workspace = cx.view().downgrade();
                workspace.add_item_to_active_pane(
                    Box::new(
                        cx.new_view(|cx| ProjectSearchView::new(weak_workspace, model, cx, None)),
                    ),
                    None,
                    true,
                    cx,
                );
            }
        }
    }

    // Add another search tab to the workspace.
    fn new_search(
        workspace: &mut Workspace,
        _: &workspace::NewSearch,
        cx: &mut ViewContext<Workspace>,
    ) {
        Self::existing_or_new_search(workspace, None, &DeploySearch::find(), cx)
    }

    fn existing_or_new_search(
        workspace: &mut Workspace,
        existing: Option<View<ProjectSearchView>>,
        action: &workspace::DeploySearch,
        cx: &mut ViewContext<Workspace>,
    ) {
        let query = workspace.active_item(cx).and_then(|item| {
            let editor = item.act_as::<Editor>(cx)?;
            let query = editor.query_suggestion(cx);
            if query.is_empty() {
                None
            } else {
                Some(query)
            }
        });

        let search = if let Some(existing) = existing {
            workspace.activate_item(&existing, true, true, cx);
            existing
        } else {
            let settings = cx
                .global::<ActiveSettings>()
                .0
                .get(&workspace.project().downgrade());

            let settings = settings.cloned();

            let weak_workspace = cx.view().downgrade();

            let model = cx.new_model(|cx| ProjectSearch::new(workspace.project().clone(), cx));
            let view =
                cx.new_view(|cx| ProjectSearchView::new(weak_workspace, model, cx, settings));

            workspace.add_item_to_active_pane(Box::new(view.clone()), None, true, cx);
            view
        };

        search.update(cx, |search, cx| {
            search.replace_enabled = action.replace_enabled;
            if let Some(query) = query {
                search.set_query(&query, cx);
            }
            search.focus_query_editor(cx)
        });
    }

    fn search(&mut self, cx: &mut ViewContext<Self>) {
        if let Some(query) = self.build_search_query(cx) {
            self.model.update(cx, |model, cx| model.search(query, cx));
        }
    }

    pub fn search_query_text(&self, cx: &WindowContext) -> String {
        self.query_editor.read(cx).text(cx)
    }

    fn build_search_query(&mut self, cx: &mut ViewContext<Self>) -> Option<SearchQuery> {
        // Do not bail early in this function, as we want to fill out `self.panels_with_errors`.
        let text = self.query_editor.read(cx).text(cx);
        let open_buffers = if self.included_opened_only {
            Some(self.open_buffers(cx))
        } else {
            None
        };
        let included_files =
            match Self::parse_path_matches(&self.included_files_editor.read(cx).text(cx)) {
                Ok(included_files) => {
                    let should_unmark_error = self.panels_with_errors.remove(&InputPanel::Include);
                    if should_unmark_error {
                        cx.notify();
                    }
                    included_files
                }
                Err(_e) => {
                    let should_mark_error = self.panels_with_errors.insert(InputPanel::Include);
                    if should_mark_error {
                        cx.notify();
                    }
                    PathMatcher::default()
                }
            };
        let excluded_files =
            match Self::parse_path_matches(&self.excluded_files_editor.read(cx).text(cx)) {
                Ok(excluded_files) => {
                    let should_unmark_error = self.panels_with_errors.remove(&InputPanel::Exclude);
                    if should_unmark_error {
                        cx.notify();
                    }

                    excluded_files
                }
                Err(_e) => {
                    let should_mark_error = self.panels_with_errors.insert(InputPanel::Exclude);
                    if should_mark_error {
                        cx.notify();
                    }
                    PathMatcher::default()
                }
            };

        let query = if self.search_options.contains(SearchOptions::REGEX) {
            match SearchQuery::regex(
                text,
                self.search_options.contains(SearchOptions::WHOLE_WORD),
                self.search_options.contains(SearchOptions::CASE_SENSITIVE),
                self.search_options.contains(SearchOptions::INCLUDE_IGNORED),
                included_files,
                excluded_files,
                open_buffers,
            ) {
                Ok(query) => {
                    let should_unmark_error = self.panels_with_errors.remove(&InputPanel::Query);
                    if should_unmark_error {
                        cx.notify();
                    }

                    Some(query)
                }
                Err(_e) => {
                    let should_mark_error = self.panels_with_errors.insert(InputPanel::Query);
                    if should_mark_error {
                        cx.notify();
                    }

                    None
                }
            }
        } else {
            match SearchQuery::text(
                text,
                self.search_options.contains(SearchOptions::WHOLE_WORD),
                self.search_options.contains(SearchOptions::CASE_SENSITIVE),
                self.search_options.contains(SearchOptions::INCLUDE_IGNORED),
                included_files,
                excluded_files,
                open_buffers,
            ) {
                Ok(query) => {
                    let should_unmark_error = self.panels_with_errors.remove(&InputPanel::Query);
                    if should_unmark_error {
                        cx.notify();
                    }

                    Some(query)
                }
                Err(_e) => {
                    let should_mark_error = self.panels_with_errors.insert(InputPanel::Query);
                    if should_mark_error {
                        cx.notify();
                    }

                    None
                }
            }
        };
        if !self.panels_with_errors.is_empty() {
            return None;
        }
        if query.as_ref().is_some_and(|query| query.is_empty()) {
            return None;
        }
        query
    }

    fn open_buffers(&self, cx: &mut ViewContext<Self>) -> Vec<Model<Buffer>> {
        let mut buffers = Vec::new();
        self.workspace
            .update(cx, |workspace, cx| {
                for editor in workspace.items_of_type::<Editor>(cx) {
                    if let Some(buffer) = editor.read(cx).buffer().read(cx).as_singleton() {
                        buffers.push(buffer);
                    }
                }
            })
            .ok();
        buffers
    }

    fn parse_path_matches(text: &str) -> anyhow::Result<PathMatcher> {
        let queries = text
            .split(',')
            .map(str::trim)
            .filter(|maybe_glob_str| !maybe_glob_str.is_empty())
            .map(str::to_owned)
            .collect::<Vec<_>>();
        Ok(PathMatcher::new(&queries)?)
    }

    fn select_match(&mut self, direction: Direction, cx: &mut ViewContext<Self>) {
        if let Some(index) = self.active_match_index {
            let match_ranges = self.model.read(cx).match_ranges.clone();

            if !EditorSettings::get_global(cx).search_wrap
                && ((direction == Direction::Next && index + 1 >= match_ranges.len())
                    || (direction == Direction::Prev && index == 0))
            {
                crate::show_no_more_matches(cx);
                return;
            }

            let new_index = self.results_editor.update(cx, |editor, cx| {
                editor.match_index_for_direction(&match_ranges, index, direction, 1, cx)
            });

            let range_to_select = match_ranges[new_index].clone();
            self.results_editor.update(cx, |editor, cx| {
                let range_to_select = editor.range_for_match(&range_to_select);
                editor.unfold_ranges([range_to_select.clone()], false, true, cx);
                editor.change_selections(Some(Autoscroll::fit()), cx, |s| {
                    s.select_ranges([range_to_select])
                });
            });
        }
    }

    fn focus_query_editor(&mut self, cx: &mut ViewContext<Self>) {
        self.query_editor.update(cx, |query_editor, cx| {
            query_editor.select_all(&SelectAll, cx);
        });
        let editor_handle = self.query_editor.focus_handle(cx);
        cx.focus(&editor_handle);
    }

    fn set_query(&mut self, query: &str, cx: &mut ViewContext<Self>) {
        self.set_search_editor(SearchInputKind::Query, query, cx);
        if EditorSettings::get_global(cx).use_smartcase_search
            && !query.is_empty()
            && self.search_options.contains(SearchOptions::CASE_SENSITIVE)
                != is_contains_uppercase(query)
        {
            self.toggle_search_option(SearchOptions::CASE_SENSITIVE, cx)
        }
    }

    fn set_search_editor(&mut self, kind: SearchInputKind, text: &str, cx: &mut ViewContext<Self>) {
        let editor = match kind {
            SearchInputKind::Query => &self.query_editor,
            SearchInputKind::Include => &self.included_files_editor,

            SearchInputKind::Exclude => &self.excluded_files_editor,
        };
        editor.update(cx, |included_editor, cx| included_editor.set_text(text, cx));
    }

    fn focus_results_editor(&mut self, cx: &mut ViewContext<Self>) {
        self.query_editor.update(cx, |query_editor, cx| {
            let cursor = query_editor.selections.newest_anchor().head();
            query_editor.change_selections(None, cx, |s| s.select_ranges([cursor..cursor]));
        });
        let results_handle = self.results_editor.focus_handle(cx);
        cx.focus(&results_handle);
    }

    fn model_changed(&mut self, cx: &mut ViewContext<Self>) {
        let match_ranges = self.model.read(cx).match_ranges.clone();
        if match_ranges.is_empty() {
            self.active_match_index = None;
        } else {
            self.active_match_index = Some(0);
            self.update_match_index(cx);
            let prev_search_id = mem::replace(&mut self.search_id, self.model.read(cx).search_id);
            let is_new_search = self.search_id != prev_search_id;
            self.results_editor.update(cx, |editor, cx| {
                if is_new_search {
                    let range_to_select = match_ranges
                        .first()
                        .map(|range| editor.range_for_match(range));
                    editor.change_selections(Some(Autoscroll::fit()), cx, |s| {
                        s.select_ranges(range_to_select)
                    });
                    editor.scroll(Point::default(), Some(Axis::Vertical), cx);
                }
                editor.highlight_background::<Self>(
                    &match_ranges,
                    |theme| theme.search_match_background,
                    cx,
                );
            });
            if is_new_search && self.query_editor.focus_handle(cx).is_focused(cx) {
                self.focus_results_editor(cx);
            }
        }

        cx.emit(ViewEvent::UpdateTab);
        cx.notify();
    }

    fn update_match_index(&mut self, cx: &mut ViewContext<Self>) {
        let results_editor = self.results_editor.read(cx);
        let new_index = active_match_index(
            &self.model.read(cx).match_ranges,
            &results_editor.selections.newest_anchor().head(),
            &results_editor.buffer().read(cx).snapshot(cx),
        );
        if self.active_match_index != new_index {
            self.active_match_index = new_index;
            cx.notify();
        }
    }

    pub fn has_matches(&self) -> bool {
        self.active_match_index.is_some()
    }

    fn landing_text_minor(&self, cx: &mut ViewContext<Self>) -> impl IntoElement {
        let focus_handle = self.focus_handle.clone();
        v_flex()
            .gap_1()
            .child(Label::new("Hit enter to search. For more options:"))
            .child(
                Button::new("filter-paths", "Include/exclude specific paths")
                    .icon(IconName::Filter)
                    .icon_position(IconPosition::Start)
                    .icon_size(IconSize::Small)
                    .key_binding(KeyBinding::for_action_in(&ToggleFilters, &focus_handle, cx))
                    .on_click(|_event, cx| cx.dispatch_action(ToggleFilters.boxed_clone())),
            )
            .child(
                Button::new("find-replace", "Find and replace")
                    .icon(IconName::Replace)
                    .icon_position(IconPosition::Start)
                    .icon_size(IconSize::Small)
                    .key_binding(KeyBinding::for_action_in(&ToggleReplace, &focus_handle, cx))
                    .on_click(|_event, cx| cx.dispatch_action(ToggleReplace.boxed_clone())),
            )
            .child(
                Button::new("regex", "Match with regex")
                    .icon(IconName::Regex)
                    .icon_position(IconPosition::Start)
                    .icon_size(IconSize::Small)
                    .key_binding(KeyBinding::for_action_in(&ToggleRegex, &focus_handle, cx))
                    .on_click(|_event, cx| cx.dispatch_action(ToggleRegex.boxed_clone())),
            )
            .child(
                Button::new("match-case", "Match case")
                    .icon(IconName::CaseSensitive)
                    .icon_position(IconPosition::Start)
                    .icon_size(IconSize::Small)
                    .key_binding(KeyBinding::for_action_in(
                        &ToggleCaseSensitive,
                        &focus_handle,
                        cx,
                    ))
                    .on_click(|_event, cx| cx.dispatch_action(ToggleCaseSensitive.boxed_clone())),
            )
            .child(
                Button::new("match-whole-words", "Match whole words")
                    .icon(IconName::WholeWord)
                    .icon_position(IconPosition::Start)
                    .icon_size(IconSize::Small)
                    .key_binding(KeyBinding::for_action_in(
                        &ToggleWholeWord,
                        &focus_handle,
                        cx,
                    ))
                    .on_click(|_event, cx| cx.dispatch_action(ToggleWholeWord.boxed_clone())),
            )
    }

    fn border_color_for(&self, panel: InputPanel, cx: &WindowContext) -> Hsla {
        if self.panels_with_errors.contains(&panel) {
            Color::Error.color(cx)
        } else {
            cx.theme().colors().border
        }
    }

    fn move_focus_to_results(&mut self, cx: &mut ViewContext<Self>) {
        if !self.results_editor.focus_handle(cx).is_focused(cx)
            && !self.model.read(cx).match_ranges.is_empty()
        {
            cx.stop_propagation();
            self.focus_results_editor(cx)
        }
    }

    #[cfg(any(test, feature = "test-support"))]
    pub fn results_editor(&self) -> &View<Editor> {
        &self.results_editor
    }
}

impl Default for ProjectSearchBar {
    fn default() -> Self {
        Self::new()
    }
}

impl ProjectSearchBar {
    pub fn new() -> Self {
        Self {
            active_project_search: None,
            subscription: None,
        }
    }

    fn confirm(&mut self, _: &Confirm, cx: &mut ViewContext<Self>) {
        if let Some(search_view) = self.active_project_search.as_ref() {
            search_view.update(cx, |search_view, cx| {
                if !search_view
                    .replacement_editor
                    .focus_handle(cx)
                    .is_focused(cx)
                {
                    cx.stop_propagation();
                    search_view.search(cx);
                }
            });
        }
    }

    fn tab(&mut self, _: &editor::actions::Tab, cx: &mut ViewContext<Self>) {
        self.cycle_field(Direction::Next, cx);
    }

    fn tab_previous(&mut self, _: &editor::actions::TabPrev, cx: &mut ViewContext<Self>) {
        self.cycle_field(Direction::Prev, cx);
    }

    fn focus_search(&mut self, cx: &mut ViewContext<Self>) {
        if let Some(search_view) = self.active_project_search.as_ref() {
            search_view.update(cx, |search_view, cx| {
                search_view.query_editor.focus_handle(cx).focus(cx);
            });
        }
    }

    fn cycle_field(&mut self, direction: Direction, cx: &mut ViewContext<Self>) {
        let active_project_search = match &self.active_project_search {
            Some(active_project_search) => active_project_search,

            None => {
                return;
            }
        };

        active_project_search.update(cx, |project_view, cx| {
            let mut views = vec![&project_view.query_editor];
            if project_view.replace_enabled {
                views.push(&project_view.replacement_editor);
            }
            if project_view.filters_enabled {
                views.extend([
                    &project_view.included_files_editor,
                    &project_view.excluded_files_editor,
                ]);
            }
            let current_index = match views
                .iter()
                .enumerate()
                .find(|(_, view)| view.focus_handle(cx).is_focused(cx))
            {
                Some((index, _)) => index,
                None => return,
            };

            let new_index = match direction {
                Direction::Next => (current_index + 1) % views.len(),
                Direction::Prev if current_index == 0 => views.len() - 1,
                Direction::Prev => (current_index - 1) % views.len(),
            };
            let next_focus_handle = views[new_index].focus_handle(cx);
            cx.focus(&next_focus_handle);
            cx.stop_propagation();
        });
    }

    fn toggle_search_option(&mut self, option: SearchOptions, cx: &mut ViewContext<Self>) -> bool {
        if let Some(search_view) = self.active_project_search.as_ref() {
            search_view.update(cx, |search_view, cx| {
                search_view.toggle_search_option(option, cx);
                if search_view.model.read(cx).active_query.is_some() {
                    search_view.search(cx);
                }
            });

            cx.notify();
            true
        } else {
            false
        }
    }

    fn toggle_replace(&mut self, _: &ToggleReplace, cx: &mut ViewContext<Self>) {
        if let Some(search) = &self.active_project_search {
            search.update(cx, |this, cx| {
                this.replace_enabled = !this.replace_enabled;
                let editor_to_focus = if this.replace_enabled {
                    this.replacement_editor.focus_handle(cx)
                } else {
                    this.query_editor.focus_handle(cx)
                };
                cx.focus(&editor_to_focus);
                cx.notify();
            });
        }
    }

    fn toggle_filters(&mut self, cx: &mut ViewContext<Self>) -> bool {
        if let Some(search_view) = self.active_project_search.as_ref() {
            search_view.update(cx, |search_view, cx| {
                search_view.toggle_filters(cx);
                search_view
                    .included_files_editor
                    .update(cx, |_, cx| cx.notify());
                search_view
                    .excluded_files_editor
                    .update(cx, |_, cx| cx.notify());
                cx.refresh();
                cx.notify();
            });
            cx.notify();
            true
        } else {
            false
        }
    }

    fn toggle_opened_only(&mut self, cx: &mut ViewContext<Self>) -> bool {
        if let Some(search_view) = self.active_project_search.as_ref() {
            search_view.update(cx, |search_view, cx| {
                search_view.toggle_opened_only(cx);
                if search_view.model.read(cx).active_query.is_some() {
                    search_view.search(cx);
                }
            });

            cx.notify();
            true
        } else {
            false
        }
    }

    fn is_opened_only_enabled(&self, cx: &AppContext) -> bool {
        if let Some(search_view) = self.active_project_search.as_ref() {
            search_view.read(cx).included_opened_only
        } else {
            false
        }
    }

    fn move_focus_to_results(&self, cx: &mut ViewContext<Self>) {
        if let Some(search_view) = self.active_project_search.as_ref() {
            search_view.update(cx, |search_view, cx| {
                search_view.move_focus_to_results(cx);
            });
            cx.notify();
        }
    }

    fn is_option_enabled(&self, option: SearchOptions, cx: &AppContext) -> bool {
        if let Some(search) = self.active_project_search.as_ref() {
            search.read(cx).search_options.contains(option)
        } else {
            false
        }
    }

    fn next_history_query(&mut self, _: &NextHistoryQuery, cx: &mut ViewContext<Self>) {
        if let Some(search_view) = self.active_project_search.as_ref() {
            search_view.update(cx, |search_view, cx| {
                for (editor, kind) in [
                    (search_view.query_editor.clone(), SearchInputKind::Query),
                    (
                        search_view.included_files_editor.clone(),
                        SearchInputKind::Include,
                    ),
                    (
                        search_view.excluded_files_editor.clone(),
                        SearchInputKind::Exclude,
                    ),
                ] {
                    if editor.focus_handle(cx).is_focused(cx) {
                        let new_query = search_view.model.update(cx, |model, cx| {
                            let project = model.project.clone();

                            if let Some(new_query) = project.update(cx, |project, _| {
                                project
                                    .search_history_mut(kind)
                                    .next(model.cursor_mut(kind))
                                    .map(str::to_string)
                            }) {
                                new_query
                            } else {
                                model.cursor_mut(kind).reset();
                                String::new()
                            }
                        });
                        search_view.set_search_editor(kind, &new_query, cx);
                    }
                }
            });
        }
    }

    fn previous_history_query(&mut self, _: &PreviousHistoryQuery, cx: &mut ViewContext<Self>) {
        if let Some(search_view) = self.active_project_search.as_ref() {
            search_view.update(cx, |search_view, cx| {
                for (editor, kind) in [
                    (search_view.query_editor.clone(), SearchInputKind::Query),
                    (
                        search_view.included_files_editor.clone(),
                        SearchInputKind::Include,
                    ),
                    (
                        search_view.excluded_files_editor.clone(),
                        SearchInputKind::Exclude,
                    ),
                ] {
                    if editor.focus_handle(cx).is_focused(cx) {
                        if editor.read(cx).text(cx).is_empty() {
                            if let Some(new_query) = search_view
                                .model
                                .read(cx)
                                .project
                                .read(cx)
                                .search_history(kind)
                                .current(search_view.model.read(cx).cursor(kind))
                                .map(str::to_string)
                            {
                                search_view.set_search_editor(kind, &new_query, cx);
                                return;
                            }
                        }

                        if let Some(new_query) = search_view.model.update(cx, |model, cx| {
                            let project = model.project.clone();
                            project.update(cx, |project, _| {
                                project
                                    .search_history_mut(kind)
                                    .previous(model.cursor_mut(kind))
                                    .map(str::to_string)
                            })
                        }) {
                            search_view.set_search_editor(kind, &new_query, cx);
                        }
                    }
                }
            });
        }
    }

    fn select_next_match(&mut self, _: &SelectNextMatch, cx: &mut ViewContext<Self>) {
        if let Some(search) = self.active_project_search.as_ref() {
            search.update(cx, |this, cx| {
                this.select_match(Direction::Next, cx);
            })
        }
    }

    fn select_prev_match(&mut self, _: &SelectPrevMatch, cx: &mut ViewContext<Self>) {
        if let Some(search) = self.active_project_search.as_ref() {
            search.update(cx, |this, cx| {
                this.select_match(Direction::Prev, cx);
            })
        }
    }

    fn render_text_input(&self, editor: &View<Editor>, cx: &ViewContext<Self>) -> impl IntoElement {
        let settings = ThemeSettings::get_global(cx);
        let text_style = TextStyle {
            color: if editor.read(cx).read_only(cx) {
                cx.theme().colors().text_disabled
            } else {
                cx.theme().colors().text
            },
            font_family: settings.buffer_font.family.clone(),
            font_features: settings.buffer_font.features.clone(),
            font_fallbacks: settings.buffer_font.fallbacks.clone(),
            font_size: rems(0.875).into(),
            font_weight: settings.buffer_font.weight,
            line_height: relative(1.3),
            ..Default::default()
        };

        EditorElement::new(
            editor,
            EditorStyle {
                background: cx.theme().colors().editor_background,
                local_player: cx.theme().players().local(),
                text: text_style,
                ..Default::default()
            },
        )
    }
}

impl Render for ProjectSearchBar {
    fn render(&mut self, cx: &mut ViewContext<Self>) -> impl IntoElement {
        let Some(search) = self.active_project_search.clone() else {
            return div();
        };
        let search = search.read(cx);

        let query_column = h_flex()
            .flex_1()
            .h_8()
            .mr_2()
            .px_2()
            .py_1()
            .border_1()
            .border_color(search.border_color_for(InputPanel::Query, cx))
            .rounded_lg()
            .min_w(rems(MIN_INPUT_WIDTH_REMS))
            .max_w(rems(MAX_INPUT_WIDTH_REMS))
            .on_action(cx.listener(|this, action, cx| this.confirm(action, cx)))
            .on_action(cx.listener(|this, action, cx| this.previous_history_query(action, cx)))
            .on_action(cx.listener(|this, action, cx| this.next_history_query(action, cx)))
            .child(self.render_text_input(&search.query_editor, cx))
            .child(
                h_flex()
                    .child(SearchOptions::CASE_SENSITIVE.as_button(
                        self.is_option_enabled(SearchOptions::CASE_SENSITIVE, cx),
                        cx.listener(|this, _, cx| {
                            this.toggle_search_option(SearchOptions::CASE_SENSITIVE, cx);
                        }),
                    ))
                    .child(SearchOptions::WHOLE_WORD.as_button(
                        self.is_option_enabled(SearchOptions::WHOLE_WORD, cx),
                        cx.listener(|this, _, cx| {
                            this.toggle_search_option(SearchOptions::WHOLE_WORD, cx);
                        }),
                    ))
                    .child(SearchOptions::REGEX.as_button(
                        self.is_option_enabled(SearchOptions::REGEX, cx),
                        cx.listener(|this, _, cx| {
                            this.toggle_search_option(SearchOptions::REGEX, cx);
                        }),
                    )),
            );

        let mode_column = v_flex().items_start().justify_start().child(
            h_flex()
                .child(
                    IconButton::new("project-search-filter-button", IconName::Filter)
                        .tooltip(|cx| Tooltip::for_action("Toggle filters", &ToggleFilters, cx))
                        .on_click(cx.listener(|this, _, cx| {
                            this.toggle_filters(cx);
                        }))
                        .selected(
                            self.active_project_search
                                .as_ref()
                                .map(|search| search.read(cx).filters_enabled)
                                .unwrap_or_default(),
                        )
                        .tooltip(|cx| Tooltip::for_action("Toggle filters", &ToggleFilters, cx)),
                )
                .child(
                    IconButton::new("project-search-toggle-replace", IconName::Replace)
                        .on_click(cx.listener(|this, _, cx| {
                            this.toggle_replace(&ToggleReplace, cx);
                        }))
                        .selected(
                            self.active_project_search
                                .as_ref()
                                .map(|search| search.read(cx).replace_enabled)
                                .unwrap_or_default(),
                        )
                        .tooltip(|cx| Tooltip::for_action("Toggle replace", &ToggleReplace, cx)),
                ),
        );

        let limit_reached = search.model.read(cx).limit_reached;
        let match_text = search
            .active_match_index
            .and_then(|index| {
                let index = index + 1;
                let match_quantity = search.model.read(cx).match_ranges.len();
                if match_quantity > 0 {
                    debug_assert!(match_quantity >= index);
                    if limit_reached {
                        Some(format!("{index}/{match_quantity}+").to_string())
                    } else {
                        Some(format!("{index}/{match_quantity}").to_string())
                    }
                } else {
                    None
                }
            })
            .unwrap_or_else(|| "0/0".to_string());

        let matches_column = h_flex()
            .child(
                IconButton::new("project-search-prev-match", IconName::ChevronLeft)
                    .disabled(search.active_match_index.is_none())
                    .on_click(cx.listener(|this, _, cx| {
                        if let Some(search) = this.active_project_search.as_ref() {
                            search.update(cx, |this, cx| {
                                this.select_match(Direction::Prev, cx);
                            })
                        }
                    }))
                    .tooltip(|cx| {
                        Tooltip::for_action("Go to previous match", &SelectPrevMatch, cx)
                    }),
            )
            .child(
                IconButton::new("project-search-next-match", IconName::ChevronRight)
                    .disabled(search.active_match_index.is_none())
                    .on_click(cx.listener(|this, _, cx| {
                        if let Some(search) = this.active_project_search.as_ref() {
                            search.update(cx, |this, cx| {
                                this.select_match(Direction::Next, cx);
                            })
                        }
                    }))
                    .tooltip(|cx| Tooltip::for_action("Go to next match", &SelectNextMatch, cx)),
            )
            .child(
                h_flex()
                    .id("matches")
                    .min_w(rems_from_px(40.))
                    .child(
                        Label::new(match_text).color(if search.active_match_index.is_some() {
                            Color::Default
                        } else {
                            Color::Disabled
                        }),
                    )
                    .when(limit_reached, |el| {
                        el.tooltip(|cx| {
                            Tooltip::text("Search limits reached.\nTry narrowing your search.", cx)
                        })
                    }),
            );

        let search_line = h_flex()
            .flex_1()
            .child(query_column)
            .child(mode_column)
            .child(matches_column);

        let replace_line = search.replace_enabled.then(|| {
            let replace_column = h_flex()
                .flex_1()
                .min_w(rems(MIN_INPUT_WIDTH_REMS))
                .max_w(rems(MAX_INPUT_WIDTH_REMS))
                .h_8()
                .px_2()
                .py_1()
                .border_1()
                .border_color(cx.theme().colors().border)
                .rounded_lg()
                .child(self.render_text_input(&search.replacement_editor, cx));
            let replace_actions = h_flex().when(search.replace_enabled, |this| {
                this.child(
                    IconButton::new("project-search-replace-next", IconName::ReplaceNext)
                        .on_click(cx.listener(|this, _, cx| {
                            if let Some(search) = this.active_project_search.as_ref() {
                                search.update(cx, |this, cx| {
                                    this.replace_next(&ReplaceNext, cx);
                                })
                            }
                        }))
                        .tooltip(|cx| Tooltip::for_action("Replace next match", &ReplaceNext, cx)),
                )
                .child(
                    IconButton::new("project-search-replace-all", IconName::ReplaceAll)
                        .on_click(cx.listener(|this, _, cx| {
                            if let Some(search) = this.active_project_search.as_ref() {
                                search.update(cx, |this, cx| {
                                    this.replace_all(&ReplaceAll, cx);
                                })
                            }
                        }))
                        .tooltip(|cx| Tooltip::for_action("Replace all matches", &ReplaceAll, cx)),
                )
            });
            h_flex()
                .pr(rems(5.5))
                .gap_2()
                .child(replace_column)
                .child(replace_actions)
        });

        let filter_line = search.filters_enabled.then(|| {
            h_flex()
                .w_full()
                .gap_2()
                .child(
                    h_flex()
                        .flex_1()
                        // chosen so the total width of the search bar line
                        // is about the same as the include/exclude line
                        .min_w(rems(10.25))
                        .max_w(rems(20.))
                        .h_8()
                        .px_2()
                        .py_1()
                        .border_1()
                        .border_color(search.border_color_for(InputPanel::Include, cx))
                        .rounded_lg()
                        .on_action(
                            cx.listener(|this, action, cx| this.previous_history_query(action, cx)),
                        )
                        .on_action(
                            cx.listener(|this, action, cx| this.next_history_query(action, cx)),
                        )
                        .child(self.render_text_input(&search.included_files_editor, cx)),
                )
                .child(
                    h_flex()
                        .flex_1()
                        .min_w(rems(10.25))
                        .max_w(rems(20.))
                        .h_8()
                        .px_2()
                        .py_1()
                        .border_1()
                        .border_color(search.border_color_for(InputPanel::Exclude, cx))
                        .rounded_lg()
                        .on_action(
                            cx.listener(|this, action, cx| this.previous_history_query(action, cx)),
                        )
                        .on_action(
                            cx.listener(|this, action, cx| this.next_history_query(action, cx)),
                        )
                        .child(self.render_text_input(&search.excluded_files_editor, cx)),
                )
                .child(
                    IconButton::new("project-search-opened-only", IconName::FileDoc)
                        .selected(self.is_opened_only_enabled(cx))
                        .tooltip(|cx| Tooltip::text("Only search open files", cx))
                        .on_click(cx.listener(|this, _, cx| {
                            this.toggle_opened_only(cx);
                        })),
                )
                .child(
                    SearchOptions::INCLUDE_IGNORED.as_button(
                        search
                            .search_options
                            .contains(SearchOptions::INCLUDE_IGNORED),
                        cx.listener(|this, _, cx| {
                            this.toggle_search_option(SearchOptions::INCLUDE_IGNORED, cx);
                        }),
                    ),
                )
        });
        let mut key_context = KeyContext::default();
        key_context.add("ProjectSearchBar");
        if search.replacement_editor.focus_handle(cx).is_focused(cx) {
            key_context.add("in_replace");
        }

        v_flex()
            .key_context(key_context)
            .on_action(cx.listener(|this, _: &ToggleFocus, cx| this.move_focus_to_results(cx)))
            .on_action(cx.listener(|this, _: &ToggleFilters, cx| {
                this.toggle_filters(cx);
            }))
            .capture_action(cx.listener(|this, action, cx| {
                this.tab(action, cx);
                cx.stop_propagation();
            }))
            .capture_action(cx.listener(|this, action, cx| {
                this.tab_previous(action, cx);
                cx.stop_propagation();
            }))
            .on_action(cx.listener(|this, action, cx| this.confirm(action, cx)))
            .on_action(cx.listener(|this, action, cx| {
                this.toggle_replace(action, cx);
            }))
            .on_action(cx.listener(|this, _: &ToggleWholeWord, cx| {
                this.toggle_search_option(SearchOptions::WHOLE_WORD, cx);
            }))
            .on_action(cx.listener(|this, _: &ToggleCaseSensitive, cx| {
                this.toggle_search_option(SearchOptions::CASE_SENSITIVE, cx);
            }))
            .on_action(cx.listener(|this, action, cx| {
                if let Some(search) = this.active_project_search.as_ref() {
                    search.update(cx, |this, cx| {
                        this.replace_next(action, cx);
                    })
                }
            }))
            .on_action(cx.listener(|this, action, cx| {
                if let Some(search) = this.active_project_search.as_ref() {
                    search.update(cx, |this, cx| {
                        this.replace_all(action, cx);
                    })
                }
            }))
            .when(search.filters_enabled, |this| {
                this.on_action(cx.listener(|this, _: &ToggleIncludeIgnored, cx| {
                    this.toggle_search_option(SearchOptions::INCLUDE_IGNORED, cx);
                }))
            })
            .on_action(cx.listener(Self::select_next_match))
            .on_action(cx.listener(Self::select_prev_match))
            .gap_2()
            .w_full()
            .child(search_line)
            .children(replace_line)
            .children(filter_line)
    }
}

impl EventEmitter<ToolbarItemEvent> for ProjectSearchBar {}

impl ToolbarItemView for ProjectSearchBar {
    fn set_active_pane_item(
        &mut self,
        active_pane_item: Option<&dyn ItemHandle>,
        cx: &mut ViewContext<Self>,
    ) -> ToolbarItemLocation {
        cx.notify();
        self.subscription = None;
        self.active_project_search = None;
        if let Some(search) = active_pane_item.and_then(|i| i.downcast::<ProjectSearchView>()) {
            self.subscription = Some(cx.observe(&search, |_, _, cx| cx.notify()));
            self.active_project_search = Some(search);
            ToolbarItemLocation::PrimaryLeft {}
        } else {
            ToolbarItemLocation::Hidden
        }
    }
}

fn register_workspace_action<A: Action>(
    workspace: &mut Workspace,
    callback: fn(&mut ProjectSearchBar, &A, &mut ViewContext<ProjectSearchBar>),
) {
    workspace.register_action(move |workspace, action: &A, cx| {
        if workspace.has_active_modal(cx) {
            cx.propagate();
            return;
        }

        workspace.active_pane().update(cx, |pane, cx| {
            pane.toolbar().update(cx, move |workspace, cx| {
                if let Some(search_bar) = workspace.item_of_type::<ProjectSearchBar>() {
                    search_bar.update(cx, move |search_bar, cx| {
                        if search_bar.active_project_search.is_some() {
                            callback(search_bar, action, cx);
                            cx.notify();
                        } else {
                            cx.propagate();
                        }
                    });
                }
            });
        })
    });
}

fn register_workspace_action_for_present_search<A: Action>(
    workspace: &mut Workspace,
    callback: fn(&mut Workspace, &A, &mut ViewContext<Workspace>),
) {
    workspace.register_action(move |workspace, action: &A, cx| {
        if workspace.has_active_modal(cx) {
            cx.propagate();
            return;
        }

        let should_notify = workspace
            .active_pane()
            .read(cx)
            .toolbar()
            .read(cx)
            .item_of_type::<ProjectSearchBar>()
            .map(|search_bar| search_bar.read(cx).active_project_search.is_some())
            .unwrap_or(false);
        if should_notify {
            callback(workspace, action, cx);
            cx.notify();
        } else {
            cx.propagate();
        }
    });
}

#[cfg(any(test, feature = "test-support"))]
pub fn perform_project_search(
    search_view: &View<ProjectSearchView>,
    text: impl Into<std::sync::Arc<str>>,
    cx: &mut gpui::VisualTestContext,
) {
    search_view.update(cx, |search_view, cx| {
        search_view
            .query_editor
            .update(cx, |query_editor, cx| query_editor.set_text(text, cx));
        search_view.search(cx);
    });
    cx.run_until_parked();
}

#[cfg(test)]
pub mod tests {
    use std::sync::Arc;

    use super::*;
    use editor::{display_map::DisplayRow, DisplayPoint};
    use gpui::{Action, TestAppContext, WindowHandle};
    use project::FakeFs;
    use serde_json::json;
    use settings::SettingsStore;
    use workspace::DeploySearch;

    #[gpui::test]
    async fn test_project_search(cx: &mut TestAppContext) {
        init_test(cx);

        let fs = FakeFs::new(cx.background_executor.clone());
        fs.insert_tree(
            "/dir",
            json!({
                "one.rs": "const ONE: usize = 1;",
                "two.rs": "const TWO: usize = one::ONE + one::ONE;",
                "three.rs": "const THREE: usize = one::ONE + two::TWO;",
                "four.rs": "const FOUR: usize = one::ONE + three::THREE;",
            }),
        )
        .await;
        let project = Project::test(fs.clone(), ["/dir".as_ref()], cx).await;
        let window = cx.add_window(|cx| Workspace::test_new(project.clone(), cx));
        let workspace = window.root(cx).unwrap();
        let search = cx.new_model(|cx| ProjectSearch::new(project.clone(), cx));
        let search_view = cx.add_window(|cx| {
            ProjectSearchView::new(workspace.downgrade(), search.clone(), cx, None)
        });

        perform_search(search_view, "TWO", cx);
        search_view.update(cx, |search_view, cx| {
            assert_eq!(
                search_view
                    .results_editor
                    .update(cx, |editor, cx| editor.display_text(cx)),
                "\n\n\nconst THREE: usize = one::ONE + two::TWO;\n\n\n\n\nconst TWO: usize = one::ONE + one::ONE;\n"
            );
            let match_background_color = cx.theme().colors().search_match_background;
            assert_eq!(
                search_view
                    .results_editor
                    .update(cx, |editor, cx| editor.all_text_background_highlights(cx)),
                &[
                    (
                        DisplayPoint::new(DisplayRow(3), 32)..DisplayPoint::new(DisplayRow(3), 35),
                        match_background_color
                    ),
                    (
                        DisplayPoint::new(DisplayRow(3), 37)..DisplayPoint::new(DisplayRow(3), 40),
                        match_background_color
                    ),
                    (
                        DisplayPoint::new(DisplayRow(8), 6)..DisplayPoint::new(DisplayRow(8), 9),
                        match_background_color
                    )
                ]
            );
            assert_eq!(search_view.active_match_index, Some(0));
            assert_eq!(
                search_view
                    .results_editor
                    .update(cx, |editor, cx| editor.selections.display_ranges(cx)),
                [DisplayPoint::new(DisplayRow(3), 32)..DisplayPoint::new(DisplayRow(3), 35)]
            );

            search_view.select_match(Direction::Next, cx);
        }).unwrap();

        search_view
            .update(cx, |search_view, cx| {
                assert_eq!(search_view.active_match_index, Some(1));
                assert_eq!(
                    search_view
                        .results_editor
                        .update(cx, |editor, cx| editor.selections.display_ranges(cx)),
                    [DisplayPoint::new(DisplayRow(3), 37)..DisplayPoint::new(DisplayRow(3), 40)]
                );
                search_view.select_match(Direction::Next, cx);
            })
            .unwrap();

        search_view
            .update(cx, |search_view, cx| {
                assert_eq!(search_view.active_match_index, Some(2));
                assert_eq!(
                    search_view
                        .results_editor
                        .update(cx, |editor, cx| editor.selections.display_ranges(cx)),
                    [DisplayPoint::new(DisplayRow(8), 6)..DisplayPoint::new(DisplayRow(8), 9)]
                );
                search_view.select_match(Direction::Next, cx);
            })
            .unwrap();

        search_view
            .update(cx, |search_view, cx| {
                assert_eq!(search_view.active_match_index, Some(0));
                assert_eq!(
                    search_view
                        .results_editor
                        .update(cx, |editor, cx| editor.selections.display_ranges(cx)),
                    [DisplayPoint::new(DisplayRow(3), 32)..DisplayPoint::new(DisplayRow(3), 35)]
                );
                search_view.select_match(Direction::Prev, cx);
            })
            .unwrap();

        search_view
            .update(cx, |search_view, cx| {
                assert_eq!(search_view.active_match_index, Some(2));
                assert_eq!(
                    search_view
                        .results_editor
                        .update(cx, |editor, cx| editor.selections.display_ranges(cx)),
                    [DisplayPoint::new(DisplayRow(8), 6)..DisplayPoint::new(DisplayRow(8), 9)]
                );
                search_view.select_match(Direction::Prev, cx);
            })
            .unwrap();

        search_view
            .update(cx, |search_view, cx| {
                assert_eq!(search_view.active_match_index, Some(1));
                assert_eq!(
                    search_view
                        .results_editor
                        .update(cx, |editor, cx| editor.selections.display_ranges(cx)),
                    [DisplayPoint::new(DisplayRow(3), 37)..DisplayPoint::new(DisplayRow(3), 40)]
                );
            })
            .unwrap();
    }

    #[gpui::test]
    async fn test_deploy_project_search_focus(cx: &mut TestAppContext) {
        init_test(cx);

        let fs = FakeFs::new(cx.background_executor.clone());
        fs.insert_tree(
            "/dir",
            json!({
                "one.rs": "const ONE: usize = 1;",
                "two.rs": "const TWO: usize = one::ONE + one::ONE;",
                "three.rs": "const THREE: usize = one::ONE + two::TWO;",
                "four.rs": "const FOUR: usize = one::ONE + three::THREE;",
            }),
        )
        .await;
        let project = Project::test(fs.clone(), ["/dir".as_ref()], cx).await;
        let window = cx.add_window(|cx| Workspace::test_new(project, cx));
        let workspace = window;
        let search_bar = window.build_view(cx, |_| ProjectSearchBar::new());

        let active_item = cx.read(|cx| {
            workspace
                .read(cx)
                .unwrap()
                .active_pane()
                .read(cx)
                .active_item()
                .and_then(|item| item.downcast::<ProjectSearchView>())
        });
        assert!(
            active_item.is_none(),
            "Expected no search panel to be active"
        );

        window
            .update(cx, move |workspace, cx| {
                assert_eq!(workspace.panes().len(), 1);
                workspace.panes()[0].update(cx, move |pane, cx| {
                    pane.toolbar()
                        .update(cx, |toolbar, cx| toolbar.add_item(search_bar, cx))
                });

                ProjectSearchView::deploy_search(workspace, &workspace::DeploySearch::find(), cx)
            })
            .unwrap();

        let Some(search_view) = cx.read(|cx| {
            workspace
                .read(cx)
                .unwrap()
                .active_pane()
                .read(cx)
                .active_item()
                .and_then(|item| item.downcast::<ProjectSearchView>())
        }) else {
            panic!("Search view expected to appear after new search event trigger")
        };

        cx.spawn(|mut cx| async move {
            window
                .update(&mut cx, |_, cx| {
                    cx.dispatch_action(ToggleFocus.boxed_clone())
                })
                .unwrap();
        })
        .detach();
        cx.background_executor.run_until_parked();
        window
            .update(cx, |_, cx| {
                search_view.update(cx, |search_view, cx| {
                assert!(
                    search_view.query_editor.focus_handle(cx).is_focused(cx),
                    "Empty search view should be focused after the toggle focus event: no results panel to focus on",
                );
           });
        }).unwrap();

        window
            .update(cx, |_, cx| {
                search_view.update(cx, |search_view, cx| {
                    let query_editor = &search_view.query_editor;
                    assert!(
                        query_editor.focus_handle(cx).is_focused(cx),
                        "Search view should be focused after the new search view is activated",
                    );
                    let query_text = query_editor.read(cx).text(cx);
                    assert!(
                        query_text.is_empty(),
                        "New search query should be empty but got '{query_text}'",
                    );
                    let results_text = search_view
                        .results_editor
                        .update(cx, |editor, cx| editor.display_text(cx));
                    assert!(
                        results_text.is_empty(),
                        "Empty search view should have no results but got '{results_text}'"
                    );
                });
            })
            .unwrap();

        window
            .update(cx, |_, cx| {
                search_view.update(cx, |search_view, cx| {
                    search_view.query_editor.update(cx, |query_editor, cx| {
                        query_editor.set_text("sOMETHINGtHATsURELYdOESnOTeXIST", cx)
                    });
                    search_view.search(cx);
                });
            })
            .unwrap();
        cx.background_executor.run_until_parked();
        window
            .update(cx, |_, cx| {
            search_view.update(cx, |search_view, cx| {
                let results_text = search_view
                    .results_editor
                    .update(cx, |editor, cx| editor.display_text(cx));
                assert!(
                    results_text.is_empty(),
                    "Search view for mismatching query should have no results but got '{results_text}'"
                );
                assert!(
                    search_view.query_editor.focus_handle(cx).is_focused(cx),
                    "Search view should be focused after mismatching query had been used in search",
                );
            });
        }).unwrap();

        cx.spawn(|mut cx| async move {
            window.update(&mut cx, |_, cx| {
                cx.dispatch_action(ToggleFocus.boxed_clone())
            })
        })
        .detach();
        cx.background_executor.run_until_parked();
        window.update(cx, |_, cx| {
            search_view.update(cx, |search_view, cx| {
                assert!(
                    search_view.query_editor.focus_handle(cx).is_focused(cx),
                    "Search view with mismatching query should be focused after the toggle focus event: still no results panel to focus on",
                );
            });
        }).unwrap();

        window
            .update(cx, |_, cx| {
                search_view.update(cx, |search_view, cx| {
                    search_view
                        .query_editor
                        .update(cx, |query_editor, cx| query_editor.set_text("TWO", cx));
                    search_view.search(cx);
                });
            })
            .unwrap();
        cx.background_executor.run_until_parked();
        window.update(cx, |_, cx| {
            search_view.update(cx, |search_view, cx| {
                assert_eq!(
                    search_view
                        .results_editor
                        .update(cx, |editor, cx| editor.display_text(cx)),
                    "\n\n\nconst THREE: usize = one::ONE + two::TWO;\n\n\n\n\nconst TWO: usize = one::ONE + one::ONE;\n",
                    "Search view results should match the query"
                );
                assert!(
                    search_view.results_editor.focus_handle(cx).is_focused(cx),
                    "Search view with mismatching query should be focused after search results are available",
                );
            });
        }).unwrap();
        cx.spawn(|mut cx| async move {
            window
                .update(&mut cx, |_, cx| {
                    cx.dispatch_action(ToggleFocus.boxed_clone())
                })
                .unwrap();
        })
        .detach();
        cx.background_executor.run_until_parked();
        window.update(cx, |_, cx| {
            search_view.update(cx, |search_view, cx| {
                assert!(
                    search_view.results_editor.focus_handle(cx).is_focused(cx),
                    "Search view with matching query should still have its results editor focused after the toggle focus event",
                );
            });
        }).unwrap();

        workspace
            .update(cx, |workspace, cx| {
                ProjectSearchView::deploy_search(workspace, &workspace::DeploySearch::find(), cx)
            })
            .unwrap();
        window.update(cx, |_, cx| {
            search_view.update(cx, |search_view, cx| {
                assert_eq!(search_view.query_editor.read(cx).text(cx), "two", "Query should be updated to first search result after search view 2nd open in a row");
                assert_eq!(
                    search_view
                        .results_editor
                        .update(cx, |editor, cx| editor.display_text(cx)),
                    "\n\n\nconst THREE: usize = one::ONE + two::TWO;\n\n\n\n\nconst TWO: usize = one::ONE + one::ONE;\n",
                    "Results should be unchanged after search view 2nd open in a row"
                );
                assert!(
                    search_view.query_editor.focus_handle(cx).is_focused(cx),
                    "Focus should be moved into query editor again after search view 2nd open in a row"
                );
            });
        }).unwrap();

        cx.spawn(|mut cx| async move {
            window
                .update(&mut cx, |_, cx| {
                    cx.dispatch_action(ToggleFocus.boxed_clone())
                })
                .unwrap();
        })
        .detach();
        cx.background_executor.run_until_parked();
        window.update(cx, |_, cx| {
            search_view.update(cx, |search_view, cx| {
                assert!(
                    search_view.results_editor.focus_handle(cx).is_focused(cx),
                    "Search view with matching query should switch focus to the results editor after the toggle focus event",
                );
            });
        }).unwrap();
    }

    #[gpui::test]
    async fn test_new_project_search_focus(cx: &mut TestAppContext) {
        init_test(cx);

        let fs = FakeFs::new(cx.background_executor.clone());
        fs.insert_tree(
            "/dir",
            json!({
                "one.rs": "const ONE: usize = 1;",
                "two.rs": "const TWO: usize = one::ONE + one::ONE;",
                "three.rs": "const THREE: usize = one::ONE + two::TWO;",
                "four.rs": "const FOUR: usize = one::ONE + three::THREE;",
            }),
        )
        .await;
        let project = Project::test(fs.clone(), ["/dir".as_ref()], cx).await;
        let window = cx.add_window(|cx| Workspace::test_new(project, cx));
        let workspace = window;
        let search_bar = window.build_view(cx, |_| ProjectSearchBar::new());

        let active_item = cx.read(|cx| {
            workspace
                .read(cx)
                .unwrap()
                .active_pane()
                .read(cx)
                .active_item()
                .and_then(|item| item.downcast::<ProjectSearchView>())
        });
        assert!(
            active_item.is_none(),
            "Expected no search panel to be active"
        );

        window
            .update(cx, move |workspace, cx| {
                assert_eq!(workspace.panes().len(), 1);
                workspace.panes()[0].update(cx, move |pane, cx| {
                    pane.toolbar()
                        .update(cx, |toolbar, cx| toolbar.add_item(search_bar, cx))
                });

                ProjectSearchView::new_search(workspace, &workspace::NewSearch, cx)
            })
            .unwrap();

        let Some(search_view) = cx.read(|cx| {
            workspace
                .read(cx)
                .unwrap()
                .active_pane()
                .read(cx)
                .active_item()
                .and_then(|item| item.downcast::<ProjectSearchView>())
        }) else {
            panic!("Search view expected to appear after new search event trigger")
        };

        cx.spawn(|mut cx| async move {
            window
                .update(&mut cx, |_, cx| {
                    cx.dispatch_action(ToggleFocus.boxed_clone())
                })
                .unwrap();
        })
        .detach();
        cx.background_executor.run_until_parked();

        window.update(cx, |_, cx| {
            search_view.update(cx, |search_view, cx| {
                    assert!(
                        search_view.query_editor.focus_handle(cx).is_focused(cx),
                        "Empty search view should be focused after the toggle focus event: no results panel to focus on",
                    );
                });
        }).unwrap();

        window
            .update(cx, |_, cx| {
                search_view.update(cx, |search_view, cx| {
                    let query_editor = &search_view.query_editor;
                    assert!(
                        query_editor.focus_handle(cx).is_focused(cx),
                        "Search view should be focused after the new search view is activated",
                    );
                    let query_text = query_editor.read(cx).text(cx);
                    assert!(
                        query_text.is_empty(),
                        "New search query should be empty but got '{query_text}'",
                    );
                    let results_text = search_view
                        .results_editor
                        .update(cx, |editor, cx| editor.display_text(cx));
                    assert!(
                        results_text.is_empty(),
                        "Empty search view should have no results but got '{results_text}'"
                    );
                });
            })
            .unwrap();

        window
            .update(cx, |_, cx| {
                search_view.update(cx, |search_view, cx| {
                    search_view.query_editor.update(cx, |query_editor, cx| {
                        query_editor.set_text("sOMETHINGtHATsURELYdOESnOTeXIST", cx)
                    });
                    search_view.search(cx);
                });
            })
            .unwrap();

        cx.background_executor.run_until_parked();
        window
            .update(cx, |_, cx| {
                search_view.update(cx, |search_view, cx| {
                    let results_text = search_view
                        .results_editor
                        .update(cx, |editor, cx| editor.display_text(cx));
                    assert!(
                results_text.is_empty(),
                "Search view for mismatching query should have no results but got '{results_text}'"
            );
                    assert!(
                search_view.query_editor.focus_handle(cx).is_focused(cx),
                "Search view should be focused after mismatching query had been used in search",
            );
                });
            })
            .unwrap();
        cx.spawn(|mut cx| async move {
            window.update(&mut cx, |_, cx| {
                cx.dispatch_action(ToggleFocus.boxed_clone())
            })
        })
        .detach();
        cx.background_executor.run_until_parked();
        window.update(cx, |_, cx| {
            search_view.update(cx, |search_view, cx| {
                    assert!(
                        search_view.query_editor.focus_handle(cx).is_focused(cx),
                        "Search view with mismatching query should be focused after the toggle focus event: still no results panel to focus on",
                    );
                });
        }).unwrap();

        window
            .update(cx, |_, cx| {
                search_view.update(cx, |search_view, cx| {
                    search_view
                        .query_editor
                        .update(cx, |query_editor, cx| query_editor.set_text("TWO", cx));
                    search_view.search(cx);
                })
            })
            .unwrap();
        cx.background_executor.run_until_parked();
        window.update(cx, |_, cx|
        search_view.update(cx, |search_view, cx| {
                assert_eq!(
                    search_view
                        .results_editor
                        .update(cx, |editor, cx| editor.display_text(cx)),
                    "\n\n\nconst THREE: usize = one::ONE + two::TWO;\n\n\n\n\nconst TWO: usize = one::ONE + one::ONE;\n",
                    "Search view results should match the query"
                );
                assert!(
                    search_view.results_editor.focus_handle(cx).is_focused(cx),
                    "Search view with mismatching query should be focused after search results are available",
                );
            })).unwrap();
        cx.spawn(|mut cx| async move {
            window
                .update(&mut cx, |_, cx| {
                    cx.dispatch_action(ToggleFocus.boxed_clone())
                })
                .unwrap();
        })
        .detach();
        cx.background_executor.run_until_parked();
        window.update(cx, |_, cx| {
            search_view.update(cx, |search_view, cx| {
                    assert!(
                        search_view.results_editor.focus_handle(cx).is_focused(cx),
                        "Search view with matching query should still have its results editor focused after the toggle focus event",
                    );
                });
        }).unwrap();

        workspace
            .update(cx, |workspace, cx| {
                ProjectSearchView::new_search(workspace, &workspace::NewSearch, cx)
            })
            .unwrap();
        cx.background_executor.run_until_parked();
        let Some(search_view_2) = cx.read(|cx| {
            workspace
                .read(cx)
                .unwrap()
                .active_pane()
                .read(cx)
                .active_item()
                .and_then(|item| item.downcast::<ProjectSearchView>())
        }) else {
            panic!("Search view expected to appear after new search event trigger")
        };
        assert!(
            search_view_2 != search_view,
            "New search view should be open after `workspace::NewSearch` event"
        );

        window.update(cx, |_, cx| {
            search_view.update(cx, |search_view, cx| {
                    assert_eq!(search_view.query_editor.read(cx).text(cx), "TWO", "First search view should not have an updated query");
                    assert_eq!(
                        search_view
                            .results_editor
                            .update(cx, |editor, cx| editor.display_text(cx)),
                        "\n\n\nconst THREE: usize = one::ONE + two::TWO;\n\n\n\n\nconst TWO: usize = one::ONE + one::ONE;\n",
                        "Results of the first search view should not update too"
                    );
                    assert!(
                        !search_view.query_editor.focus_handle(cx).is_focused(cx),
                        "Focus should be moved away from the first search view"
                    );
                });
        }).unwrap();

        window.update(cx, |_, cx| {
            search_view_2.update(cx, |search_view_2, cx| {
                    assert_eq!(
                        search_view_2.query_editor.read(cx).text(cx),
                        "two",
                        "New search view should get the query from the text cursor was at during the event spawn (first search view's first result)"
                    );
                    assert_eq!(
                        search_view_2
                            .results_editor
                            .update(cx, |editor, cx| editor.display_text(cx)),
                        "",
                        "No search results should be in the 2nd view yet, as we did not spawn a search for it"
                    );
                    assert!(
                        search_view_2.query_editor.focus_handle(cx).is_focused(cx),
                        "Focus should be moved into query editor of the new window"
                    );
                });
        }).unwrap();

        window
            .update(cx, |_, cx| {
                search_view_2.update(cx, |search_view_2, cx| {
                    search_view_2
                        .query_editor
                        .update(cx, |query_editor, cx| query_editor.set_text("FOUR", cx));
                    search_view_2.search(cx);
                });
            })
            .unwrap();

        cx.background_executor.run_until_parked();
        window.update(cx, |_, cx| {
            search_view_2.update(cx, |search_view_2, cx| {
                    assert_eq!(
                        search_view_2
                            .results_editor
                            .update(cx, |editor, cx| editor.display_text(cx)),
                        "\n\n\nconst FOUR: usize = one::ONE + three::THREE;\n",
                        "New search view with the updated query should have new search results"
                    );
                    assert!(
                        search_view_2.results_editor.focus_handle(cx).is_focused(cx),
                        "Search view with mismatching query should be focused after search results are available",
                    );
                });
        }).unwrap();

        cx.spawn(|mut cx| async move {
            window
                .update(&mut cx, |_, cx| {
                    cx.dispatch_action(ToggleFocus.boxed_clone())
                })
                .unwrap();
        })
        .detach();
        cx.background_executor.run_until_parked();
        window.update(cx, |_, cx| {
            search_view_2.update(cx, |search_view_2, cx| {
                    assert!(
                        search_view_2.results_editor.focus_handle(cx).is_focused(cx),
                        "Search view with matching query should switch focus to the results editor after the toggle focus event",
                    );
                });}).unwrap();
    }

    #[gpui::test]
    async fn test_new_project_search_in_directory(cx: &mut TestAppContext) {
        init_test(cx);

        let fs = FakeFs::new(cx.background_executor.clone());
        fs.insert_tree(
            "/dir",
            json!({
                "a": {
                    "one.rs": "const ONE: usize = 1;",
                    "two.rs": "const TWO: usize = one::ONE + one::ONE;",
                },
                "b": {
                    "three.rs": "const THREE: usize = one::ONE + two::TWO;",
                    "four.rs": "const FOUR: usize = one::ONE + three::THREE;",
                },
            }),
        )
        .await;
        let project = Project::test(fs.clone(), ["/dir".as_ref()], cx).await;
        let worktree_id = project.read_with(cx, |project, cx| {
            project.worktrees(cx).next().unwrap().read(cx).id()
        });
        let window = cx.add_window(|cx| Workspace::test_new(project, cx));
        let workspace = window.root(cx).unwrap();
        let search_bar = window.build_view(cx, |_| ProjectSearchBar::new());

        let active_item = cx.read(|cx| {
            workspace
                .read(cx)
                .active_pane()
                .read(cx)
                .active_item()
                .and_then(|item| item.downcast::<ProjectSearchView>())
        });
        assert!(
            active_item.is_none(),
            "Expected no search panel to be active"
        );

        window
            .update(cx, move |workspace, cx| {
                assert_eq!(workspace.panes().len(), 1);
                workspace.panes()[0].update(cx, move |pane, cx| {
                    pane.toolbar()
                        .update(cx, |toolbar, cx| toolbar.add_item(search_bar, cx))
                });
            })
            .unwrap();

        let a_dir_entry = cx.update(|cx| {
            workspace
                .read(cx)
                .project()
                .read(cx)
                .entry_for_path(&(worktree_id, "a").into(), cx)
                .expect("no entry for /a/ directory")
        });
        assert!(a_dir_entry.is_dir());
        window
            .update(cx, |workspace, cx| {
                ProjectSearchView::new_search_in_directory(workspace, &a_dir_entry.path, cx)
            })
            .unwrap();

        let Some(search_view) = cx.read(|cx| {
            workspace
                .read(cx)
                .active_pane()
                .read(cx)
                .active_item()
                .and_then(|item| item.downcast::<ProjectSearchView>())
        }) else {
            panic!("Search view expected to appear after new search in directory event trigger")
        };
        cx.background_executor.run_until_parked();
        window
            .update(cx, |_, cx| {
                search_view.update(cx, |search_view, cx| {
                    assert!(
                        search_view.query_editor.focus_handle(cx).is_focused(cx),
                        "On new search in directory, focus should be moved into query editor"
                    );
                    search_view.excluded_files_editor.update(cx, |editor, cx| {
                        assert!(
                            editor.display_text(cx).is_empty(),
                            "New search in directory should not have any excluded files"
                        );
                    });
                    search_view.included_files_editor.update(cx, |editor, cx| {
                        assert_eq!(
                            editor.display_text(cx),
                            a_dir_entry.path.to_str().unwrap(),
                            "New search in directory should have included dir entry path"
                        );
                    });
                });
            })
            .unwrap();
        window
            .update(cx, |_, cx| {
                search_view.update(cx, |search_view, cx| {
                    search_view
                        .query_editor
                        .update(cx, |query_editor, cx| query_editor.set_text("const", cx));
                    search_view.search(cx);
                });
            })
            .unwrap();
        cx.background_executor.run_until_parked();
        window
            .update(cx, |_, cx| {
                search_view.update(cx, |search_view, cx| {
                    assert_eq!(
                search_view
                    .results_editor
                    .update(cx, |editor, cx| editor.display_text(cx)),
                "\n\n\nconst ONE: usize = 1;\n\n\n\n\nconst TWO: usize = one::ONE + one::ONE;\n",
                "New search in directory should have a filter that matches a certain directory"
            );
                })
            })
            .unwrap();
    }

    #[gpui::test]
    async fn test_search_query_history(cx: &mut TestAppContext) {
        init_test(cx);

        let fs = FakeFs::new(cx.background_executor.clone());
        fs.insert_tree(
            "/dir",
            json!({
                "one.rs": "const ONE: usize = 1;",
                "two.rs": "const TWO: usize = one::ONE + one::ONE;",
                "three.rs": "const THREE: usize = one::ONE + two::TWO;",
                "four.rs": "const FOUR: usize = one::ONE + three::THREE;",
            }),
        )
        .await;
        let project = Project::test(fs.clone(), ["/dir".as_ref()], cx).await;
        let window = cx.add_window(|cx| Workspace::test_new(project, cx));
        let workspace = window.root(cx).unwrap();
        let search_bar = window.build_view(cx, |_| ProjectSearchBar::new());

        window
            .update(cx, {
                let search_bar = search_bar.clone();
                move |workspace, cx| {
                    assert_eq!(workspace.panes().len(), 1);
                    workspace.panes()[0].update(cx, move |pane, cx| {
                        pane.toolbar()
                            .update(cx, |toolbar, cx| toolbar.add_item(search_bar, cx))
                    });

                    ProjectSearchView::new_search(workspace, &workspace::NewSearch, cx)
                }
            })
            .unwrap();

        let search_view = cx.read(|cx| {
            workspace
                .read(cx)
                .active_pane()
                .read(cx)
                .active_item()
                .and_then(|item| item.downcast::<ProjectSearchView>())
                .expect("Search view expected to appear after new search event trigger")
        });

        // Add 3 search items into the history + another unsubmitted one.
        window
            .update(cx, |_, cx| {
                search_view.update(cx, |search_view, cx| {
                    search_view.search_options = SearchOptions::CASE_SENSITIVE;
                    search_view
                        .query_editor
                        .update(cx, |query_editor, cx| query_editor.set_text("ONE", cx));
                    search_view.search(cx);
                });
            })
            .unwrap();

        cx.background_executor.run_until_parked();
        window
            .update(cx, |_, cx| {
                search_view.update(cx, |search_view, cx| {
                    search_view
                        .query_editor
                        .update(cx, |query_editor, cx| query_editor.set_text("TWO", cx));
                    search_view.search(cx);
                });
            })
            .unwrap();
        cx.background_executor.run_until_parked();
        window
            .update(cx, |_, cx| {
                search_view.update(cx, |search_view, cx| {
                    search_view
                        .query_editor
                        .update(cx, |query_editor, cx| query_editor.set_text("THREE", cx));
                    search_view.search(cx);
                })
            })
            .unwrap();
        cx.background_executor.run_until_parked();
        window
            .update(cx, |_, cx| {
                search_view.update(cx, |search_view, cx| {
                    search_view.query_editor.update(cx, |query_editor, cx| {
                        query_editor.set_text("JUST_TEXT_INPUT", cx)
                    });
                })
            })
            .unwrap();
        cx.background_executor.run_until_parked();

        // Ensure that the latest input with search settings is active.
        window
            .update(cx, |_, cx| {
                search_view.update(cx, |search_view, cx| {
                    assert_eq!(
                        search_view.query_editor.read(cx).text(cx),
                        "JUST_TEXT_INPUT"
                    );
                    assert_eq!(search_view.search_options, SearchOptions::CASE_SENSITIVE);
                });
            })
            .unwrap();

        // Next history query after the latest should set the query to the empty string.
        window
            .update(cx, |_, cx| {
                search_bar.update(cx, |search_bar, cx| {
                    search_bar.focus_search(cx);
                    search_bar.next_history_query(&NextHistoryQuery, cx);
                })
            })
            .unwrap();
        window
            .update(cx, |_, cx| {
                search_view.update(cx, |search_view, cx| {
                    assert_eq!(search_view.query_editor.read(cx).text(cx), "");
                    assert_eq!(search_view.search_options, SearchOptions::CASE_SENSITIVE);
                });
            })
            .unwrap();
        window
            .update(cx, |_, cx| {
                search_bar.update(cx, |search_bar, cx| {
                    search_bar.focus_search(cx);
                    search_bar.next_history_query(&NextHistoryQuery, cx);
                })
            })
            .unwrap();
        window
            .update(cx, |_, cx| {
                search_view.update(cx, |search_view, cx| {
                    assert_eq!(search_view.query_editor.read(cx).text(cx), "");
                    assert_eq!(search_view.search_options, SearchOptions::CASE_SENSITIVE);
                });
            })
            .unwrap();

        // First previous query for empty current query should set the query to the latest submitted one.
        window
            .update(cx, |_, cx| {
                search_bar.update(cx, |search_bar, cx| {
                    search_bar.focus_search(cx);
                    search_bar.previous_history_query(&PreviousHistoryQuery, cx);
                });
            })
            .unwrap();
        window
            .update(cx, |_, cx| {
                search_view.update(cx, |search_view, cx| {
                    assert_eq!(search_view.query_editor.read(cx).text(cx), "THREE");
                    assert_eq!(search_view.search_options, SearchOptions::CASE_SENSITIVE);
                });
            })
            .unwrap();

        // Further previous items should go over the history in reverse order.
        window
            .update(cx, |_, cx| {
                search_bar.update(cx, |search_bar, cx| {
                    search_bar.focus_search(cx);
                    search_bar.previous_history_query(&PreviousHistoryQuery, cx);
                });
            })
            .unwrap();
        window
            .update(cx, |_, cx| {
                search_view.update(cx, |search_view, cx| {
                    assert_eq!(search_view.query_editor.read(cx).text(cx), "TWO");
                    assert_eq!(search_view.search_options, SearchOptions::CASE_SENSITIVE);
                });
            })
            .unwrap();

        // Previous items should never go behind the first history item.
        window
            .update(cx, |_, cx| {
                search_bar.update(cx, |search_bar, cx| {
                    search_bar.focus_search(cx);
                    search_bar.previous_history_query(&PreviousHistoryQuery, cx);
                });
            })
            .unwrap();
        window
            .update(cx, |_, cx| {
                search_view.update(cx, |search_view, cx| {
                    assert_eq!(search_view.query_editor.read(cx).text(cx), "ONE");
                    assert_eq!(search_view.search_options, SearchOptions::CASE_SENSITIVE);
                });
            })
            .unwrap();
        window
            .update(cx, |_, cx| {
                search_bar.update(cx, |search_bar, cx| {
                    search_bar.focus_search(cx);
                    search_bar.previous_history_query(&PreviousHistoryQuery, cx);
                });
            })
            .unwrap();
        window
            .update(cx, |_, cx| {
                search_view.update(cx, |search_view, cx| {
                    assert_eq!(search_view.query_editor.read(cx).text(cx), "ONE");
                    assert_eq!(search_view.search_options, SearchOptions::CASE_SENSITIVE);
                });
            })
            .unwrap();

        // Next items should go over the history in the original order.
        window
            .update(cx, |_, cx| {
                search_bar.update(cx, |search_bar, cx| {
                    search_bar.focus_search(cx);
                    search_bar.next_history_query(&NextHistoryQuery, cx);
                });
            })
            .unwrap();
        window
            .update(cx, |_, cx| {
                search_view.update(cx, |search_view, cx| {
                    assert_eq!(search_view.query_editor.read(cx).text(cx), "TWO");
                    assert_eq!(search_view.search_options, SearchOptions::CASE_SENSITIVE);
                });
            })
            .unwrap();

        window
            .update(cx, |_, cx| {
                search_view.update(cx, |search_view, cx| {
                    search_view
                        .query_editor
                        .update(cx, |query_editor, cx| query_editor.set_text("TWO_NEW", cx));
                    search_view.search(cx);
                });
            })
            .unwrap();
        cx.background_executor.run_until_parked();
        window
            .update(cx, |_, cx| {
                search_view.update(cx, |search_view, cx| {
                    assert_eq!(search_view.query_editor.read(cx).text(cx), "TWO_NEW");
                    assert_eq!(search_view.search_options, SearchOptions::CASE_SENSITIVE);
                });
            })
            .unwrap();

        // New search input should add another entry to history and move the selection to the end of the history.
        window
            .update(cx, |_, cx| {
                search_bar.update(cx, |search_bar, cx| {
                    search_bar.focus_search(cx);
                    search_bar.previous_history_query(&PreviousHistoryQuery, cx);
                });
            })
            .unwrap();
        window
            .update(cx, |_, cx| {
                search_view.update(cx, |search_view, cx| {
                    assert_eq!(search_view.query_editor.read(cx).text(cx), "THREE");
                    assert_eq!(search_view.search_options, SearchOptions::CASE_SENSITIVE);
                });
            })
            .unwrap();
        window
            .update(cx, |_, cx| {
                search_bar.update(cx, |search_bar, cx| {
                    search_bar.focus_search(cx);
                    search_bar.previous_history_query(&PreviousHistoryQuery, cx);
                });
            })
            .unwrap();
        window
            .update(cx, |_, cx| {
                search_view.update(cx, |search_view, cx| {
                    assert_eq!(search_view.query_editor.read(cx).text(cx), "TWO");
                    assert_eq!(search_view.search_options, SearchOptions::CASE_SENSITIVE);
                });
            })
            .unwrap();
        window
            .update(cx, |_, cx| {
                search_bar.update(cx, |search_bar, cx| {
                    search_bar.focus_search(cx);
                    search_bar.next_history_query(&NextHistoryQuery, cx);
                });
            })
            .unwrap();
        window
            .update(cx, |_, cx| {
                search_view.update(cx, |search_view, cx| {
                    assert_eq!(search_view.query_editor.read(cx).text(cx), "THREE");
                    assert_eq!(search_view.search_options, SearchOptions::CASE_SENSITIVE);
                });
            })
            .unwrap();
        window
            .update(cx, |_, cx| {
                search_bar.update(cx, |search_bar, cx| {
                    search_bar.focus_search(cx);
                    search_bar.next_history_query(&NextHistoryQuery, cx);
                });
            })
            .unwrap();
        window
            .update(cx, |_, cx| {
                search_view.update(cx, |search_view, cx| {
                    assert_eq!(search_view.query_editor.read(cx).text(cx), "TWO_NEW");
                    assert_eq!(search_view.search_options, SearchOptions::CASE_SENSITIVE);
                });
            })
            .unwrap();
        window
            .update(cx, |_, cx| {
                search_bar.update(cx, |search_bar, cx| {
                    search_bar.focus_search(cx);
                    search_bar.next_history_query(&NextHistoryQuery, cx);
                });
            })
            .unwrap();
        window
            .update(cx, |_, cx| {
                search_view.update(cx, |search_view, cx| {
                    assert_eq!(search_view.query_editor.read(cx).text(cx), "");
                    assert_eq!(search_view.search_options, SearchOptions::CASE_SENSITIVE);
                });
            })
            .unwrap();
    }

    #[gpui::test]
    async fn test_search_query_history_with_multiple_views(cx: &mut TestAppContext) {
        init_test(cx);

        let fs = FakeFs::new(cx.background_executor.clone());
        fs.insert_tree(
            "/dir",
            json!({
                "one.rs": "const ONE: usize = 1;",
            }),
        )
        .await;
        let project = Project::test(fs.clone(), ["/dir".as_ref()], cx).await;
        let worktree_id = project.update(cx, |this, cx| {
            this.worktrees(cx).next().unwrap().read(cx).id()
        });

        let window = cx.add_window(|cx| Workspace::test_new(project, cx));
        let workspace = window.root(cx).unwrap();

        let panes: Vec<_> = window
            .update(cx, |this, _| this.panes().to_owned())
            .unwrap();

        let search_bar_1 = window.build_view(cx, |_| ProjectSearchBar::new());
        let search_bar_2 = window.build_view(cx, |_| ProjectSearchBar::new());

        assert_eq!(panes.len(), 1);
        let first_pane = panes.first().cloned().unwrap();
        assert_eq!(cx.update(|cx| first_pane.read(cx).items_len()), 0);
        window
            .update(cx, |workspace, cx| {
                workspace.open_path(
                    (worktree_id, "one.rs"),
                    Some(first_pane.downgrade()),
                    true,
                    cx,
                )
            })
            .unwrap()
            .await
            .unwrap();
        assert_eq!(cx.update(|cx| first_pane.read(cx).items_len()), 1);

        // Add a project search item to the first pane
        window
            .update(cx, {
                let search_bar = search_bar_1.clone();
                let pane = first_pane.clone();
                move |workspace, cx| {
                    pane.update(cx, move |pane, cx| {
                        pane.toolbar()
                            .update(cx, |toolbar, cx| toolbar.add_item(search_bar, cx))
                    });

                    ProjectSearchView::new_search(workspace, &workspace::NewSearch, cx)
                }
            })
            .unwrap();
        let search_view_1 = cx.read(|cx| {
            workspace
                .read(cx)
                .active_item(cx)
                .and_then(|item| item.downcast::<ProjectSearchView>())
                .expect("Search view expected to appear after new search event trigger")
        });

        let second_pane = window
            .update(cx, |workspace, cx| {
                workspace.split_and_clone(first_pane.clone(), workspace::SplitDirection::Right, cx)
            })
            .unwrap()
            .unwrap();
        assert_eq!(cx.update(|cx| second_pane.read(cx).items_len()), 1);

        assert_eq!(cx.update(|cx| second_pane.read(cx).items_len()), 1);
        assert_eq!(cx.update(|cx| first_pane.read(cx).items_len()), 2);

        // Add a project search item to the second pane
        window
            .update(cx, {
                let search_bar = search_bar_2.clone();
                let pane = second_pane.clone();
                move |workspace, cx| {
                    assert_eq!(workspace.panes().len(), 2);
                    pane.update(cx, move |pane, cx| {
                        pane.toolbar()
                            .update(cx, |toolbar, cx| toolbar.add_item(search_bar, cx))
                    });

                    ProjectSearchView::new_search(workspace, &workspace::NewSearch, cx)
                }
            })
            .unwrap();

        let search_view_2 = cx.read(|cx| {
            workspace
                .read(cx)
                .active_item(cx)
                .and_then(|item| item.downcast::<ProjectSearchView>())
                .expect("Search view expected to appear after new search event trigger")
        });

        cx.run_until_parked();
        assert_eq!(cx.update(|cx| first_pane.read(cx).items_len()), 2);
        assert_eq!(cx.update(|cx| second_pane.read(cx).items_len()), 2);

        let update_search_view =
            |search_view: &View<ProjectSearchView>, query: &str, cx: &mut TestAppContext| {
                window
                    .update(cx, |_, cx| {
                        search_view.update(cx, |search_view, cx| {
                            search_view
                                .query_editor
                                .update(cx, |query_editor, cx| query_editor.set_text(query, cx));
                            search_view.search(cx);
                        });
                    })
                    .unwrap();
            };

        let active_query =
            |search_view: &View<ProjectSearchView>, cx: &mut TestAppContext| -> String {
                window
                    .update(cx, |_, cx| {
                        search_view.update(cx, |search_view, cx| {
                            search_view.query_editor.read(cx).text(cx).to_string()
                        })
                    })
                    .unwrap()
            };

        let select_prev_history_item =
            |search_bar: &View<ProjectSearchBar>, cx: &mut TestAppContext| {
                window
                    .update(cx, |_, cx| {
                        search_bar.update(cx, |search_bar, cx| {
                            search_bar.focus_search(cx);
                            search_bar.previous_history_query(&PreviousHistoryQuery, cx);
                        })
                    })
                    .unwrap();
            };

        let select_next_history_item =
            |search_bar: &View<ProjectSearchBar>, cx: &mut TestAppContext| {
                window
                    .update(cx, |_, cx| {
                        search_bar.update(cx, |search_bar, cx| {
                            search_bar.focus_search(cx);
                            search_bar.next_history_query(&NextHistoryQuery, cx);
                        })
                    })
                    .unwrap();
            };

        update_search_view(&search_view_1, "ONE", cx);
        cx.background_executor.run_until_parked();

        update_search_view(&search_view_2, "TWO", cx);
        cx.background_executor.run_until_parked();

        assert_eq!(active_query(&search_view_1, cx), "ONE");
        assert_eq!(active_query(&search_view_2, cx), "TWO");

        // Selecting previous history item should select the query from search view 1.
        select_prev_history_item(&search_bar_2, cx);
        assert_eq!(active_query(&search_view_2, cx), "ONE");

        // Selecting the previous history item should not change the query as it is already the first item.
        select_prev_history_item(&search_bar_2, cx);
        assert_eq!(active_query(&search_view_2, cx), "ONE");

        // Changing the query in search view 2 should not affect the history of search view 1.
        assert_eq!(active_query(&search_view_1, cx), "ONE");

        // Deploying a new search in search view 2
        update_search_view(&search_view_2, "THREE", cx);
        cx.background_executor.run_until_parked();

        select_next_history_item(&search_bar_2, cx);
        assert_eq!(active_query(&search_view_2, cx), "");

        select_prev_history_item(&search_bar_2, cx);
        assert_eq!(active_query(&search_view_2, cx), "THREE");

        select_prev_history_item(&search_bar_2, cx);
        assert_eq!(active_query(&search_view_2, cx), "TWO");

        select_prev_history_item(&search_bar_2, cx);
        assert_eq!(active_query(&search_view_2, cx), "ONE");

        select_prev_history_item(&search_bar_2, cx);
        assert_eq!(active_query(&search_view_2, cx), "ONE");

        // Search view 1 should now see the query from search view 2.
        assert_eq!(active_query(&search_view_1, cx), "ONE");

        select_next_history_item(&search_bar_2, cx);
        assert_eq!(active_query(&search_view_2, cx), "TWO");

        // Here is the new query from search view 2
        select_next_history_item(&search_bar_2, cx);
        assert_eq!(active_query(&search_view_2, cx), "THREE");

        select_next_history_item(&search_bar_2, cx);
        assert_eq!(active_query(&search_view_2, cx), "");

        select_next_history_item(&search_bar_1, cx);
        assert_eq!(active_query(&search_view_1, cx), "TWO");

        select_next_history_item(&search_bar_1, cx);
        assert_eq!(active_query(&search_view_1, cx), "THREE");

        select_next_history_item(&search_bar_1, cx);
        assert_eq!(active_query(&search_view_1, cx), "");
    }

    #[gpui::test]
    async fn test_deploy_search_with_multiple_panes(cx: &mut TestAppContext) {
        init_test(cx);

        // Setup 2 panes, both with a file open and one with a project search.
        let fs = FakeFs::new(cx.background_executor.clone());
        fs.insert_tree(
            "/dir",
            json!({
                "one.rs": "const ONE: usize = 1;",
            }),
        )
        .await;
        let project = Project::test(fs.clone(), ["/dir".as_ref()], cx).await;
        let worktree_id = project.update(cx, |this, cx| {
            this.worktrees(cx).next().unwrap().read(cx).id()
        });
        let window = cx.add_window(|cx| Workspace::test_new(project, cx));
        let panes: Vec<_> = window
            .update(cx, |this, _| this.panes().to_owned())
            .unwrap();
        assert_eq!(panes.len(), 1);
        let first_pane = panes.first().cloned().unwrap();
        assert_eq!(cx.update(|cx| first_pane.read(cx).items_len()), 0);
        window
            .update(cx, |workspace, cx| {
                workspace.open_path(
                    (worktree_id, "one.rs"),
                    Some(first_pane.downgrade()),
                    true,
                    cx,
                )
            })
            .unwrap()
            .await
            .unwrap();
        assert_eq!(cx.update(|cx| first_pane.read(cx).items_len()), 1);
        let second_pane = window
            .update(cx, |workspace, cx| {
                workspace.split_and_clone(first_pane.clone(), workspace::SplitDirection::Right, cx)
            })
            .unwrap()
            .unwrap();
        assert_eq!(cx.update(|cx| second_pane.read(cx).items_len()), 1);
        assert!(window
            .update(cx, |_, cx| second_pane
                .focus_handle(cx)
                .contains_focused(cx))
            .unwrap());
        let search_bar = window.build_view(cx, |_| ProjectSearchBar::new());
        window
            .update(cx, {
                let search_bar = search_bar.clone();
                let pane = first_pane.clone();
                move |workspace, cx| {
                    assert_eq!(workspace.panes().len(), 2);
                    pane.update(cx, move |pane, cx| {
                        pane.toolbar()
                            .update(cx, |toolbar, cx| toolbar.add_item(search_bar, cx))
                    });
                }
            })
            .unwrap();

        // Add a project search item to the second pane
        window
            .update(cx, {
                let search_bar = search_bar.clone();
                let pane = second_pane.clone();
                move |workspace, cx| {
                    assert_eq!(workspace.panes().len(), 2);
                    pane.update(cx, move |pane, cx| {
                        pane.toolbar()
                            .update(cx, |toolbar, cx| toolbar.add_item(search_bar, cx))
                    });

                    ProjectSearchView::new_search(workspace, &workspace::NewSearch, cx)
                }
            })
            .unwrap();

        cx.run_until_parked();
        assert_eq!(cx.update(|cx| second_pane.read(cx).items_len()), 2);
        assert_eq!(cx.update(|cx| first_pane.read(cx).items_len()), 1);

        // Focus the first pane
        window
            .update(cx, |workspace, cx| {
                assert_eq!(workspace.active_pane(), &second_pane);
                second_pane.update(cx, |this, cx| {
                    assert_eq!(this.active_item_index(), 1);
                    this.activate_prev_item(false, cx);
                    assert_eq!(this.active_item_index(), 0);
                });
                workspace.activate_pane_in_direction(workspace::SplitDirection::Left, cx);
            })
            .unwrap();
        window
            .update(cx, |workspace, cx| {
                assert_eq!(workspace.active_pane(), &first_pane);
                assert_eq!(first_pane.read(cx).items_len(), 1);
                assert_eq!(second_pane.read(cx).items_len(), 2);
            })
            .unwrap();

        // Deploy a new search
        cx.dispatch_action(window.into(), DeploySearch::find());

        // Both panes should now have a project search in them
        window
            .update(cx, |workspace, cx| {
                assert_eq!(workspace.active_pane(), &first_pane);
                first_pane.update(cx, |this, _| {
                    assert_eq!(this.active_item_index(), 1);
                    assert_eq!(this.items_len(), 2);
                });
                second_pane.update(cx, |this, cx| {
                    assert!(!cx.focus_handle().contains_focused(cx));
                    assert_eq!(this.items_len(), 2);
                });
            })
            .unwrap();

        // Focus the second pane's non-search item
        window
            .update(cx, |_workspace, cx| {
                second_pane.update(cx, |pane, cx| pane.activate_next_item(true, cx));
            })
            .unwrap();

        // Deploy a new search
        cx.dispatch_action(window.into(), DeploySearch::find());

        // The project search view should now be focused in the second pane
        // And the number of items should be unchanged.
        window
            .update(cx, |_workspace, cx| {
                second_pane.update(cx, |pane, _cx| {
                    assert!(pane
                        .active_item()
                        .unwrap()
                        .downcast::<ProjectSearchView>()
                        .is_some());

                    assert_eq!(pane.items_len(), 2);
                });
            })
            .unwrap();
    }

    #[gpui::test]
    async fn test_scroll_search_results_to_top(cx: &mut TestAppContext) {
        init_test(cx);

        // We need many lines in the search results to be able to scroll the window
        let fs = FakeFs::new(cx.background_executor.clone());
        fs.insert_tree(
            "/dir",
            json!({
                "1.txt": "\n\n\n\n\n A \n\n\n\n\n",
                "2.txt": "\n\n\n\n\n A \n\n\n\n\n",
                "3.rs": "\n\n\n\n\n A \n\n\n\n\n",
                "4.rs": "\n\n\n\n\n A \n\n\n\n\n",
                "5.rs": "\n\n\n\n\n A \n\n\n\n\n",
                "6.rs": "\n\n\n\n\n A \n\n\n\n\n",
                "7.rs": "\n\n\n\n\n A \n\n\n\n\n",
                "8.rs": "\n\n\n\n\n A \n\n\n\n\n",
                "9.rs": "\n\n\n\n\n A \n\n\n\n\n",
                "a.rs": "\n\n\n\n\n A \n\n\n\n\n",
                "b.rs": "\n\n\n\n\n B \n\n\n\n\n",
                "c.rs": "\n\n\n\n\n B \n\n\n\n\n",
                "d.rs": "\n\n\n\n\n B \n\n\n\n\n",
                "e.rs": "\n\n\n\n\n B \n\n\n\n\n",
                "f.rs": "\n\n\n\n\n B \n\n\n\n\n",
                "g.rs": "\n\n\n\n\n B \n\n\n\n\n",
                "h.rs": "\n\n\n\n\n B \n\n\n\n\n",
                "i.rs": "\n\n\n\n\n B \n\n\n\n\n",
                "j.rs": "\n\n\n\n\n B \n\n\n\n\n",
                "k.rs": "\n\n\n\n\n B \n\n\n\n\n",
            }),
        )
        .await;
        let project = Project::test(fs.clone(), ["/dir".as_ref()], cx).await;
        let window = cx.add_window(|cx| Workspace::test_new(project.clone(), cx));
        let workspace = window.root(cx).unwrap();
        let search = cx.new_model(|cx| ProjectSearch::new(project, cx));
        let search_view = cx.add_window(|cx| {
            ProjectSearchView::new(workspace.downgrade(), search.clone(), cx, None)
        });

        // First search
        perform_search(search_view, "A", cx);
        search_view
            .update(cx, |search_view, cx| {
                search_view.results_editor.update(cx, |results_editor, cx| {
                    // Results are correct and scrolled to the top
                    assert_eq!(
                        results_editor.display_text(cx).match_indices(" A ").count(),
                        10
                    );
                    assert_eq!(results_editor.scroll_position(cx), Point::default());

                    // Scroll results all the way down
                    results_editor.scroll(Point::new(0., f32::MAX), Some(Axis::Vertical), cx);
                });
            })
            .expect("unable to update search view");

        // Second search
        perform_search(search_view, "B", cx);
        search_view
            .update(cx, |search_view, cx| {
                search_view.results_editor.update(cx, |results_editor, cx| {
                    // Results are correct...
                    assert_eq!(
                        results_editor.display_text(cx).match_indices(" B ").count(),
                        10
                    );
                    // ...and scrolled back to the top
                    assert_eq!(results_editor.scroll_position(cx), Point::default());
                });
            })
            .expect("unable to update search view");
    }

    fn init_test(cx: &mut TestAppContext) {
        cx.update(|cx| {
            let settings = SettingsStore::test(cx);
            cx.set_global(settings);

            theme::init(theme::LoadThemes::JustBase, cx);

            language::init(cx);
            client::init_settings(cx);
            editor::init(cx);
            workspace::init_settings(cx);
            Project::init_settings(cx);
            crate::init(cx);
        });
    }

    fn perform_search(
        search_view: WindowHandle<ProjectSearchView>,
        text: impl Into<Arc<str>>,
        cx: &mut TestAppContext,
    ) {
        search_view
            .update(cx, |search_view, cx| {
                search_view
                    .query_editor
                    .update(cx, |query_editor, cx| query_editor.set_text(text, cx));
                search_view.search(cx);
            })
            .unwrap();
        cx.background_executor.run_until_parked();
    }
}<|MERGE_RESOLUTION|>--- conflicted
+++ resolved
@@ -668,12 +668,8 @@
         let (mut options, filters_enabled) = if let Some(settings) = settings {
             (settings.search_options, settings.filters_enabled)
         } else {
-<<<<<<< HEAD
-            let search_options = SearchOptions::from_defaults(&EditorSettings::get_global(cx).search_defaults);
-=======
             let search_options =
                 SearchOptions::from_settings(&EditorSettings::get_global(cx).search);
->>>>>>> 63188b67
             (search_options, false)
         };
 
