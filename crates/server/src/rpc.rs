--- conflicted
+++ resolved
@@ -1089,13 +1089,8 @@
     };
     use gpui::{executor, geometry::vector::vec2f, ModelHandle, TestAppContext, ViewHandle};
     use language::{
-<<<<<<< HEAD
-        tree_sitter_rust, Diagnostic, DiagnosticEntry, Language, LanguageConfig, LanguageRegistry,
-        LanguageServerConfig, OffsetRangeExt, Point, Rope, ToLspPosition,
-=======
         range_to_lsp, tree_sitter_rust, Diagnostic, DiagnosticEntry, FakeLspAdapter, Language,
-        LanguageConfig, LanguageRegistry, OffsetRangeExt, Point,
->>>>>>> 79bd8642
+        LanguageConfig, LanguageRegistry, OffsetRangeExt, Point, Rope,
     };
     use lsp::{self, FakeLanguageServer};
     use parking_lot::Mutex;
