--- conflicted
+++ resolved
@@ -795,12 +795,8 @@
         let highlight_style: HighlightStyle = cx.theme().colors().text_accent.into();
         h_flex()
             .id(DIAGNOSTIC_HEADER)
-<<<<<<< HEAD
-            .h(1.2 * cx.line_height())
-=======
             .occlude()
             .h(2. * cx.line_height())
->>>>>>> 6e477bbf
             .pl_10()
             .pr_5()
             .w_full()
