--- conflicted
+++ resolved
@@ -4,15 +4,9 @@
 use crate::prelude::*;
 use crate::{v_stack, Label, List, ListEntry, ListItem, ListSeparator, ListSubHeader};
 use gpui::{
-<<<<<<< HEAD
     overlay, px, Action, AnchorCorner, AnyElement, AppContext, Bounds, DispatchPhase, Div,
-    EventEmitter, FocusHandle, FocusableView, LayoutId, ManagedEvent, ManagedView, MouseButton,
-    MouseDownEvent, Pixels, Point, Render, View,
-=======
-    overlay, px, Action, AnchorCorner, AnyElement, Bounds, Dismiss, DispatchPhase, Div,
-    FocusHandle, LayoutId, ManagedView, MouseButton, MouseDownEvent, Pixels, Point, Render, View,
-    VisualContext, WeakView,
->>>>>>> 624bd0a0
+    EventEmitter, FocusHandle, FocusableView, LayoutId, ManagedView, Manager, MouseButton,
+    MouseDownEvent, Pixels, Point, Render, View, VisualContext, WeakView,
 };
 
 pub enum ContextMenuItem<V> {
@@ -30,27 +24,14 @@
     handle: WeakView<V>,
 }
 
-<<<<<<< HEAD
-impl FocusableView for ContextMenu {
+impl<V: Render> FocusableView for ContextMenu<V> {
     fn focus_handle(&self, _cx: &AppContext) -> FocusHandle {
-=======
-impl<V: Render> ManagedView for ContextMenu<V> {
-    fn focus_handle(&self, cx: &gpui::AppContext) -> FocusHandle {
->>>>>>> 624bd0a0
         self.focus_handle.clone()
     }
 }
 
-<<<<<<< HEAD
-impl EventEmitter<ManagedEvent> for ContextMenu {}
-
-impl ContextMenu {
-    pub fn new(cx: &mut WindowContext) -> Self {
-        Self {
-            items: Default::default(),
-            focus_handle: cx.focus_handle(),
-        }
-=======
+impl<V: Render> EventEmitter<Manager> for ContextMenu<V> {}
+
 impl<V: Render> ContextMenu<V> {
     pub fn build(
         cx: &mut ViewContext<V>,
@@ -67,7 +48,6 @@
                 cx,
             )
         })
->>>>>>> 624bd0a0
     }
 
     pub fn header(mut self, title: impl Into<SharedString>) -> Self {
@@ -98,11 +78,11 @@
 
     pub fn confirm(&mut self, _: &menu::Confirm, cx: &mut ViewContext<Self>) {
         // todo!()
-        cx.emit(ManagedEvent::Dismiss);
+        cx.emit(Manager::Dismiss);
     }
 
     pub fn cancel(&mut self, _: &menu::Cancel, cx: &mut ViewContext<Self>) {
-        cx.emit(ManagedEvent::Dismiss);
+        cx.emit(Manager::Dismiss);
     }
 }
 
@@ -138,7 +118,7 @@
                                 let handle = self.handle.clone();
                                 ListItem::Entry(entry.clone().on_click(move |this, cx| {
                                     handle.update(cx, |view, cx| callback(view, cx)).ok();
-                                    cx.emit(Dismiss);
+                                    cx.emit(Manager::Dismiss);
                                 }))
                             }
                         })
@@ -298,7 +278,7 @@
                 let new_menu = (builder)(view_state, cx);
                 let menu2 = menu.clone();
                 cx.subscribe(&new_menu, move |this, modal, e, cx| match e {
-                    &ManagedEvent::Dismiss => {
+                    &Manager::Dismiss => {
                         *menu2.borrow_mut() = None;
                         cx.notify();
                     }
