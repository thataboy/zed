--- conflicted
+++ resolved
@@ -308,11 +308,8 @@
             .add_request_handler(forward_read_only_project_request::<proto::InlayHints>)
             .add_request_handler(forward_read_only_project_request::<proto::ResolveInlayHint>)
             .add_request_handler(forward_read_only_project_request::<proto::OpenBufferByPath>)
-<<<<<<< HEAD
-=======
             .add_request_handler(forward_read_only_project_request::<proto::GitBranches>)
             .add_request_handler(forward_mutating_project_request::<proto::UpdateGitBranch>)
->>>>>>> c69da2df
             .add_request_handler(forward_mutating_project_request::<proto::GetCompletions>)
             .add_request_handler(
                 forward_mutating_project_request::<proto::ApplyCompletionAdditionalEdits>,
