--- conflicted
+++ resolved
@@ -115,7 +115,6 @@
     is_cut: bool,
     git_status: Option<GitFileStatus>,
     is_private: bool,
-    is_auto_folded: bool,
     worktree_id: WorktreeId,
     canonical_path: Option<Box<Path>>,
 }
@@ -1500,13 +1499,8 @@
         }
     }
 
-<<<<<<< HEAD
-    fn open_in_terminal(&mut self, _: &OpenInTerminal, cx: &mut ViewContext<Self>) {
-        if let Some((worktree, entry)) = self.selected_sub_entry(cx) {
-=======
     fn open_system(&mut self, _: &OpenWithSystem, cx: &mut ViewContext<Self>) {
         if let Some((worktree, entry)) = self.selected_entry(cx) {
->>>>>>> 25b6e43b
             let abs_path = worktree.abs_path().join(&entry.path);
             cx.open_with_system(&abs_path);
         }
@@ -2113,7 +2107,6 @@
                             .map_or(false, |e| e.is_cut() && e.items().contains(&selection)),
                         git_status: status,
                         is_private: entry.is_private,
-                        is_auto_folded: difference > 1,
                         worktree_id: *worktree_id,
                         canonical_path: entry.canonical_path.clone(),
                     };
@@ -2226,7 +2219,6 @@
             active_selection: selection,
             marked_selections: selections,
         };
-        let is_auto_folded = details.is_auto_folded;
         div()
             .id(entry_id.to_proto() as usize)
             .on_drag_move::<ExternalPaths>(cx.listener(
@@ -2328,14 +2320,9 @@
                             h_flex().h_6().w_full().child(editor.clone())
                         } else {
                             h_flex().h_6().map(|this| {
-<<<<<<< HEAD
-                                if is_auto_folded && is_active {
-                                    let folded_ancestors = self.ancestors.get(&entry_id).unwrap();
-=======
                                 if let Some(folded_ancestors) =
                                     is_active.then(|| self.ancestors.get(&entry_id)).flatten()
                                 {
->>>>>>> 25b6e43b
                                     let Some(part_to_highlight) = Path::new(&file_name)
                                         .ancestors()
                                         .nth(folded_ancestors.current_ancestor_depth)
