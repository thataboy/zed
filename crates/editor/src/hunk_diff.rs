--- conflicted
+++ resolved
@@ -428,15 +428,11 @@
                             h_flex()
                                 .px_6()
                                 .size_full()
-<<<<<<< HEAD
                                 .justify_start()
                                 .border_t_1()
                                 .pl_6()
                                 .pr_6()
                                 .border_color(border_color)
-=======
-                                .justify_between()
->>>>>>> bd746145
                                 .child(
                                     h_flex()
                                         .gap_4()
