--- conflicted
+++ resolved
@@ -16,10 +16,10 @@
 use workspace::Item;
 
 use crate::{
-    editor_settings::CurrentLineHighlight, hunk_status, hunks_for_selections, ApplyDiffHunk,
-    BlockDisposition, BlockProperties, BlockStyle, CustomBlockId, DiffRowHighlight, DisplayRow,
-    DisplaySnapshot, Editor, EditorElement, ExpandAllHunkDiffs, GoToHunk, GoToPrevHunk, RevertFile,
-    RevertSelectedHunks, ToDisplayPoint, ToggleHunkDiff,
+    editor_settings::CurrentLineHighlight, hunk_status, hunks_for_selections, ApplyAllDiffHunks,
+    ApplyDiffHunk, BlockPlacement, BlockProperties, BlockStyle, CustomBlockId, DiffRowHighlight,
+    DisplayRow, DisplaySnapshot, Editor, EditorElement, ExpandAllHunkDiffs, GoToHunk, GoToPrevHunk,
+    RevertFile, RevertSelectedHunks, ToDisplayPoint, ToggleHunkDiff,
 };
 
 #[derive(Debug, Clone)]
@@ -352,7 +352,11 @@
         None
     }
 
-    pub(crate) fn apply_all_diff_hunks(&mut self, cx: &mut ViewContext<Self>) {
+    pub(crate) fn apply_all_diff_hunks(
+        &mut self,
+        _: &ApplyAllDiffHunks,
+        cx: &mut ViewContext<Self>,
+    ) {
         let buffers = self.buffer.read(cx).all_buffers();
         for branch_buffer in buffers {
             branch_buffer.update(cx, |branch_buffer, cx| {
@@ -417,10 +421,9 @@
         };
 
         BlockProperties {
-            position: hunk.multi_buffer_range.start,
+            placement: BlockPlacement::Above(hunk.multi_buffer_range.start),
             height: 1,
             style: BlockStyle::Sticky,
-            disposition: BlockDisposition::Above,
             priority: 0,
             render: Box::new({
                 let editor = cx.view().clone();
@@ -458,15 +461,11 @@
                             h_flex()
                                 .px_6()
                                 .size_full()
-<<<<<<< HEAD
                                 .justify_start()
                                 .border_t_1()
                                 .pl_6()
                                 .pr_6()
                                 .border_color(border_color)
-=======
-                                .justify_end()
->>>>>>> dcb0da0a
                                 .child(
                                     h_flex()
                                         .gap_4()
@@ -709,10 +708,9 @@
         let hunk = hunk.clone();
         let height = editor_height.max(deleted_text_height);
         BlockProperties {
-            position: hunk.multi_buffer_range.start,
+            placement: BlockPlacement::Above(hunk.multi_buffer_range.start),
             height,
             style: BlockStyle::Flex,
-            disposition: BlockDisposition::Above,
             priority: 0,
             render: Box::new(move |cx| {
                 let width = EditorElement::diff_hunk_strip_width(cx.line_height());
