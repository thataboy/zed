--- conflicted
+++ resolved
@@ -7,10 +7,7 @@
 #[derive(Deserialize, Clone)]
 pub struct EditorSettings {
     pub cursor_blink: bool,
-<<<<<<< HEAD
     pub cursor_shape: CursorShape,
-=======
->>>>>>> e8a2dd92
     pub current_line_highlight: CurrentLineHighlight,
     pub hover_popover_enabled: bool,
     pub show_completions_on_input: bool,
@@ -182,16 +179,13 @@
     ///
     /// Default: true
     pub cursor_blink: Option<bool>,
+    /// Type of cursor to use for the editor (bar, block, underscore, hollow
+    ///
+    /// Default: bar
+    pub cursor_shape: Option<CursorShape>,
     /// How to highlight the current line in the editor.
     ///
     /// Default: all
-<<<<<<< HEAD
-    pub cursor_shape: Option<CursorShape>,
-    /// Type of cursor to use for the editor (bar, block, underscore, hollow
-    ///
-    /// Default: bar
-=======
->>>>>>> e8a2dd92
     pub current_line_highlight: Option<CurrentLineHighlight>,
     /// Whether to show the informational hover box when moving the mouse
     /// over symbols in the editor.
