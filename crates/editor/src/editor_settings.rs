--- conflicted
+++ resolved
@@ -7,11 +7,7 @@
 #[derive(Deserialize, Clone)]
 pub struct EditorSettings {
     pub cursor_blink: bool,
-<<<<<<< HEAD
-    pub cursor_shape: CursorShape,
-=======
     pub cursor_shape: Option<CursorShape>,
->>>>>>> a7977aa6
     pub current_line_highlight: CurrentLineHighlight,
     pub hover_popover_enabled: bool,
     pub show_completions_on_input: bool,
@@ -183,16 +179,10 @@
     ///
     /// Default: true
     pub cursor_blink: Option<bool>,
-<<<<<<< HEAD
-    /// Type of cursor to use for the editor (bar, block, underscore, hollow
-    ///
-    /// Default: bar
-=======
     /// Cursor shape for the default editor.
     /// Can be "bar", "block", "underscore", or "hollow".
     ///
     /// Default: None
->>>>>>> a7977aa6
     pub cursor_shape: Option<CursorShape>,
     /// How to highlight the current line in the editor.
     ///
