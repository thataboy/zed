use gpui::AppContext;
use schemars::JsonSchema;
use serde::{Deserialize, Serialize};
use settings::{Settings, SettingsSources};

#[derive(Deserialize, Clone)]
pub struct EditorSettings {
    pub cursor_blink: bool,
    pub current_line_highlight: CurrentLineHighlight,
    pub hover_popover_enabled: bool,
    pub show_completions_on_input: bool,
    pub show_completion_documentation: bool,
    pub completion_documentation_secondary_query_debounce: u64,
    pub use_on_type_format: bool,
    pub toolbar: Toolbar,
    pub scrollbar: Scrollbar,
    pub gutter: Gutter,
    pub scroll_beyond_last_line: ScrollBeyondLastLine,
    pub vertical_scroll_margin: f32,
    pub scroll_sensitivity: f32,
    pub relative_line_numbers: bool,
    pub seed_search_query_from_cursor: SeedQuerySetting,
    pub use_smartcase_search: bool,
    pub multi_cursor_modifier: MultiCursorModifier,
    pub redact_private_values: bool,
    pub expand_excerpt_lines: u32,
    pub middle_click_paste: bool,
    #[serde(default)]
    pub double_click_in_multibuffer: DoubleClickInMultibuffer,
    pub search_wrap: bool,
    #[serde(default)]
<<<<<<< HEAD
    pub search_mode: SearchMode,
=======
    pub search_defaults: SearchDefaults,
>>>>>>> 8ee42d37
    pub auto_signature_help: bool,
    pub show_signature_help_after_edits: bool,
    pub jupyter: Jupyter,
}

#[derive(Copy, Clone, Debug, Serialize, Deserialize, PartialEq, Eq, JsonSchema)]
#[serde(rename_all = "snake_case")]
pub enum CurrentLineHighlight {
    // Don't highlight the current line.
    None,
    // Highlight the gutter area.
    Gutter,
    // Highlight the editor area.
    Line,
    // Highlight the full line.
    All,
}

/// When to populate a new search's query based on the text under the cursor.
#[derive(Copy, Clone, Debug, Serialize, Deserialize, PartialEq, Eq, JsonSchema)]
#[serde(rename_all = "snake_case")]
pub enum SeedQuerySetting {
    /// Always populate the search query with the word under the cursor.
    Always,
    /// Only populate the search query when there is text selected.
    Selection,
    /// Never populate the search query
    Never,
}

/// What to do when multibuffer is double clicked in some of its excerpts (parts of singleton buffers).
#[derive(Default, Copy, Clone, Debug, Serialize, Deserialize, PartialEq, Eq, JsonSchema)]
#[serde(rename_all = "snake_case")]
pub enum DoubleClickInMultibuffer {
    /// Behave as a regular buffer and select the whole word.
    #[default]
    Select,
    /// Open the excerpt clicked as a new buffer in the new tab, if no `alt` modifier was pressed during double click.
    /// Otherwise, behave as a regular buffer and select the whole word.
    Open,
}

#[derive(Debug, Clone, Deserialize)]
pub struct Jupyter {
    /// Whether the Jupyter feature is enabled.
    ///
    /// Default: true
    pub enabled: bool,
}

#[derive(Default, Copy, Clone, Debug, Serialize, Deserialize, PartialEq, Eq, JsonSchema)]
#[serde(rename_all = "snake_case")]
pub struct JupyterContent {
    /// Whether the Jupyter feature is enabled.
    ///
    /// Default: true
    pub enabled: Option<bool>,
}

#[derive(Copy, Clone, Debug, Serialize, Deserialize, JsonSchema, PartialEq, Eq)]
pub struct Toolbar {
    pub breadcrumbs: bool,
    pub quick_actions: bool,
    pub selections_menu: bool,
}

#[derive(Copy, Clone, Debug, Serialize, Deserialize, JsonSchema, PartialEq, Eq)]
pub struct Scrollbar {
    pub show: ShowScrollbar,
    pub git_diff: bool,
    pub selected_symbol: bool,
    pub search_results: bool,
    pub diagnostics: bool,
    pub cursors: bool,
}

#[derive(Copy, Clone, Debug, Serialize, Deserialize, JsonSchema, PartialEq, Eq)]
pub struct Gutter {
    pub line_numbers: bool,
    pub code_actions: bool,
    pub runnables: bool,
    pub folds: bool,
}

/// When to show the scrollbar in the editor.
///
/// Default: auto
#[derive(Copy, Clone, Debug, Serialize, Deserialize, JsonSchema, PartialEq, Eq)]
#[serde(rename_all = "snake_case")]
pub enum ShowScrollbar {
    /// Show the scrollbar if there's important information or
    /// follow the system's configured behavior.
    Auto,
    /// Match the system's configured behavior.
    System,
    /// Always show the scrollbar.
    Always,
    /// Never show the scrollbar.
    Never,
}

/// The key to use for adding multiple cursors
///
/// Default: alt
#[derive(Copy, Clone, Debug, Serialize, Deserialize, JsonSchema, PartialEq, Eq)]
#[serde(rename_all = "snake_case")]
pub enum MultiCursorModifier {
    Alt,
    #[serde(alias = "cmd", alias = "ctrl")]
    CmdOrCtrl,
}

/// Whether the editor will scroll beyond the last line.
///
/// Default: one_page
#[derive(Copy, Clone, Debug, Serialize, Deserialize, JsonSchema, PartialEq, Eq)]
#[serde(rename_all = "snake_case")]
pub enum ScrollBeyondLastLine {
    /// The editor will not scroll beyond the last line.
    Off,

    /// The editor will scroll beyond the last line by one page.
    OnePage,

    /// The editor will scroll beyond the last line by the same number of lines as vertical_scroll_margin.
    VerticalScrollMargin,
}

<<<<<<< HEAD
/// Default search mode, text or regex
#[derive(Copy, Clone, Debug, Default, Serialize, Deserialize, JsonSchema, PartialEq, Eq)]
#[serde(rename_all = "snake_case")]
pub enum SearchMode {
    #[default]
    Text,
    Regex,
=======
/// Default match options; all false
#[derive(Copy, Clone, Default, Debug, Serialize, Deserialize, JsonSchema, PartialEq, Eq)]
#[serde(rename_all = "snake_case")]
pub struct SearchDefaults {
    #[serde(default)]
    pub whole_word: bool,
    #[serde(default)]
    pub case_sensitive: bool,
    #[serde(default)]
    pub include_ignored: bool,
    #[serde(default)]
    pub regex: bool,
>>>>>>> 8ee42d37
}

#[derive(Clone, Default, Serialize, Deserialize, JsonSchema)]
pub struct EditorSettingsContent {
    /// Whether the cursor blinks in the editor.
    ///
    /// Default: true
    pub cursor_blink: Option<bool>,
    /// How to highlight the current line in the editor.
    ///
    /// Default: all
    pub current_line_highlight: Option<CurrentLineHighlight>,
    /// Whether to show the informational hover box when moving the mouse
    /// over symbols in the editor.
    ///
    /// Default: true
    pub hover_popover_enabled: Option<bool>,

    /// Whether to pop the completions menu while typing in an editor without
    /// explicitly requesting it.
    ///
    /// Default: true
    pub show_completions_on_input: Option<bool>,
    /// Whether to display inline and alongside documentation for items in the
    /// completions menu.
    ///
    /// Default: true
    pub show_completion_documentation: Option<bool>,
    /// The debounce delay before re-querying the language server for completion
    /// documentation when not included in original completion list.
    ///
    /// Default: 300 ms
    pub completion_documentation_secondary_query_debounce: Option<u64>,
    /// Whether to use additional LSP queries to format (and amend) the code after
    /// every "trigger" symbol input, defined by LSP server capabilities.
    ///
    /// Default: true
    pub use_on_type_format: Option<bool>,
    /// Toolbar related settings
    pub toolbar: Option<ToolbarContent>,
    /// Scrollbar related settings
    pub scrollbar: Option<ScrollbarContent>,
    /// Gutter related settings
    pub gutter: Option<GutterContent>,
    /// Whether the editor will scroll beyond the last line.
    ///
    /// Default: one_page
    pub scroll_beyond_last_line: Option<ScrollBeyondLastLine>,
    /// The number of lines to keep above/below the cursor when auto-scrolling.
    ///
    /// Default: 3.
    pub vertical_scroll_margin: Option<f32>,
    /// Scroll sensitivity multiplier. This multiplier is applied
    /// to both the horizontal and vertical delta values while scrolling.
    ///
    /// Default: 1.0
    pub scroll_sensitivity: Option<f32>,
    /// Whether the line numbers on editors gutter are relative or not.
    ///
    /// Default: false
    pub relative_line_numbers: Option<bool>,
    /// When to populate a new search's query based on the text under the cursor.
    ///
    /// Default: always
    pub seed_search_query_from_cursor: Option<SeedQuerySetting>,
    pub use_smartcase_search: Option<bool>,
    /// The key to use for adding multiple cursors
    ///
    /// Default: alt
    pub multi_cursor_modifier: Option<MultiCursorModifier>,
    /// Hide the values of variables in `private` files, as defined by the
    /// private_files setting. This only changes the visual representation,
    /// the values are still present in the file and can be selected / copied / pasted
    ///
    /// Default: false
    pub redact_private_values: Option<bool>,

    /// How many lines to expand the multibuffer excerpts by default
    ///
    /// Default: 3
    pub expand_excerpt_lines: Option<u32>,

    /// Whether to enable middle-click paste on Linux
    ///
    /// Default: true
    pub middle_click_paste: Option<bool>,

    /// What to do when multibuffer is double clicked in some of its excerpts
    /// (parts of singleton buffers).
    ///
    /// Default: select
    pub double_click_in_multibuffer: Option<DoubleClickInMultibuffer>,
    /// Whether the editor search results will loop
    ///
    /// Default: true
    pub search_wrap: Option<bool>,

<<<<<<< HEAD
    /// Default search mode, (text or regex)
    ///
    /// Default: text
    pub search_mode: Option<SearchMode>,
=======
    /// Defaults for search options (case sensitive, whole word, include ignored, regex)
    ///
    /// Default: all false
    pub search_defaults: Option<SearchDefaults>,
>>>>>>> 8ee42d37

    /// Whether to automatically show a signature help pop-up or not.
    ///
    /// Default: false
    pub auto_signature_help: Option<bool>,

    /// Whether to show the signature help pop-up after completions or bracket pairs inserted.
    ///
    /// Default: true
    pub show_signature_help_after_edits: Option<bool>,

    /// Jupyter REPL settings.
    pub jupyter: Option<JupyterContent>,
}

// Toolbar related settings
#[derive(Clone, Default, Serialize, Deserialize, JsonSchema, PartialEq, Eq)]
pub struct ToolbarContent {
    /// Whether to display breadcrumbs in the editor toolbar.
    ///
    /// Default: true
    pub breadcrumbs: Option<bool>,
    /// Whether to display quick action buttons in the editor toolbar.
    ///
    /// Default: true
    pub quick_actions: Option<bool>,

    /// Whether to show the selections menu in the editor toolbar
    ///
    /// Default: true
    pub selections_menu: Option<bool>,
}

/// Scrollbar related settings
#[derive(Copy, Clone, Debug, Serialize, Deserialize, JsonSchema, PartialEq)]
pub struct ScrollbarContent {
    /// When to show the scrollbar in the editor.
    ///
    /// Default: auto
    pub show: Option<ShowScrollbar>,
    /// Whether to show git diff indicators in the scrollbar.
    ///
    /// Default: true
    pub git_diff: Option<bool>,
    /// Whether to show buffer search result indicators in the scrollbar.
    ///
    /// Default: true
    pub search_results: Option<bool>,
    /// Whether to show selected symbol occurrences in the scrollbar.
    ///
    /// Default: true
    pub selected_symbol: Option<bool>,
    /// Whether to show diagnostic indicators in the scrollbar.
    ///
    /// Default: true
    pub diagnostics: Option<bool>,
    /// Whether to show cursor positions in the scrollbar.
    ///
    /// Default: true
    pub cursors: Option<bool>,
}

/// Gutter related settings
#[derive(Copy, Clone, Debug, Default, Serialize, Deserialize, JsonSchema, PartialEq, Eq)]
pub struct GutterContent {
    /// Whether to show line numbers in the gutter.
    ///
    /// Default: true
    pub line_numbers: Option<bool>,
    /// Whether to show code action buttons in the gutter.
    ///
    /// Default: true
    pub code_actions: Option<bool>,
    /// Whether to show runnable buttons in the gutter.
    ///
    /// Default: true
    pub runnables: Option<bool>,
    /// Whether to show fold buttons in the gutter.
    ///
    /// Default: true
    pub folds: Option<bool>,
}

impl EditorSettings {
    pub fn jupyter_enabled(cx: &AppContext) -> bool {
        EditorSettings::get_global(cx).jupyter.enabled
    }
}

impl Settings for EditorSettings {
    const KEY: Option<&'static str> = None;

    type FileContent = EditorSettingsContent;

    fn load(
        sources: SettingsSources<Self::FileContent>,
        _: &mut AppContext,
    ) -> anyhow::Result<Self> {
        sources.json_merge()
    }
}<|MERGE_RESOLUTION|>--- conflicted
+++ resolved
@@ -29,11 +29,7 @@
     pub double_click_in_multibuffer: DoubleClickInMultibuffer,
     pub search_wrap: bool,
     #[serde(default)]
-<<<<<<< HEAD
-    pub search_mode: SearchMode,
-=======
     pub search_defaults: SearchDefaults,
->>>>>>> 8ee42d37
     pub auto_signature_help: bool,
     pub show_signature_help_after_edits: bool,
     pub jupyter: Jupyter,
@@ -162,15 +158,6 @@
     VerticalScrollMargin,
 }
 
-<<<<<<< HEAD
-/// Default search mode, text or regex
-#[derive(Copy, Clone, Debug, Default, Serialize, Deserialize, JsonSchema, PartialEq, Eq)]
-#[serde(rename_all = "snake_case")]
-pub enum SearchMode {
-    #[default]
-    Text,
-    Regex,
-=======
 /// Default match options; all false
 #[derive(Copy, Clone, Default, Debug, Serialize, Deserialize, JsonSchema, PartialEq, Eq)]
 #[serde(rename_all = "snake_case")]
@@ -183,7 +170,6 @@
     pub include_ignored: bool,
     #[serde(default)]
     pub regex: bool,
->>>>>>> 8ee42d37
 }
 
 #[derive(Clone, Default, Serialize, Deserialize, JsonSchema)]
@@ -281,17 +267,10 @@
     /// Default: true
     pub search_wrap: Option<bool>,
 
-<<<<<<< HEAD
-    /// Default search mode, (text or regex)
-    ///
-    /// Default: text
-    pub search_mode: Option<SearchMode>,
-=======
     /// Defaults for search options (case sensitive, whole word, include ignored, regex)
     ///
     /// Default: all false
     pub search_defaults: Option<SearchDefaults>,
->>>>>>> 8ee42d37
 
     /// Whether to automatically show a signature help pop-up or not.
     ///
