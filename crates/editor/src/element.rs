use crate::{
    blame_entry_tooltip::{blame_entry_relative_timestamp, BlameEntryTooltip},
    display_map::{
        Block, BlockContext, BlockStyle, DisplaySnapshot, HighlightedChunk, ToDisplayPoint,
    },
    editor_settings::{
        CurrentLineHighlight, DoubleClickInMultibuffer, MultiCursorModifier, ScrollBeyondLastLine,
        ShowScrollbar,
    },
    git::blame::{CommitDetails, GitBlame},
    hover_popover::{
        self, hover_at, HOVER_POPOVER_GAP, MIN_POPOVER_CHARACTER_WIDTH, MIN_POPOVER_LINE_HEIGHT,
    },
    hunk_diff::{diff_hunk_to_display, DisplayDiffHunk},
    hunk_status,
    items::BufferSearchHighlights,
    mouse_context_menu::{self, MenuPosition, MouseContextMenu},
    scroll::scroll_amount::ScrollAmount,
    BlockId, CodeActionsMenu, CursorShape, CustomBlockId, DisplayPoint, DisplayRow,
    DocumentHighlightRead, DocumentHighlightWrite, Editor, EditorMode, EditorSettings,
    EditorSnapshot, EditorStyle, ExpandExcerpts, FocusedBlock, GutterDimensions, HalfPageDown,
    HalfPageUp, HandleInput, HoveredCursor, HoveredHunk, LineDown, LineUp, OpenExcerpts, PageDown,
    PageUp, Point, RowExt, RowRangeExt, SelectPhase, Selection, SoftWrap, ToPoint,
    CURSORS_VISIBLE_FOR, FILE_HEADER_HEIGHT, GIT_BLAME_MAX_AUTHOR_CHARS_DISPLAYED, MAX_LINE_LEN,
    MULTI_BUFFER_EXCERPT_HEADER_HEIGHT,
};
use client::ParticipantIndex;
use collections::{BTreeMap, HashMap};
use git::{blame::BlameEntry, diff::DiffHunkStatus, Oid};
use gpui::Subscription;
use gpui::{
    anchored, deferred, div, fill, fill_ex, outline_ex, point, px, quad, relative, size, svg,
    transparent_black, Action, AnchorCorner, AnyElement, AvailableSpace, Bounds, ClipboardItem,
    ContentMask, Corners, CursorStyle, DispatchPhase, Edges, Element, ElementInputHandler, Entity,
    FontId, GlobalElementId, Hitbox, Hsla, InteractiveElement, IntoElement, Length,
    ModifiersChangedEvent, MouseButton, MouseDownEvent, MouseMoveEvent, MouseUpEvent, PaintQuad,
    ParentElement, Pixels, ScrollDelta, ScrollWheelEvent, ShapedLine, SharedString, Size,
    StatefulInteractiveElement, Style, Styled, TextRun, TextStyle, TextStyleRefinement, View,
    ViewContext, WeakView, WindowContext,
};
use itertools::Itertools;
use language::{
    language_settings::{
        IndentGuideBackgroundColoring, IndentGuideColoring, IndentGuideSettings,
        ShowWhitespaceSetting,
    },
    ChunkRendererContext,
};
use lsp::DiagnosticSeverity;
use multi_buffer::{Anchor, ExcerptId, ExpandExcerptDirection, MultiBufferPoint, MultiBufferRow};
use project::{
    project_settings::{GitGutterSetting, ProjectSettings},
    ProjectPath,
};
use settings::Settings;
use smallvec::{smallvec, SmallVec};
use std::{
    any::TypeId,
    borrow::Cow,
    cmp::{self, Ordering},
    fmt::{self, Write},
    iter, mem,
    ops::{Deref, Range},
    rc::Rc,
    sync::Arc,
};
use sum_tree::Bias;
use theme::{ActiveTheme, Appearance, PlayerColor};
use ui::prelude::*;
use ui::{h_flex, ButtonLike, ButtonStyle, ContextMenu, Tooltip};
use unicode_segmentation::UnicodeSegmentation;
use util::RangeExt;
use util::ResultExt;
use workspace::{item::Item, Workspace};

struct SelectionLayout {
    head: DisplayPoint,
    cursor_shape: CursorShape,
    is_newest: bool,
    is_local: bool,
    range: Range<DisplayPoint>,
    active_rows: Range<DisplayRow>,
    user_name: Option<SharedString>,
}

impl SelectionLayout {
    fn new<T: ToPoint + ToDisplayPoint + Clone>(
        selection: Selection<T>,
        line_mode: bool,
        cursor_shape: CursorShape,
        map: &DisplaySnapshot,
        is_newest: bool,
        is_local: bool,
        user_name: Option<SharedString>,
    ) -> Self {
        let point_selection = selection.map(|p| p.to_point(&map.buffer_snapshot));
        let display_selection = point_selection.map(|p| p.to_display_point(map));
        let mut range = display_selection.range();
        let mut head = display_selection.head();
        let mut active_rows = map.prev_line_boundary(point_selection.start).1.row()
            ..map.next_line_boundary(point_selection.end).1.row();

        // vim visual line mode
        if line_mode {
            let point_range = map.expand_to_line(point_selection.range());
            range = point_range.start.to_display_point(map)..point_range.end.to_display_point(map);
        }

        // any vim visual mode (including line mode)
        if (cursor_shape == CursorShape::Block || cursor_shape == CursorShape::Hollow)
            && !range.is_empty()
            && !selection.reversed
        {
            if head.column() > 0 {
                head = map.clip_point(DisplayPoint::new(head.row(), head.column()), Bias::Left)
            } else if head.row().0 > 0 && head != map.max_point() {
                head = map.clip_point(
                    DisplayPoint::new(
                        head.row().previous_row(),
                        map.line_len(head.row().previous_row()),
                    ),
                    Bias::Left,
                );
                // updating range.end is a no-op unless you're cursor is
                // on the newline containing a multi-buffer divider
                // in which case the clip_point may have moved the head up
                // an additional row.
                range.end = DisplayPoint::new(head.row().next_row(), 0);
                active_rows.end = head.row();
            }
        }

        Self {
            head,
            cursor_shape,
            is_newest,
            is_local,
            range,
            active_rows,
            user_name,
        }
    }
}

pub struct EditorElement {
    editor: View<Editor>,
    style: EditorStyle,
}

type DisplayRowDelta = u32;

impl EditorElement {
    pub(crate) const SCROLLBAR_WIDTH: Pixels = px(120.);

    pub fn new(editor: &View<Editor>, style: EditorStyle) -> Self {
        Self {
            editor: editor.clone(),
            style,
        }
    }

    fn register_actions(&self, cx: &mut WindowContext) {
        let view = &self.editor;
        view.update(cx, |editor, cx| {
            for action in editor.editor_actions.borrow().values() {
                (action)(cx)
            }
        });

        crate::rust_analyzer_ext::apply_related_actions(view, cx);
        crate::clangd_ext::apply_related_actions(view, cx);
        register_action(view, cx, Editor::move_left);
        register_action(view, cx, Editor::move_right);
        register_action(view, cx, Editor::move_down);
        register_action(view, cx, Editor::move_down_by_lines);
        register_action(view, cx, Editor::select_down_by_lines);
        register_action(view, cx, Editor::move_up);
        register_action(view, cx, Editor::move_up_by_lines);
        register_action(view, cx, Editor::select_up_by_lines);
        register_action(view, cx, Editor::select_page_down);
        register_action(view, cx, Editor::select_page_up);
        register_action(view, cx, Editor::cancel);
        register_action(view, cx, Editor::newline);
        register_action(view, cx, Editor::newline_above);
        register_action(view, cx, Editor::newline_below);
        register_action(view, cx, Editor::backspace);
        register_action(view, cx, Editor::delete);
        register_action(view, cx, Editor::tab);
        register_action(view, cx, Editor::tab_prev);
        register_action(view, cx, Editor::indent);
        register_action(view, cx, Editor::outdent);
        register_action(view, cx, Editor::delete_line);
        register_action(view, cx, Editor::join_lines);
        register_action(view, cx, Editor::sort_lines_case_sensitive);
        register_action(view, cx, Editor::sort_lines_case_insensitive);
        register_action(view, cx, Editor::reverse_lines);
        register_action(view, cx, Editor::shuffle_lines);
        register_action(view, cx, Editor::convert_to_upper_case);
        register_action(view, cx, Editor::convert_to_lower_case);
        register_action(view, cx, Editor::convert_to_title_case);
        register_action(view, cx, Editor::convert_to_snake_case);
        register_action(view, cx, Editor::convert_to_kebab_case);
        register_action(view, cx, Editor::convert_to_upper_camel_case);
        register_action(view, cx, Editor::convert_to_lower_camel_case);
        register_action(view, cx, Editor::convert_to_opposite_case);
        register_action(view, cx, Editor::delete_to_previous_word_end);
        register_action(view, cx, Editor::delete_to_previous_word_start);
        register_action(view, cx, Editor::delete_to_previous_subword_start);
        register_action(view, cx, Editor::delete_to_next_word_end);
        register_action(view, cx, Editor::delete_to_next_word_start);
        register_action(view, cx, Editor::delete_to_next_subword_end);
        register_action(view, cx, Editor::delete_to_beginning_of_line);
        register_action(view, cx, Editor::delete_to_end_of_line);
        register_action(view, cx, Editor::cut_to_end_of_line);
        register_action(view, cx, Editor::duplicate_line_up);
        register_action(view, cx, Editor::duplicate_line_down);
        register_action(view, cx, Editor::move_line_up);
        register_action(view, cx, Editor::move_line_down);
        register_action(view, cx, Editor::transpose);
        register_action(view, cx, Editor::rewrap);
        register_action(view, cx, Editor::cut);
        register_action(view, cx, Editor::copy);
        register_action(view, cx, Editor::paste);
        register_action(view, cx, Editor::undo);
        register_action(view, cx, Editor::redo);
        register_action(view, cx, Editor::duplicate_selection);
        register_action(view, cx, Editor::move_page_up);
        register_action(view, cx, Editor::move_page_down);
        register_action(view, cx, Editor::next_screen);
        register_action(view, cx, Editor::scroll_cursor_top);
        register_action(view, cx, Editor::scroll_cursor_center);
        register_action(view, cx, Editor::scroll_cursor_bottom);
        register_action(view, cx, Editor::scroll_cursor_center_top_bottom);
        register_action(view, cx, |editor, _: &LineDown, cx| {
            editor.scroll_screen(&ScrollAmount::Line(1.), cx)
        });
        register_action(view, cx, |editor, _: &LineUp, cx| {
            editor.scroll_screen(&ScrollAmount::Line(-1.), cx)
        });
        register_action(view, cx, |editor, _: &HalfPageDown, cx| {
            editor.scroll_screen(&ScrollAmount::Page(0.5), cx)
        });
        register_action(view, cx, |editor, HandleInput(text): &HandleInput, cx| {
            if text.is_empty() {
                return;
            }
            editor.handle_input(text, cx);
        });
        register_action(view, cx, |editor, _: &HalfPageUp, cx| {
            editor.scroll_screen(&ScrollAmount::Page(-0.5), cx)
        });
        register_action(view, cx, |editor, _: &PageDown, cx| {
            editor.scroll_screen(&ScrollAmount::Page(1.), cx)
        });
        register_action(view, cx, |editor, _: &PageUp, cx| {
            editor.scroll_screen(&ScrollAmount::Page(-1.), cx)
        });
        register_action(view, cx, Editor::move_to_previous_word_start);
        register_action(view, cx, Editor::move_to_previous_word);
        register_action(view, cx, Editor::move_to_previous_subword_start);
        register_action(view, cx, Editor::move_to_next_word_end);
        register_action(view, cx, Editor::move_to_next_word);
        register_action(view, cx, Editor::move_to_next_subword_end);
        register_action(view, cx, Editor::move_to_beginning_of_line);
        register_action(view, cx, Editor::move_to_end_of_line);
        register_action(view, cx, Editor::move_to_start_of_paragraph);
        register_action(view, cx, Editor::move_to_end_of_paragraph);
        register_action(view, cx, Editor::move_to_beginning);
        register_action(view, cx, Editor::move_to_end);
        register_action(view, cx, Editor::select_up);
        register_action(view, cx, Editor::select_down);
        register_action(view, cx, Editor::select_left);
        register_action(view, cx, Editor::select_right);
        register_action(view, cx, Editor::select_to_previous_word_start);
        register_action(view, cx, Editor::select_to_previous_subword_start);
        register_action(view, cx, Editor::select_to_next_word_end);
        register_action(view, cx, Editor::select_to_next_subword_end);
        register_action(view, cx, Editor::select_to_beginning_of_line);
        register_action(view, cx, Editor::select_to_end_of_line);
        register_action(view, cx, Editor::select_to_start_of_paragraph);
        register_action(view, cx, Editor::select_to_end_of_paragraph);
        register_action(view, cx, Editor::select_to_beginning);
        register_action(view, cx, Editor::select_to_end);
        register_action(view, cx, Editor::select_all);
        register_action(view, cx, |editor, action, cx| {
            editor.select_all_matches(action, cx).log_err();
        });
        register_action(view, cx, Editor::select_line);
        register_action(view, cx, Editor::split_selection_into_lines);
        register_action(view, cx, Editor::add_selection_above);
        register_action(view, cx, Editor::add_selection_below);
        register_action(view, cx, |editor, action, cx| {
            editor.select_next(action, cx).log_err();
        });
        register_action(view, cx, |editor, action, cx| {
            editor.select_previous(action, cx).log_err();
        });
        register_action(view, cx, Editor::toggle_comments);
        register_action(view, cx, Editor::select_larger_syntax_node);
        register_action(view, cx, Editor::select_smaller_syntax_node);
        register_action(view, cx, Editor::select_enclosing_symbol);
        register_action(view, cx, Editor::move_to_enclosing_bracket);
        register_action(view, cx, Editor::undo_selection);
        register_action(view, cx, Editor::redo_selection);
        if !view.read(cx).is_singleton(cx) {
            register_action(view, cx, Editor::expand_excerpts);
            register_action(view, cx, Editor::expand_excerpts_up);
            register_action(view, cx, Editor::expand_excerpts_down);
        }
        register_action(view, cx, Editor::go_to_diagnostic);
        register_action(view, cx, Editor::go_to_prev_diagnostic);
        register_action(view, cx, Editor::go_to_next_hunk);
        register_action(view, cx, Editor::go_to_prev_hunk);
        register_action(view, cx, |editor, a, cx| {
            editor.go_to_definition(a, cx).detach_and_log_err(cx);
        });
        register_action(view, cx, |editor, a, cx| {
            editor.go_to_definition_split(a, cx).detach_and_log_err(cx);
        });
        register_action(view, cx, |editor, a, cx| {
            editor.go_to_declaration(a, cx).detach_and_log_err(cx);
        });
        register_action(view, cx, |editor, a, cx| {
            editor.go_to_declaration_split(a, cx).detach_and_log_err(cx);
        });
        register_action(view, cx, |editor, a, cx| {
            editor.go_to_implementation(a, cx).detach_and_log_err(cx);
        });
        register_action(view, cx, |editor, a, cx| {
            editor
                .go_to_implementation_split(a, cx)
                .detach_and_log_err(cx);
        });
        register_action(view, cx, |editor, a, cx| {
            editor.go_to_type_definition(a, cx).detach_and_log_err(cx);
        });
        register_action(view, cx, |editor, a, cx| {
            editor
                .go_to_type_definition_split(a, cx)
                .detach_and_log_err(cx);
        });
        register_action(view, cx, Editor::open_url);
        register_action(view, cx, Editor::open_file);
        register_action(view, cx, Editor::fold);
        register_action(view, cx, Editor::fold_all);
        register_action(view, cx, Editor::fold_at);
        register_action(view, cx, Editor::fold_recursive);
        register_action(view, cx, Editor::toggle_fold);
        register_action(view, cx, Editor::toggle_fold_recursive);
        register_action(view, cx, Editor::unfold_lines);
        register_action(view, cx, Editor::unfold_recursive);
        register_action(view, cx, Editor::unfold_all);
        register_action(view, cx, Editor::unfold_at);
        register_action(view, cx, Editor::fold_selected_ranges);
        register_action(view, cx, Editor::show_completions);
        register_action(view, cx, Editor::toggle_code_actions);
        register_action(view, cx, Editor::open_excerpts);
        register_action(view, cx, Editor::open_excerpts_in_split);
        register_action(view, cx, Editor::open_proposed_changes_editor);
        register_action(view, cx, Editor::toggle_soft_wrap);
        register_action(view, cx, Editor::toggle_tab_bar);
        register_action(view, cx, Editor::toggle_line_numbers);
        register_action(view, cx, Editor::toggle_relative_line_numbers);
        register_action(view, cx, Editor::toggle_indent_guides);
        register_action(view, cx, Editor::toggle_inlay_hints);
        register_action(view, cx, Editor::toggle_inline_completions);
        register_action(view, cx, hover_popover::hover);
        register_action(view, cx, Editor::reveal_in_finder);
        register_action(view, cx, Editor::copy_path);
        register_action(view, cx, Editor::copy_relative_path);
        register_action(view, cx, Editor::copy_highlight_json);
        register_action(view, cx, Editor::copy_permalink_to_line);
        register_action(view, cx, Editor::open_permalink_to_line);
        register_action(view, cx, Editor::copy_file_location);
        register_action(view, cx, Editor::toggle_git_blame);
        register_action(view, cx, Editor::toggle_git_blame_inline);
        register_action(view, cx, Editor::toggle_hunk_diff);
        register_action(view, cx, Editor::expand_all_hunk_diffs);
        register_action(view, cx, |editor, action, cx| {
            if let Some(task) = editor.format(action, cx) {
                task.detach_and_log_err(cx);
            } else {
                cx.propagate();
            }
        });
        register_action(view, cx, |editor, action, cx| {
            if let Some(task) = editor.format_selections(action, cx) {
                task.detach_and_log_err(cx);
            } else {
                cx.propagate();
            }
        });
        register_action(view, cx, Editor::restart_language_server);
        register_action(view, cx, Editor::cancel_language_server_work);
        register_action(view, cx, Editor::show_character_palette);
        register_action(view, cx, |editor, action, cx| {
            if let Some(task) = editor.confirm_completion(action, cx) {
                task.detach_and_log_err(cx);
            } else {
                cx.propagate();
            }
        });
        register_action(view, cx, |editor, action, cx| {
            if let Some(task) = editor.compose_completion(action, cx) {
                task.detach_and_log_err(cx);
            } else {
                cx.propagate();
            }
        });
        register_action(view, cx, |editor, action, cx| {
            if let Some(task) = editor.confirm_code_action(action, cx) {
                task.detach_and_log_err(cx);
            } else {
                cx.propagate();
            }
        });
        register_action(view, cx, |editor, action, cx| {
            if let Some(task) = editor.rename(action, cx) {
                task.detach_and_log_err(cx);
            } else {
                cx.propagate();
            }
        });
        register_action(view, cx, |editor, action, cx| {
            if let Some(task) = editor.confirm_rename(action, cx) {
                task.detach_and_log_err(cx);
            } else {
                cx.propagate();
            }
        });
        register_action(view, cx, |editor, action, cx| {
            if let Some(task) = editor.find_all_references(action, cx) {
                task.detach_and_log_err(cx);
            } else {
                cx.propagate();
            }
        });
        register_action(view, cx, Editor::show_signature_help);
        register_action(view, cx, Editor::next_inline_completion);
        register_action(view, cx, Editor::previous_inline_completion);
        register_action(view, cx, Editor::show_inline_completion);
        register_action(view, cx, Editor::context_menu_first);
        register_action(view, cx, Editor::context_menu_prev);
        register_action(view, cx, Editor::context_menu_next);
        register_action(view, cx, Editor::context_menu_last);
        register_action(view, cx, Editor::display_cursor_names);
        register_action(view, cx, Editor::unique_lines_case_insensitive);
        register_action(view, cx, Editor::unique_lines_case_sensitive);
        register_action(view, cx, Editor::accept_partial_inline_completion);
        register_action(view, cx, Editor::accept_inline_completion);
        register_action(view, cx, Editor::revert_file);
        register_action(view, cx, Editor::revert_selected_hunks);
        register_action(view, cx, Editor::apply_selected_diff_hunks);
        register_action(view, cx, Editor::open_active_item_in_terminal);
        register_action(view, cx, Editor::reload_file)
    }

    fn register_key_listeners(&self, cx: &mut WindowContext, layout: &EditorLayout) {
        let position_map = layout.position_map.clone();
        cx.on_key_event({
            let editor = self.editor.clone();
            let text_hitbox = layout.text_hitbox.clone();
            move |event: &ModifiersChangedEvent, phase, cx| {
                if phase != DispatchPhase::Bubble {
                    return;
                }
                editor.update(cx, |editor, cx| {
                    if editor.hover_state.focused(cx) {
                        return;
                    }
                    Self::modifiers_changed(editor, event, &position_map, &text_hitbox, cx)
                })
            }
        });
    }

    fn modifiers_changed(
        editor: &mut Editor,
        event: &ModifiersChangedEvent,
        position_map: &PositionMap,
        text_hitbox: &Hitbox,
        cx: &mut ViewContext<Editor>,
    ) {
        let mouse_position = cx.mouse_position();
        if !text_hitbox.is_hovered(cx) {
            return;
        }

        editor.update_hovered_link(
            position_map.point_for_position(text_hitbox.bounds, mouse_position),
            &position_map.snapshot,
            event.modifiers,
            cx,
        )
    }

    fn mouse_left_down(
        editor: &mut Editor,
        event: &MouseDownEvent,
        hovered_hunk: Option<HoveredHunk>,
        position_map: &PositionMap,
        text_hitbox: &Hitbox,
        gutter_hitbox: &Hitbox,
        cx: &mut ViewContext<Editor>,
    ) {
        if cx.default_prevented() {
            return;
        }

        let mut click_count = event.click_count;
        let mut modifiers = event.modifiers;

        if let Some(hovered_hunk) = hovered_hunk {
            editor.toggle_hovered_hunk(&hovered_hunk, cx);
            cx.notify();
            return;
        } else if gutter_hitbox.is_hovered(cx) {
            click_count = 3; // Simulate triple-click when clicking the gutter to select lines
        } else if !text_hitbox.is_hovered(cx) {
            return;
        }

        if click_count == 2 && !editor.buffer().read(cx).is_singleton() {
            match EditorSettings::get_global(cx).double_click_in_multibuffer {
                DoubleClickInMultibuffer::Select => {
                    // do nothing special on double click, all selection logic is below
                }
                DoubleClickInMultibuffer::Open => {
                    if modifiers.alt {
                        // if double click is made with alt, pretend it's a regular double click without opening and alt,
                        // and run the selection logic.
                        modifiers.alt = false;
                    } else {
                        // if double click is made without alt, open the corresponding excerp
                        editor.open_excerpts(&OpenExcerpts, cx);
                        return;
                    }
                }
            }
        }
        // hack to adjust the mouse click position a little to the left
        let x = (event.position.x - px(position_map.em_width / px(1.5)))
            .max(text_hitbox.bounds.origin.x);
        let point_for_position = position_map.point_for_position(
            text_hitbox.bounds,
            gpui::Point {
                x,
                y: event.position.y,
            },
        );
        let position = point_for_position.previous_valid;
        if modifiers.shift && modifiers.alt {
            editor.select(
                SelectPhase::BeginColumnar {
                    position,
                    reset: false,
                    goal_column: point_for_position.exact_unclipped.column(),
                },
                cx,
            );
        } else if modifiers.shift && !modifiers.control && !modifiers.alt && !modifiers.secondary()
        {
            editor.select(
                SelectPhase::Extend {
                    position,
                    click_count,
                },
                cx,
            );
        } else {
            let multi_cursor_setting = EditorSettings::get_global(cx).multi_cursor_modifier;
            let multi_cursor_modifier = match multi_cursor_setting {
                MultiCursorModifier::Alt => modifiers.alt,
                MultiCursorModifier::CmdOrCtrl => modifiers.secondary(),
            };
            editor.select(
                SelectPhase::Begin {
                    position,
                    add: multi_cursor_modifier,
                    click_count,
                },
                cx,
            );
        }

        cx.stop_propagation();
    }

    fn mouse_right_down(
        editor: &mut Editor,
        event: &MouseDownEvent,
        position_map: &PositionMap,
        text_hitbox: &Hitbox,
        cx: &mut ViewContext<Editor>,
    ) {
        if !text_hitbox.is_hovered(cx) {
            return;
        }
        let point_for_position =
            position_map.point_for_position(text_hitbox.bounds, event.position);
        mouse_context_menu::deploy_context_menu(
            editor,
            event.position,
            point_for_position.previous_valid,
            cx,
        );
        cx.stop_propagation();
    }

    fn mouse_middle_down(
        editor: &mut Editor,
        event: &MouseDownEvent,
        position_map: &PositionMap,
        text_hitbox: &Hitbox,
        cx: &mut ViewContext<Editor>,
    ) {
        if !text_hitbox.is_hovered(cx) || cx.default_prevented() {
            return;
        }

        let point_for_position =
            position_map.point_for_position(text_hitbox.bounds, event.position);
        let position = point_for_position.previous_valid;

        editor.select(
            SelectPhase::BeginColumnar {
                position,
                reset: true,
                goal_column: point_for_position.exact_unclipped.column(),
            },
            cx,
        );
    }

    fn mouse_up(
        editor: &mut Editor,
        event: &MouseUpEvent,
        position_map: &PositionMap,
        text_hitbox: &Hitbox,
        cx: &mut ViewContext<Editor>,
    ) {
        let end_selection = editor.has_pending_selection();
        let pending_nonempty_selections = editor.has_pending_nonempty_selection();

        if end_selection {
            editor.select(SelectPhase::End, cx);
        }

        let multi_cursor_setting = EditorSettings::get_global(cx).multi_cursor_modifier;
        let multi_cursor_modifier = match multi_cursor_setting {
            MultiCursorModifier::Alt => event.modifiers.secondary(),
            MultiCursorModifier::CmdOrCtrl => event.modifiers.alt,
        };

        if !pending_nonempty_selections && multi_cursor_modifier && text_hitbox.is_hovered(cx) {
            let point = position_map.point_for_position(text_hitbox.bounds, event.position);
            editor.handle_click_hovered_link(point, event.modifiers, cx);

            cx.stop_propagation();
        } else if end_selection && pending_nonempty_selections {
            cx.stop_propagation();
        } else if cfg!(target_os = "linux") && event.button == MouseButton::Middle {
            if !text_hitbox.is_hovered(cx) || editor.read_only(cx) {
                return;
            }

            #[cfg(target_os = "linux")]
            if EditorSettings::get_global(cx).middle_click_paste {
                if let Some(text) = cx.read_from_primary().and_then(|item| item.text()) {
                    let point_for_position =
                        position_map.point_for_position(text_hitbox.bounds, event.position);
                    let position = point_for_position.previous_valid;

                    editor.select(
                        SelectPhase::Begin {
                            position,
                            add: false,
                            click_count: 1,
                        },
                        cx,
                    );
                    editor.insert(&text, cx);
                }
                cx.stop_propagation()
            }
        }
    }

    fn mouse_dragged(
        editor: &mut Editor,
        event: &MouseMoveEvent,
        position_map: &PositionMap,
        text_bounds: Bounds<Pixels>,
        cx: &mut ViewContext<Editor>,
    ) {
        if !editor.has_pending_selection() {
            return;
        }

        let point_for_position = position_map.point_for_position(text_bounds, event.position);
        let mut scroll_delta = gpui::Point::<f32>::default();
        let vertical_margin = position_map.line_height.min(text_bounds.size.height / 3.0);
        let top = text_bounds.origin.y + vertical_margin;
        let bottom = text_bounds.lower_left().y - vertical_margin;
        if event.position.y < top {
            scroll_delta.y = -scale_vertical_mouse_autoscroll_delta(top - event.position.y);
        }
        if event.position.y > bottom {
            scroll_delta.y = scale_vertical_mouse_autoscroll_delta(event.position.y - bottom);
        }

        let horizontal_margin = position_map.line_height.min(text_bounds.size.width / 3.0);
        let left = text_bounds.origin.x + horizontal_margin;
        let right = text_bounds.upper_right().x - horizontal_margin;
        if event.position.x < left {
            scroll_delta.x = -scale_horizontal_mouse_autoscroll_delta(left - event.position.x);
        }
        if event.position.x > right {
            scroll_delta.x = scale_horizontal_mouse_autoscroll_delta(event.position.x - right);
        }

        editor.select(
            SelectPhase::Update {
                position: point_for_position.previous_valid,
                goal_column: point_for_position.exact_unclipped.column(),
                scroll_delta,
            },
            cx,
        );
    }

    fn mouse_moved(
        editor: &mut Editor,
        event: &MouseMoveEvent,
        position_map: &PositionMap,
        text_hitbox: &Hitbox,
        gutter_hitbox: &Hitbox,
        cx: &mut ViewContext<Editor>,
    ) {
        let modifiers = event.modifiers;
        let gutter_hovered = gutter_hitbox.is_hovered(cx);
        editor.set_gutter_hovered(gutter_hovered, cx);

        // Don't trigger hover popover if mouse is hovering over context menu
        if text_hitbox.is_hovered(cx) {
            let point_for_position =
                position_map.point_for_position(text_hitbox.bounds, event.position);

            editor.update_hovered_link(point_for_position, &position_map.snapshot, modifiers, cx);

            if let Some(point) = point_for_position.as_valid() {
                let anchor = position_map
                    .snapshot
                    .buffer_snapshot
                    .anchor_before(point.to_offset(&position_map.snapshot, Bias::Left));
                hover_at(editor, Some(anchor), cx);
                Self::update_visible_cursor(editor, point, position_map, cx);
            } else {
                hover_at(editor, None, cx);
            }
        } else {
            editor.hide_hovered_link(cx);
            hover_at(editor, None, cx);
            if gutter_hovered {
                cx.stop_propagation();
            }
        }
    }

    fn update_visible_cursor(
        editor: &mut Editor,
        point: DisplayPoint,
        position_map: &PositionMap,
        cx: &mut ViewContext<Editor>,
    ) {
        let snapshot = &position_map.snapshot;
        let Some(hub) = editor.collaboration_hub() else {
            return;
        };
        let start = snapshot.display_snapshot.clip_point(
            DisplayPoint::new(point.row(), point.column().saturating_sub(1)),
            Bias::Left,
        );
        let end = snapshot.display_snapshot.clip_point(
            DisplayPoint::new(
                point.row(),
                (point.column() + 1).min(snapshot.line_len(point.row())),
            ),
            Bias::Right,
        );

        let range = snapshot
            .buffer_snapshot
            .anchor_at(start.to_point(&snapshot.display_snapshot), Bias::Left)
            ..snapshot
                .buffer_snapshot
                .anchor_at(end.to_point(&snapshot.display_snapshot), Bias::Right);

        let Some(selection) = snapshot.remote_selections_in_range(&range, hub, cx).next() else {
            return;
        };
        let key = crate::HoveredCursor {
            replica_id: selection.replica_id,
            selection_id: selection.selection.id,
        };
        editor.hovered_cursors.insert(
            key.clone(),
            cx.spawn(|editor, mut cx| async move {
                cx.background_executor().timer(CURSORS_VISIBLE_FOR).await;
                editor
                    .update(&mut cx, |editor, cx| {
                        editor.hovered_cursors.remove(&key);
                        cx.notify();
                    })
                    .ok();
            }),
        );
        cx.notify()
    }

    fn layout_selections(
        &self,
        start_anchor: Anchor,
        end_anchor: Anchor,
        snapshot: &EditorSnapshot,
        start_row: DisplayRow,
        end_row: DisplayRow,
        cx: &mut WindowContext,
    ) -> (
        Vec<(PlayerColor, Vec<SelectionLayout>)>,
        BTreeMap<DisplayRow, bool>,
        Option<DisplayPoint>,
    ) {
        let mut selections: Vec<(PlayerColor, Vec<SelectionLayout>)> = Vec::new();
        let mut active_rows = BTreeMap::new();
        let mut newest_selection_head = None;
        let editor = self.editor.read(cx);

        if editor.show_local_selections {
            let mut local_selections: Vec<Selection<Point>> = editor
                .selections
                .disjoint_in_range(start_anchor..end_anchor, cx);
            local_selections.extend(editor.selections.pending(cx));
            let mut layouts = Vec::new();
            let newest = editor.selections.newest(cx);
            for selection in local_selections.drain(..) {
                let is_empty = selection.start == selection.end;
                let is_newest = selection == newest;

                let layout = SelectionLayout::new(
                    selection,
                    editor.selections.line_mode,
                    editor.cursor_shape,
                    &snapshot.display_snapshot,
                    is_newest,
                    editor.leader_peer_id.is_none(),
                    None,
                );
                if is_newest {
                    newest_selection_head = Some(layout.head);
                }

                for row in cmp::max(layout.active_rows.start.0, start_row.0)
                    ..=cmp::min(layout.active_rows.end.0, end_row.0)
                {
                    let contains_non_empty_selection =
                        active_rows.entry(DisplayRow(row)).or_insert(!is_empty);
                    *contains_non_empty_selection |= !is_empty;
                }
                layouts.push(layout);
            }

            let player = if editor.read_only(cx) {
                cx.theme().players().read_only()
            } else {
                self.style.local_player
            };

            selections.push((player, layouts));
        }

        if let Some(collaboration_hub) = &editor.collaboration_hub {
            // When following someone, render the local selections in their color.
            if let Some(leader_id) = editor.leader_peer_id {
                if let Some(collaborator) = collaboration_hub.collaborators(cx).get(&leader_id) {
                    if let Some(participant_index) = collaboration_hub
                        .user_participant_indices(cx)
                        .get(&collaborator.user_id)
                    {
                        if let Some((local_selection_style, _)) = selections.first_mut() {
                            *local_selection_style = cx
                                .theme()
                                .players()
                                .color_for_participant(participant_index.0);
                        }
                    }
                }
            }

            let mut remote_selections = HashMap::default();
            for selection in snapshot.remote_selections_in_range(
                &(start_anchor..end_anchor),
                collaboration_hub.as_ref(),
                cx,
            ) {
                let selection_style = Self::get_participant_color(selection.participant_index, cx);

                // Don't re-render the leader's selections, since the local selections
                // match theirs.
                if Some(selection.peer_id) == editor.leader_peer_id {
                    continue;
                }
                let key = HoveredCursor {
                    replica_id: selection.replica_id,
                    selection_id: selection.selection.id,
                };

                let is_shown =
                    editor.show_cursor_names || editor.hovered_cursors.contains_key(&key);

                remote_selections
                    .entry(selection.replica_id)
                    .or_insert((selection_style, Vec::new()))
                    .1
                    .push(SelectionLayout::new(
                        selection.selection,
                        selection.line_mode,
                        selection.cursor_shape,
                        &snapshot.display_snapshot,
                        false,
                        false,
                        if is_shown { selection.user_name } else { None },
                    ));
            }

            selections.extend(remote_selections.into_values());
        } else if !editor.is_focused(cx) && editor.show_cursor_when_unfocused {
            let player = if editor.read_only(cx) {
                cx.theme().players().read_only()
            } else {
                self.style.local_player
            };
            let layouts = snapshot
                .buffer_snapshot
                .selections_in_range(&(start_anchor..end_anchor), true)
                .map(move |(_, line_mode, cursor_shape, selection)| {
                    SelectionLayout::new(
                        selection,
                        line_mode,
                        cursor_shape,
                        &snapshot.display_snapshot,
                        false,
                        false,
                        None,
                    )
                })
                .collect::<Vec<_>>();
            selections.push((player, layouts));
        }
        (selections, active_rows, newest_selection_head)
    }

    fn collect_cursors(
        &self,
        snapshot: &EditorSnapshot,
        cx: &mut WindowContext,
    ) -> Vec<(DisplayPoint, Hsla)> {
        let editor = self.editor.read(cx);
        let mut cursors = Vec::new();
        let mut skip_local = false;
        let mut add_cursor = |anchor: Anchor, color| {
            cursors.push((anchor.to_display_point(&snapshot.display_snapshot), color));
        };
        // Remote cursors
        if let Some(collaboration_hub) = &editor.collaboration_hub {
            for remote_selection in snapshot.remote_selections_in_range(
                &(Anchor::min()..Anchor::max()),
                collaboration_hub.deref(),
                cx,
            ) {
                let color = Self::get_participant_color(remote_selection.participant_index, cx);
                add_cursor(remote_selection.selection.head(), color.cursor);
                if Some(remote_selection.peer_id) == editor.leader_peer_id {
                    skip_local = true;
                }
            }
        }
        // Local cursors
        if !skip_local {
            let color = cx.theme().players().local().cursor;
            editor.selections.disjoint.iter().for_each(|selection| {
                add_cursor(selection.head(), color);
            });
            if let Some(ref selection) = editor.selections.pending_anchor() {
                add_cursor(selection.head(), color);
            }
        }
        cursors
    }

    #[allow(clippy::too_many_arguments)]
    fn layout_visible_cursors(
        &self,
        snapshot: &EditorSnapshot,
        selections: &[(PlayerColor, Vec<SelectionLayout>)],
        visible_display_row_range: Range<DisplayRow>,
        line_layouts: &[LineWithInvisibles],
        text_hitbox: &Hitbox,
        content_origin: gpui::Point<Pixels>,
        scroll_position: gpui::Point<f32>,
        scroll_pixel_position: gpui::Point<Pixels>,
        line_height: Pixels,
        em_width: Pixels,
        autoscroll_containing_element: bool,
        cx: &mut WindowContext,
    ) -> Vec<CursorLayout> {
        let mut autoscroll_bounds = None;
        let cursor_layouts = self.editor.update(cx, |editor, cx| {
            let mut cursors = Vec::new();
            for (player_color, selections) in selections {
                for selection in selections {
                    let cursor_position = selection.head;

                    let in_range = visible_display_row_range.contains(&cursor_position.row());
                    if (selection.is_local && !editor.show_local_cursors(cx)) || !in_range {
                        continue;
                    }

                    let cursor_row_layout = &line_layouts
                        [cursor_position.row().minus(visible_display_row_range.start) as usize];
                    let cursor_column = cursor_position.column() as usize;

                    let cursor_character_x = cursor_row_layout.x_for_index(cursor_column);
                    let mut block_width =
                        cursor_row_layout.x_for_index(cursor_column + 1) - cursor_character_x;
                    if block_width == Pixels::ZERO {
                        block_width = em_width;
                    }
                    let block_text = if let CursorShape::Block = selection.cursor_shape {
                        snapshot
                            .grapheme_at(cursor_position)
                            .or_else(|| {
                                if cursor_column == 0 {
                                    snapshot.placeholder_text().and_then(|s| {
                                        s.graphemes(true).next().map(|s| s.to_owned())
                                    })
                                } else {
                                    None
                                }
                            })
                            .and_then(|grapheme| {
                                let text = if grapheme == "\n" {
                                    SharedString::from(" ")
                                } else {
                                    SharedString::from(grapheme)
                                };
                                let len = text.len();

                                let font = cursor_row_layout
                                    .font_id_for_index(cursor_column)
                                    .and_then(|cursor_font_id| {
                                        cx.text_system().get_font_for_id(cursor_font_id)
                                    })
                                    .unwrap_or(self.style.text.font());

                                // Invert the text color for the block cursor. Ensure that the text
                                // color is opaque enough to be visible against the background color.
                                //
                                // 0.75 is an arbitrary threshold to determine if the background color is
                                // opaque enough to use as a text color.
                                //
                                // TODO: In the future we should ensure themes have a `text_inverse` color.
                                let color = if cx.theme().colors().editor_background.a < 0.75 {
                                    match cx.theme().appearance {
                                        Appearance::Dark => Hsla::black(),
                                        Appearance::Light => Hsla::white(),
                                    }
                                } else {
                                    cx.theme().colors().editor_background
                                };

                                cx.text_system()
                                    .shape_line(
                                        text,
                                        cursor_row_layout.font_size,
                                        &[TextRun {
                                            len,
                                            font,
                                            color,
                                            background_color: None,
                                            strikethrough: None,
                                            underline: None,
                                        }],
                                    )
                                    .log_err()
                            })
                    } else {
                        None
                    };

                    let x = cursor_character_x - scroll_pixel_position.x;
                    let y = (cursor_position.row().as_f32()
                        - scroll_pixel_position.y / line_height)
                        * line_height;
                    if selection.is_newest {
                        editor.pixel_position_of_newest_cursor = Some(point(
                            text_hitbox.origin.x + x + block_width / 2.,
                            text_hitbox.origin.y + y + line_height / 2.,
                        ));

                        if autoscroll_containing_element {
                            let top = text_hitbox.origin.y
                                + (cursor_position.row().as_f32() - scroll_position.y - 3.).max(0.)
                                    * line_height;
                            let left = text_hitbox.origin.x
                                + (cursor_position.column() as f32 - scroll_position.x - 3.)
                                    .max(0.)
                                    * em_width;

                            let bottom = text_hitbox.origin.y
                                + (cursor_position.row().as_f32() - scroll_position.y + 4.)
                                    * line_height;
                            let right = text_hitbox.origin.x
                                + (cursor_position.column() as f32 - scroll_position.x + 4.)
                                    * em_width;

                            autoscroll_bounds =
                                Some(Bounds::from_corners(point(left, top), point(right, bottom)))
                        }
                    }

                    let mut cursor = CursorLayout {
                        color: player_color.cursor,
                        block_width,
                        origin: point(x, y),
                        line_height,
                        shape: selection.cursor_shape,
                        block_text,
                        cursor_name: None,
                    };
                    let cursor_name = selection.user_name.clone().map(|name| CursorName {
                        string: name,
                        color: self.style.background,
                        is_top_row: cursor_position.row().0 == 0,
                    });
                    cursor.layout(content_origin, cursor_name, cx);
                    cursors.push(cursor);
                }
            }
            cursors
        });

        if let Some(bounds) = autoscroll_bounds {
            cx.request_autoscroll(bounds);
        }

        cursor_layouts
    }

    fn layout_scrollbar(
        &self,
        snapshot: &EditorSnapshot,
        bounds: Bounds<Pixels>,
        scroll_position: gpui::Point<f32>,
        rows_per_page: f32,
        non_visible_cursors: bool,
        cx: &mut WindowContext,
    ) -> Option<ScrollbarLayout> {
        let scrollbar_settings = EditorSettings::get_global(cx).scrollbar;
        let show_scrollbars = match scrollbar_settings.show {
            ShowScrollbar::Auto => {
                let editor = self.editor.read(cx);
                let is_singleton = editor.is_singleton(cx);
                // Git
                (is_singleton && scrollbar_settings.git_diff && snapshot.buffer_snapshot.has_git_diffs())
                    ||
                    // Buffer Search Results
                    (is_singleton && scrollbar_settings.search_results && editor.has_background_highlights::<BufferSearchHighlights>())
                    ||
                    // Selected Symbol Occurrences
                    (is_singleton && scrollbar_settings.selected_symbol && (editor.has_background_highlights::<DocumentHighlightRead>() || editor.has_background_highlights::<DocumentHighlightWrite>()))
                    ||
                    // Diagnostics
                    (is_singleton && scrollbar_settings.diagnostics && snapshot.buffer_snapshot.has_diagnostics())
                    ||
                    // Cursors out of sight
                    non_visible_cursors
                    ||
                    // Scrollmanager
                    editor.scroll_manager.scrollbars_visible()
            }
            ShowScrollbar::System => self.editor.read(cx).scroll_manager.scrollbars_visible(),
            ShowScrollbar::Always => true,
            ShowScrollbar::Never => false,
        };
        if snapshot.mode != EditorMode::Full {
            return None;
        }

        let visible_row_range = scroll_position.y..scroll_position.y + rows_per_page;

        // If a drag took place after we started dragging the scrollbar,
        // cancel the scrollbar drag.
        if cx.has_active_drag() {
            self.editor.update(cx, |editor, cx| {
                editor.scroll_manager.set_is_dragging_scrollbar(false, cx);
            });
        }

        let track_bounds = Bounds::from_corners(
            point(self.scrollbar_left(&bounds), bounds.origin.y),
            point(bounds.lower_right().x, bounds.lower_left().y),
        );

        let settings = EditorSettings::get_global(cx);
        let scroll_beyond_last_line: f32 = match settings.scroll_beyond_last_line {
            ScrollBeyondLastLine::OnePage => rows_per_page,
            ScrollBeyondLastLine::Off => 1.0,
            ScrollBeyondLastLine::VerticalScrollMargin => 1.0 + settings.vertical_scroll_margin,
        };
        let total_rows =
            (snapshot.max_point().row().as_f32() + scroll_beyond_last_line).max(rows_per_page);
        let height = bounds.size.height;
        let px_per_row = height / total_rows;
        let thumb_height = (rows_per_page * px_per_row).max(ScrollbarLayout::MIN_THUMB_HEIGHT);
        let row_height = (height - thumb_height) / (total_rows - rows_per_page).max(0.);

        Some(ScrollbarLayout {
            hitbox: cx.insert_hitbox(track_bounds, false),
            visible_row_range,
            row_height,
            visible: show_scrollbars,
            thumb_height,
        })
    }

    #[allow(clippy::too_many_arguments)]
    fn prepaint_gutter_fold_toggles(
        &self,
        toggles: &mut [Option<AnyElement>],
        line_height: Pixels,
        gutter_dimensions: &GutterDimensions,
        gutter_settings: crate::editor_settings::Gutter,
        scroll_pixel_position: gpui::Point<Pixels>,
        gutter_hitbox: &Hitbox,
        cx: &mut WindowContext,
    ) {
        for (ix, fold_indicator) in toggles.iter_mut().enumerate() {
            if let Some(fold_indicator) = fold_indicator {
                debug_assert!(gutter_settings.folds);
                let available_space = size(
                    AvailableSpace::MinContent,
                    AvailableSpace::Definite(line_height * 0.55),
                );
                let fold_indicator_size = fold_indicator.layout_as_root(available_space, cx);

                let position = point(
                    gutter_dimensions.width - gutter_dimensions.right_padding,
                    ix as f32 * line_height - (scroll_pixel_position.y % line_height),
                );
                let centering_offset = point(
                    (gutter_dimensions.fold_area_width() - fold_indicator_size.width) / 2.,
                    (line_height - fold_indicator_size.height) / 2.,
                );
                let origin = gutter_hitbox.origin + position + centering_offset;
                fold_indicator.prepaint_as_root(origin, available_space, cx);
            }
        }
    }

    #[allow(clippy::too_many_arguments)]
    fn prepaint_crease_trailers(
        &self,
        trailers: Vec<Option<AnyElement>>,
        lines: &[LineWithInvisibles],
        line_height: Pixels,
        content_origin: gpui::Point<Pixels>,
        scroll_pixel_position: gpui::Point<Pixels>,
        em_width: Pixels,
        cx: &mut WindowContext,
    ) -> Vec<Option<CreaseTrailerLayout>> {
        trailers
            .into_iter()
            .enumerate()
            .map(|(ix, element)| {
                let mut element = element?;
                let available_space = size(
                    AvailableSpace::MinContent,
                    AvailableSpace::Definite(line_height),
                );
                let size = element.layout_as_root(available_space, cx);

                let line = &lines[ix];
                let padding = if line.width == Pixels::ZERO {
                    Pixels::ZERO
                } else {
                    4. * em_width
                };
                let position = point(
                    scroll_pixel_position.x + line.width + padding,
                    ix as f32 * line_height - (scroll_pixel_position.y % line_height),
                );
                let centering_offset = point(px(0.), (line_height - size.height) / 2.);
                let origin = content_origin + position + centering_offset;
                element.prepaint_as_root(origin, available_space, cx);
                Some(CreaseTrailerLayout {
                    element,
                    bounds: Bounds::new(origin, size),
                })
            })
            .collect()
    }

    // Folds contained in a hunk are ignored apart from shrinking visual size
    // If a fold contains any hunks then that fold line is marked as modified
    fn layout_gutter_git_hunks(
        &self,
        line_height: Pixels,
        gutter_hitbox: &Hitbox,
        display_rows: Range<DisplayRow>,
        anchor_range: Range<Anchor>,
        snapshot: &EditorSnapshot,
        cx: &mut WindowContext,
    ) -> Vec<(DisplayDiffHunk, Option<Hitbox>)> {
        let buffer_snapshot = &snapshot.buffer_snapshot;

        let buffer_start_row = MultiBufferRow(
            DisplayPoint::new(display_rows.start, 0)
                .to_point(snapshot)
                .row,
        );
        let buffer_end_row = MultiBufferRow(
            DisplayPoint::new(display_rows.end, 0)
                .to_point(snapshot)
                .row,
        );

        let git_gutter_setting = ProjectSettings::get_global(cx)
            .git
            .git_gutter
            .unwrap_or_default();

        self.editor.update(cx, |editor, cx| {
            let expanded_hunks = &editor.expanded_hunks.hunks;
            let expanded_hunks_start_ix = expanded_hunks
                .binary_search_by(|hunk| {
                    hunk.hunk_range
                        .end
                        .cmp(&anchor_range.start, &buffer_snapshot)
                        .then(Ordering::Less)
                })
                .unwrap_err();
            let mut expanded_hunks = expanded_hunks[expanded_hunks_start_ix..].iter().peekable();

            let display_hunks = buffer_snapshot
                .git_diff_hunks_in_range(buffer_start_row..buffer_end_row)
                .filter_map(|hunk| {
                    let display_hunk = diff_hunk_to_display(&hunk, snapshot);

                    if let DisplayDiffHunk::Unfolded {
                        multi_buffer_range,
                        status,
                        ..
                    } = &display_hunk
                    {
                        let mut is_expanded = false;
                        while let Some(expanded_hunk) = expanded_hunks.peek() {
                            match expanded_hunk
                                .hunk_range
                                .start
                                .cmp(&multi_buffer_range.start, &buffer_snapshot)
                            {
                                Ordering::Less => {
                                    expanded_hunks.next();
                                }
                                Ordering::Equal => {
                                    is_expanded = true;
                                    break;
                                }
                                Ordering::Greater => {
                                    break;
                                }
                            }
                        }
                        match status {
                            DiffHunkStatus::Added => {}
                            DiffHunkStatus::Modified => {}
                            DiffHunkStatus::Removed => {
                                if is_expanded {
                                    return None;
                                }
                            }
                        }
                    }

                    Some(display_hunk)
                })
                .dedup()
                .map(|hunk| match git_gutter_setting {
                    GitGutterSetting::TrackedFiles => {
                        let hitbox = match hunk {
                            DisplayDiffHunk::Unfolded { .. } => {
                                let hunk_bounds = Self::diff_hunk_bounds(
                                    snapshot,
                                    line_height,
                                    gutter_hitbox.bounds,
                                    &hunk,
                                );
                                Some(cx.insert_hitbox(hunk_bounds, true))
                            }
                            DisplayDiffHunk::Folded { .. } => None,
                        };
                        (hunk, hitbox)
                    }
                    GitGutterSetting::Hide => (hunk, None),
                })
                .collect();
            display_hunks
        })
    }

    #[allow(clippy::too_many_arguments)]
    fn layout_inline_blame(
        &self,
        display_row: DisplayRow,
        display_snapshot: &DisplaySnapshot,
        line_layout: &LineWithInvisibles,
        crease_trailer: Option<&CreaseTrailerLayout>,
        em_width: Pixels,
        content_origin: gpui::Point<Pixels>,
        scroll_pixel_position: gpui::Point<Pixels>,
        line_height: Pixels,
        cx: &mut WindowContext,
    ) -> Option<AnyElement> {
        if !self
            .editor
            .update(cx, |editor, cx| editor.render_git_blame_inline(cx))
        {
            return None;
        }

        let workspace = self
            .editor
            .read(cx)
            .workspace
            .as_ref()
            .map(|(w, _)| w.clone());

        let display_point = DisplayPoint::new(display_row, 0);
        let buffer_row = MultiBufferRow(display_point.to_point(display_snapshot).row);

        let blame = self.editor.read(cx).blame.clone()?;
        let blame_entry = blame
            .update(cx, |blame, cx| {
                blame.blame_for_rows([Some(buffer_row)], cx).next()
            })
            .flatten()?;

        let mut element =
            render_inline_blame_entry(&blame, blame_entry, &self.style, workspace, cx);

        let start_y = content_origin.y
            + line_height * (display_row.as_f32() - scroll_pixel_position.y / line_height);

        let start_x = {
            const INLINE_BLAME_PADDING_EM_WIDTHS: f32 = 6.;

            let line_end = if let Some(crease_trailer) = crease_trailer {
                crease_trailer.bounds.right()
            } else {
                content_origin.x - scroll_pixel_position.x + line_layout.width
            };
            let padded_line_end = line_end + em_width * INLINE_BLAME_PADDING_EM_WIDTHS;

            let min_column_in_pixels = ProjectSettings::get_global(cx)
                .git
                .inline_blame
                .and_then(|settings| settings.min_column)
                .map(|col| self.column_pixels(col as usize, cx))
                .unwrap_or(px(0.));
            let min_start = content_origin.x - scroll_pixel_position.x + min_column_in_pixels;

            cmp::max(padded_line_end, min_start)
        };

        let absolute_offset = point(start_x, start_y);
        element.prepaint_as_root(absolute_offset, AvailableSpace::min_size(), cx);

        Some(element)
    }

    #[allow(clippy::too_many_arguments)]
    fn layout_blame_entries(
        &self,
        buffer_rows: impl Iterator<Item = Option<MultiBufferRow>>,
        em_width: Pixels,
        scroll_position: gpui::Point<f32>,
        line_height: Pixels,
        gutter_hitbox: &Hitbox,
        max_width: Option<Pixels>,
        cx: &mut WindowContext,
    ) -> Option<Vec<AnyElement>> {
        if !self
            .editor
            .update(cx, |editor, cx| editor.render_git_blame_gutter(cx))
        {
            return None;
        }

        let blame = self.editor.read(cx).blame.clone()?;
        let blamed_rows: Vec<_> = blame.update(cx, |blame, cx| {
            blame.blame_for_rows(buffer_rows, cx).collect()
        });

        let width = if let Some(max_width) = max_width {
            AvailableSpace::Definite(max_width)
        } else {
            AvailableSpace::MaxContent
        };
        let scroll_top = scroll_position.y * line_height;
        let start_x = em_width;

        let mut last_used_color: Option<(PlayerColor, Oid)> = None;

        let shaped_lines = blamed_rows
            .into_iter()
            .enumerate()
            .flat_map(|(ix, blame_entry)| {
                if let Some(blame_entry) = blame_entry {
                    let mut element = render_blame_entry(
                        ix,
                        &blame,
                        blame_entry,
                        &self.style,
                        &mut last_used_color,
                        self.editor.clone(),
                        cx,
                    );

                    let start_y = ix as f32 * line_height - (scroll_top % line_height);
                    let absolute_offset = gutter_hitbox.origin + point(start_x, start_y);

                    element.prepaint_as_root(
                        absolute_offset,
                        size(width, AvailableSpace::MinContent),
                        cx,
                    );

                    Some(element)
                } else {
                    None
                }
            })
            .collect();

        Some(shaped_lines)
    }

    #[allow(clippy::too_many_arguments)]
    fn layout_indent_guides(
        &self,
        content_origin: gpui::Point<Pixels>,
        text_origin: gpui::Point<Pixels>,
        visible_buffer_range: Range<MultiBufferRow>,
        scroll_pixel_position: gpui::Point<Pixels>,
        line_height: Pixels,
        snapshot: &DisplaySnapshot,
        cx: &mut WindowContext,
    ) -> Option<Vec<IndentGuideLayout>> {
        let indent_guides = self.editor.update(cx, |editor, cx| {
            editor.indent_guides(visible_buffer_range, snapshot, cx)
        })?;

        let active_indent_guide_indices = self.editor.update(cx, |editor, cx| {
            editor
                .find_active_indent_guide_indices(&indent_guides, snapshot, cx)
                .unwrap_or_default()
        });

        Some(
            indent_guides
                .into_iter()
                .enumerate()
                .filter_map(|(i, indent_guide)| {
                    let single_indent_width =
                        self.column_pixels(indent_guide.tab_size as usize, cx);
                    let total_width = single_indent_width * indent_guide.depth as f32;
                    let start_x = content_origin.x + total_width - scroll_pixel_position.x;
                    if start_x >= text_origin.x {
                        let (offset_y, length) = Self::calculate_indent_guide_bounds(
                            indent_guide.multibuffer_row_range.clone(),
                            line_height,
                            snapshot,
                        );

                        let start_y = content_origin.y + offset_y - scroll_pixel_position.y;

                        Some(IndentGuideLayout {
                            origin: point(start_x, start_y),
                            length,
                            single_indent_width,
                            depth: indent_guide.depth,
                            active: active_indent_guide_indices.contains(&i),
                            settings: indent_guide.settings,
                        })
                    } else {
                        None
                    }
                })
                .collect(),
        )
    }

    fn calculate_indent_guide_bounds(
        row_range: Range<MultiBufferRow>,
        line_height: Pixels,
        snapshot: &DisplaySnapshot,
    ) -> (gpui::Pixels, gpui::Pixels) {
        let start_point = Point::new(row_range.start.0, 0);
        let end_point = Point::new(row_range.end.0, 0);

        let row_range = start_point.to_display_point(snapshot).row()
            ..end_point.to_display_point(snapshot).row();

        let mut prev_line = start_point;
        prev_line.row = prev_line.row.saturating_sub(1);
        let prev_line = prev_line.to_display_point(snapshot).row();

        let mut cons_line = end_point;
        cons_line.row += 1;
        let cons_line = cons_line.to_display_point(snapshot).row();

        let mut offset_y = row_range.start.0 as f32 * line_height;
        let mut length = (cons_line.0.saturating_sub(row_range.start.0)) as f32 * line_height;

        // If we are at the end of the buffer, ensure that the indent guide extends to the end of the line.
        if row_range.end == cons_line {
            length += line_height;
        }

        // If there is a block (e.g. diagnostic) in between the start of the indent guide and the line above,
        // we want to extend the indent guide to the start of the block.
        let mut block_height = 0;
        let mut block_offset = 0;
        let mut found_excerpt_header = false;
        for (_, block) in snapshot.blocks_in_range(prev_line..row_range.start) {
            if matches!(block, Block::ExcerptBoundary { .. }) {
                found_excerpt_header = true;
                break;
            }
            block_offset += block.height();
            block_height += block.height();
        }
        if !found_excerpt_header {
            offset_y -= block_offset as f32 * line_height;
            length += block_height as f32 * line_height;
        }

        // If there is a block (e.g. diagnostic) at the end of an multibuffer excerpt,
        // we want to ensure that the indent guide stops before the excerpt header.
        let mut block_height = 0;
        let mut found_excerpt_header = false;
        for (_, block) in snapshot.blocks_in_range(row_range.end..cons_line) {
            if matches!(block, Block::ExcerptBoundary { .. }) {
                found_excerpt_header = true;
            }
            block_height += block.height();
        }
        if found_excerpt_header {
            length -= block_height as f32 * line_height;
        }

        (offset_y, length)
    }

    #[allow(clippy::too_many_arguments)]
    fn layout_run_indicators(
        &self,
        line_height: Pixels,
        range: Range<DisplayRow>,
        scroll_pixel_position: gpui::Point<Pixels>,
        gutter_dimensions: &GutterDimensions,
        gutter_hitbox: &Hitbox,
        rows_with_hunk_bounds: &HashMap<DisplayRow, Bounds<Pixels>>,
        snapshot: &EditorSnapshot,
        cx: &mut WindowContext,
    ) -> Vec<AnyElement> {
        self.editor.update(cx, |editor, cx| {
            let active_task_indicator_row =
                if let Some(crate::ContextMenu::CodeActions(CodeActionsMenu {
                    deployed_from_indicator,
                    actions,
                    ..
                })) = editor.context_menu.read().as_ref()
                {
                    actions
                        .tasks
                        .as_ref()
                        .map(|tasks| tasks.position.to_display_point(snapshot).row())
                        .or(*deployed_from_indicator)
                } else {
                    None
                };

            editor
                .tasks
                .iter()
                .filter_map(|(_, tasks)| {
                    let multibuffer_point = tasks.offset.0.to_point(&snapshot.buffer_snapshot);
                    let multibuffer_row = MultiBufferRow(multibuffer_point.row);
                    let display_row = multibuffer_point.to_display_point(snapshot).row();
                    if range.start > display_row || range.end < display_row {
                        return None;
                    }
                    if snapshot.is_line_folded(multibuffer_row) {
                        // Skip folded indicators, unless it's the starting line of a fold.
                        if multibuffer_row
                            .0
                            .checked_sub(1)
                            .map_or(false, |previous_row| {
                                snapshot.is_line_folded(MultiBufferRow(previous_row))
                            })
                        {
                            return None;
                        }
                    }
                    let button = editor.render_run_indicator(
                        &self.style,
                        Some(display_row) == active_task_indicator_row,
                        display_row,
                        cx,
                    );

                    let button = prepaint_gutter_button(
                        button,
                        display_row,
                        line_height,
                        gutter_dimensions,
                        scroll_pixel_position,
                        gutter_hitbox,
                        rows_with_hunk_bounds,
                        cx,
                    );
                    Some(button)
                })
                .collect_vec()
        })
    }

    #[allow(clippy::too_many_arguments)]
    fn layout_code_actions_indicator(
        &self,
        line_height: Pixels,
        newest_selection_head: DisplayPoint,
        scroll_pixel_position: gpui::Point<Pixels>,
        gutter_dimensions: &GutterDimensions,
        gutter_hitbox: &Hitbox,
        rows_with_hunk_bounds: &HashMap<DisplayRow, Bounds<Pixels>>,
        cx: &mut WindowContext,
    ) -> Option<AnyElement> {
        let mut active = false;
        let mut button = None;
        let row = newest_selection_head.row();
        self.editor.update(cx, |editor, cx| {
            if let Some(crate::ContextMenu::CodeActions(CodeActionsMenu {
                deployed_from_indicator,
                ..
            })) = editor.context_menu.read().as_ref()
            {
                active = deployed_from_indicator.map_or(true, |indicator_row| indicator_row == row);
            };
            button = editor.render_code_actions_indicator(&self.style, row, active, cx);
        });

        let button = prepaint_gutter_button(
            button?,
            row,
            line_height,
            gutter_dimensions,
            scroll_pixel_position,
            gutter_hitbox,
            rows_with_hunk_bounds,
            cx,
        );

        Some(button)
    }

    fn get_participant_color(
        participant_index: Option<ParticipantIndex>,
        cx: &WindowContext,
    ) -> PlayerColor {
        if let Some(index) = participant_index {
            cx.theme().players().color_for_participant(index.0)
        } else {
            cx.theme().players().absent()
        }
    }

    fn calculate_relative_line_numbers(
        &self,
        snapshot: &EditorSnapshot,
        rows: &Range<DisplayRow>,
        relative_to: Option<DisplayRow>,
    ) -> HashMap<DisplayRow, DisplayRowDelta> {
        let mut relative_rows: HashMap<DisplayRow, DisplayRowDelta> = Default::default();
        let Some(relative_to) = relative_to else {
            return relative_rows;
        };

        let start = rows.start.min(relative_to);
        let end = rows.end.max(relative_to);

        let buffer_rows = snapshot
            .buffer_rows(start)
            .take(1 + end.minus(start) as usize)
            .collect::<Vec<_>>();

        let head_idx = relative_to.minus(start);
        let mut delta = 1;
        let mut i = head_idx + 1;
        while i < buffer_rows.len() as u32 {
            if buffer_rows[i as usize].is_some() {
                if rows.contains(&DisplayRow(i + start.0)) {
                    relative_rows.insert(DisplayRow(i + start.0), delta);
                }
                delta += 1;
            }
            i += 1;
        }
        delta = 1;
        i = head_idx.min(buffer_rows.len() as u32 - 1);
        while i > 0 && buffer_rows[i as usize].is_none() {
            i -= 1;
        }

        while i > 0 {
            i -= 1;
            if buffer_rows[i as usize].is_some() {
                if rows.contains(&DisplayRow(i + start.0)) {
                    relative_rows.insert(DisplayRow(i + start.0), delta);
                }
                delta += 1;
            }
        }

        relative_rows
    }

    fn layout_line_numbers(
        &self,
        rows: Range<DisplayRow>,
        buffer_rows: impl Iterator<Item = Option<MultiBufferRow>>,
        active_rows: &BTreeMap<DisplayRow, bool>,
        newest_selection_head: Option<DisplayPoint>,
        snapshot: &EditorSnapshot,
        cx: &mut WindowContext,
    ) -> Vec<Option<ShapedLine>> {
        let include_line_numbers = snapshot.show_line_numbers.unwrap_or_else(|| {
            EditorSettings::get_global(cx).gutter.line_numbers && snapshot.mode == EditorMode::Full
        });
        if !include_line_numbers {
            return Vec::new();
        }

        let editor = self.editor.read(cx);
        let newest_selection_head = newest_selection_head.unwrap_or_else(|| {
            let newest = editor.selections.newest::<Point>(cx);
            SelectionLayout::new(
                newest,
                editor.selections.line_mode,
                editor.cursor_shape,
                &snapshot.display_snapshot,
                true,
                true,
                None,
            )
            .head
        });
        let font_size = self.style.text.font_size.to_pixels(cx.rem_size());

        let is_relative = editor.should_use_relative_line_numbers(cx);
        let relative_to = if is_relative {
            Some(newest_selection_head.row())
        } else {
            None
        };
        let relative_rows = self.calculate_relative_line_numbers(snapshot, &rows, relative_to);
        let mut line_number = String::new();
        buffer_rows
            .into_iter()
            .enumerate()
            .map(|(ix, multibuffer_row)| {
                let multibuffer_row = multibuffer_row?;
                let display_row = DisplayRow(rows.start.0 + ix as u32);
                let color = if active_rows.contains_key(&display_row) {
                    cx.theme().colors().editor_active_line_number
                } else {
                    cx.theme().colors().editor_line_number
                };
                line_number.clear();
                let default_number = multibuffer_row.0 + 1;
                let number = relative_rows
                    .get(&DisplayRow(ix as u32 + rows.start.0))
                    .unwrap_or(&default_number);
                write!(&mut line_number, "{number}").unwrap();
                let run = TextRun {
                    len: line_number.len(),
                    font: self.style.text.font(),
                    color,
                    background_color: None,
                    underline: None,
                    strikethrough: None,
                };
                let shaped_line = cx
                    .text_system()
                    .shape_line(line_number.clone().into(), font_size, &[run])
                    .unwrap();
                Some(shaped_line)
            })
            .collect()
    }

    fn layout_gutter_fold_toggles(
        &self,
        rows: Range<DisplayRow>,
        buffer_rows: impl IntoIterator<Item = Option<MultiBufferRow>>,
        active_rows: &BTreeMap<DisplayRow, bool>,
        snapshot: &EditorSnapshot,
        cx: &mut WindowContext,
    ) -> Vec<Option<AnyElement>> {
        let include_fold_statuses = EditorSettings::get_global(cx).gutter.folds
            && snapshot.mode == EditorMode::Full
            && self.editor.read(cx).is_singleton(cx);
        if include_fold_statuses {
            buffer_rows
                .into_iter()
                .enumerate()
                .map(|(ix, row)| {
                    if let Some(multibuffer_row) = row {
                        let display_row = DisplayRow(rows.start.0 + ix as u32);
                        let active = active_rows.contains_key(&display_row);
                        snapshot.render_fold_toggle(
                            multibuffer_row,
                            active,
                            self.editor.clone(),
                            cx,
                        )
                    } else {
                        None
                    }
                })
                .collect()
        } else {
            Vec::new()
        }
    }

    fn layout_crease_trailers(
        &self,
        buffer_rows: impl IntoIterator<Item = Option<MultiBufferRow>>,
        snapshot: &EditorSnapshot,
        cx: &mut WindowContext,
    ) -> Vec<Option<AnyElement>> {
        buffer_rows
            .into_iter()
            .map(|row| {
                if let Some(multibuffer_row) = row {
                    snapshot.render_crease_trailer(multibuffer_row, cx)
                } else {
                    None
                }
            })
            .collect()
    }

    fn layout_lines(
        rows: Range<DisplayRow>,
        line_number_layouts: &[Option<ShapedLine>],
        snapshot: &EditorSnapshot,
        style: &EditorStyle,
        editor_width: Pixels,
        cx: &mut WindowContext,
    ) -> Vec<LineWithInvisibles> {
        if rows.start >= rows.end {
            return Vec::new();
        }

        // Show the placeholder when the editor is empty
        if snapshot.is_empty() {
            let font_size = style.text.font_size.to_pixels(cx.rem_size());
            let placeholder_color = cx.theme().colors().text_placeholder;
            let placeholder_text = snapshot.placeholder_text();

            let placeholder_lines = placeholder_text
                .as_ref()
                .map_or("", AsRef::as_ref)
                .split('\n')
                .skip(rows.start.0 as usize)
                .chain(iter::repeat(""))
                .take(rows.len());
            placeholder_lines
                .filter_map(move |line| {
                    let run = TextRun {
                        len: line.len(),
                        font: style.text.font(),
                        color: placeholder_color,
                        background_color: None,
                        underline: Default::default(),
                        strikethrough: None,
                    };
                    cx.text_system()
                        .shape_line(line.to_string().into(), font_size, &[run])
                        .log_err()
                })
                .map(|line| LineWithInvisibles {
                    width: line.width,
                    len: line.len,
                    fragments: smallvec![LineFragment::Text(line)],
                    invisibles: Vec::new(),
                    font_size,
                })
                .collect()
        } else {
            let chunks = snapshot.highlighted_chunks(rows.clone(), true, style);
            LineWithInvisibles::from_chunks(
                chunks,
                &style.text,
                MAX_LINE_LEN,
                rows.len(),
                line_number_layouts,
                snapshot.mode,
                editor_width,
                cx,
            )
        }
    }

    fn prepaint_lines(
        &self,
        start_row: DisplayRow,
        line_layouts: &mut [LineWithInvisibles],
        line_height: Pixels,
        scroll_pixel_position: gpui::Point<Pixels>,
        content_origin: gpui::Point<Pixels>,
        cx: &mut WindowContext,
    ) -> SmallVec<[AnyElement; 1]> {
        let mut line_elements = SmallVec::new();
        for (ix, line) in line_layouts.iter_mut().enumerate() {
            let row = start_row + DisplayRow(ix as u32);
            line.prepaint(
                line_height,
                scroll_pixel_position,
                row,
                content_origin,
                &mut line_elements,
                cx,
            );
        }
        line_elements
    }

    #[allow(clippy::too_many_arguments)]
    fn render_block(
        &self,
        block: &Block,
        available_width: AvailableSpace,
        block_id: BlockId,
        block_row_start: DisplayRow,
        snapshot: &EditorSnapshot,
        text_x: Pixels,
        rows: &Range<DisplayRow>,
        line_layouts: &[LineWithInvisibles],
        gutter_dimensions: &GutterDimensions,
        line_height: Pixels,
        em_width: Pixels,
        text_hitbox: &Hitbox,
        editor_width: Pixels,
        scroll_width: &mut Pixels,
        resized_blocks: &mut HashMap<CustomBlockId, u32>,
        cx: &mut WindowContext,
    ) -> (AnyElement, Size<Pixels>) {
        let mut element = match block {
            Block::Custom(block) => {
                let align_to = block
                    .position()
                    .to_point(&snapshot.buffer_snapshot)
                    .to_display_point(snapshot);
                let anchor_x = text_x
                    + if rows.contains(&align_to.row()) {
                        line_layouts[align_to.row().minus(rows.start) as usize]
                            .x_for_index(align_to.column() as usize)
                    } else {
                        layout_line(align_to.row(), snapshot, &self.style, editor_width, cx)
                            .x_for_index(align_to.column() as usize)
                    };

                div()
                    .size_full()
                    .child(block.render(&mut BlockContext {
                        context: cx,
                        anchor_x,
                        gutter_dimensions,
                        line_height,
                        em_width,
                        block_id,
                        max_width: text_hitbox.size.width.max(*scroll_width),
                        editor_style: &self.style,
                    }))
                    .cursor(CursorStyle::Arrow)
                    .on_mouse_down(MouseButton::Left, |_, cx| cx.stop_propagation())
                    .into_any_element()
            }

            Block::ExcerptBoundary {
                prev_excerpt,
                next_excerpt,
                show_excerpt_controls,
                starts_new_buffer,
                height,
                ..
            } => {
                #[derive(Clone)]
                struct JumpData {
                    position: Point,
                    anchor: text::Anchor,
                    path: ProjectPath,
                    line_offset_from_top: u32,
                }

                let icon_offset = gutter_dimensions.width
                    - (gutter_dimensions.left_padding + gutter_dimensions.margin);

                let header_padding = px(6.0);

                let mut result = v_flex().id(block_id).w_full();

<<<<<<< HEAD
                    v_flex()
                        .id(("path excerpt header", EntityId::from(block_id)))
                        .w_full()
                        .px(header_padding)
                        .pt(header_padding)
                        .child(
                            h_flex()
                                .flex_basis(Length::Definite(DefiniteLength::Fraction(0.667)))
                                .id("path header block")
                                .h(1.2 * cx.line_height())
                                .px(gpui::px(12.))
                                .rounded_md()
                                .shadow_md()
                                .border_1()
                                .border_color(cx.theme().colors().border_variant)
                                .bg(cx.theme().colors().editor_subheader_background)
                                .justify_center()
                                .gap_16()
                                .hover(|style| style.bg(cx.theme().colors().element_hover))
                                .child(
                                    h_flex().gap_3().child(
                                        h_flex()
                                            .gap_2()
                                            .child(
                                                filename
                                                    .map(SharedString::from)
                                                    .unwrap_or_else(|| "untitled".into()),
                                            )
                                            .when_some(parent_path, |then, path| {
                                                then.child(
                                                    div()
                                                        .child(path)
                                                        .text_color(cx.theme().colors().text_muted),
                                                )
                                            }),
                                    ),
                                )
                                .when_some(jump_data.clone(), |el, jump_data| {
                                    el.child(Icon::new(IconName::ArrowUpRight))
                                        .cursor_pointer()
                                        .tooltip(|cx| {
                                            Tooltip::for_action("Jump to File", &OpenExcerpts, cx)
                                        })
                                        .on_mouse_down(MouseButton::Left, |_, cx| {
                                            cx.stop_propagation()
                                        })
                                        .on_click(cx.listener_for(&self.editor, {
                                            move |editor, _, cx| {
                                                editor.jump(
                                                    jump_data.path.clone(),
                                                    jump_data.position,
                                                    jump_data.anchor,
                                                    jump_data.line_offset_from_top,
                                                    cx,
                                                );
                                            }
                                        }))
                                }),
                        )
                        .children(show_excerpt_controls.then(|| {
=======
                if let Some(prev_excerpt) = prev_excerpt {
                    if *show_excerpt_controls {
                        result = result.child(
>>>>>>> dcb0da0a
                            h_flex()
                                .w(icon_offset)
                                .h(MULTI_BUFFER_EXCERPT_HEADER_HEIGHT as f32 * cx.line_height())
                                .flex_none()
                                .justify_end()
                                .child(self.render_expand_excerpt_button(
                                    prev_excerpt.id,
                                    ExpandExcerptDirection::Down,
                                    IconName::ArrowDownFromLine,
                                    cx,
                                )),
                        );
                    }
                }

                if let Some(next_excerpt) = next_excerpt {
                    let buffer = &next_excerpt.buffer;
                    let range = &next_excerpt.range;
                    let jump_data = project::File::from_dyn(buffer.file()).map(|file| {
                        let jump_path = ProjectPath {
                            worktree_id: file.worktree_id(cx),
                            path: file.path.clone(),
                        };
                        let jump_anchor = range
                            .primary
                            .as_ref()
                            .map_or(range.context.start, |primary| primary.start);

                        let excerpt_start = range.context.start;
                        let jump_position = language::ToPoint::to_point(&jump_anchor, buffer);
                        let offset_from_excerpt_start = if jump_anchor == excerpt_start {
                            0
                        } else {
                            let excerpt_start_row =
                                language::ToPoint::to_point(&jump_anchor, buffer).row;
                            jump_position.row - excerpt_start_row
                        };

                        let line_offset_from_top =
                            block_row_start.0 + *height + offset_from_excerpt_start
                                - snapshot
                                    .scroll_anchor
                                    .scroll_position(&snapshot.display_snapshot)
                                    .y as u32;

                        JumpData {
                            position: jump_position,
                            anchor: jump_anchor,
                            path: jump_path,
                            line_offset_from_top,
                        }
                    });

                    if *starts_new_buffer {
                        let include_root = self
                            .editor
                            .read(cx)
                            .project
                            .as_ref()
                            .map(|project| project.read(cx).visible_worktrees(cx).count() > 1)
                            .unwrap_or_default();
                        let path = buffer.resolve_file_path(cx, include_root);
                        let filename = path
                            .as_ref()
                            .and_then(|path| Some(path.file_name()?.to_string_lossy().to_string()));
                        let parent_path = path.as_ref().and_then(|path| {
                            Some(path.parent()?.to_string_lossy().to_string() + "/")
                        });

                        result = result.child(
                            div()
                                .px(header_padding)
                                .pt(header_padding)
                                .w_full()
                                .h(FILE_HEADER_HEIGHT as f32 * cx.line_height())
                                .child(
                                    h_flex()
                                        .id("path header block")
                                        .size_full()
                                        .flex_basis(Length::Definite(DefiniteLength::Fraction(
                                            0.667,
                                        )))
                                        .px(gpui::px(12.))
                                        .rounded_md()
                                        .shadow_md()
                                        .border_1()
                                        .border_color(cx.theme().colors().border)
                                        .bg(cx.theme().colors().editor_subheader_background)
                                        .justify_between()
                                        .hover(|style| style.bg(cx.theme().colors().element_hover))
                                        .child(
                                            h_flex().gap_3().child(
                                                h_flex()
                                                    .gap_2()
                                                    .child(
                                                        filename
                                                            .map(SharedString::from)
                                                            .unwrap_or_else(|| "untitled".into()),
                                                    )
                                                    .when_some(parent_path, |then, path| {
                                                        then.child(div().child(path).text_color(
                                                            cx.theme().colors().text_muted,
                                                        ))
                                                    }),
                                            ),
                                        )
                                        .when_some(jump_data, |el, jump_data| {
                                            el.child(Icon::new(IconName::ArrowUpRight))
                                                .cursor_pointer()
                                                .tooltip(|cx| {
                                                    Tooltip::for_action(
                                                        "Jump to File",
                                                        &OpenExcerpts,
                                                        cx,
                                                    )
                                                })
                                                .on_mouse_down(MouseButton::Left, |_, cx| {
                                                    cx.stop_propagation()
                                                })
                                                .on_click(cx.listener_for(&self.editor, {
                                                    move |editor, _, cx| {
                                                        editor.jump(
                                                            jump_data.path.clone(),
                                                            jump_data.position,
                                                            jump_data.anchor,
                                                            jump_data.line_offset_from_top,
                                                            cx,
                                                        );
                                                    }
                                                }))
                                        }),
                                ),
                        );
                        if *show_excerpt_controls {
                            result = result.child(
                                h_flex()
                                    .w(icon_offset)
                                    .h(MULTI_BUFFER_EXCERPT_HEADER_HEIGHT as f32 * cx.line_height())
                                    .flex_none()
                                    .justify_end()
                                    .child(self.render_expand_excerpt_button(
                                        next_excerpt.id,
                                        ExpandExcerptDirection::Up,
                                        IconName::ArrowUpFromLine,
                                        cx,
                                    )),
                            );
                        }
                    } else {
                        result = result.child(
                            h_flex()
                                .id("excerpt header block")
                                .group("excerpt-jump-action")
                                .justify_start()
                                .w_full()
                                .h(MULTI_BUFFER_EXCERPT_HEADER_HEIGHT as f32 * cx.line_height())
                                .relative()
                                .child(
                                    div()
                                        .top(px(0.))
                                        .absolute()
                                        .w_full()
                                        .h_px()
                                        .bg(cx.theme().colors().border_variant)
                                        .group_hover("excerpt-jump-action", |style| {
                                            style.bg(cx.theme().colors().border)
                                        }),
                                )
                                .cursor_pointer()
                                .when_some(jump_data.clone(), |this, jump_data| {
                                    this.on_click(cx.listener_for(&self.editor, {
                                        let path = jump_data.path.clone();
                                        move |editor, _, cx| {
                                            cx.stop_propagation();

                                            editor.jump(
                                                path.clone(),
                                                jump_data.position,
                                                jump_data.anchor,
                                                jump_data.line_offset_from_top,
                                                cx,
                                            );
                                        }
                                    }))
                                    .tooltip(move |cx| {
                                        Tooltip::for_action(
                                            format!(
                                                "Jump to {}:L{}",
                                                jump_data.path.path.display(),
                                                jump_data.position.row + 1
                                            ),
                                            &OpenExcerpts,
                                            cx,
                                        )
                                    })
                                })
                                .child(
                                    h_flex()
                                        .w(icon_offset)
                                        .h(MULTI_BUFFER_EXCERPT_HEADER_HEIGHT as f32
                                            * cx.line_height())
                                        .flex_none()
                                        .justify_end()
                                        .child(if *show_excerpt_controls {
                                            self.render_expand_excerpt_button(
                                                next_excerpt.id,
                                                ExpandExcerptDirection::Up,
                                                IconName::ArrowUpFromLine,
                                                cx,
                                            )
                                        } else {
                                            ButtonLike::new("jump-icon")
                                                .style(ButtonStyle::Transparent)
                                                .child(
                                                    svg()
                                                        .path(IconName::ArrowUpRight.path())
                                                        .size(IconSize::XSmall.rems())
                                                        .text_color(
                                                            cx.theme().colors().border_variant,
                                                        )
                                                        .group_hover(
                                                            "excerpt-jump-action",
                                                            |style| {
                                                                style.text_color(
                                                                    cx.theme().colors().border,
                                                                )
                                                            },
                                                        ),
                                                )
                                        }),
                                ),
                        );
                    }
                }

                result.into_any()
            }
        };

        // Discover the element's content height, then round up to the nearest multiple of line height.
        let preliminary_size =
            element.layout_as_root(size(available_width, AvailableSpace::MinContent), cx);
        let quantized_height = (preliminary_size.height / line_height).ceil() * line_height;
        let final_size = if preliminary_size.height == quantized_height {
            preliminary_size
        } else {
            element.layout_as_root(size(available_width, quantized_height.into()), cx)
        };

        if let BlockId::Custom(custom_block_id) = block_id {
            if block.height() > 0 {
                let element_height_in_lines =
                    ((final_size.height / line_height).ceil() as u32).max(1);
                if element_height_in_lines != block.height() {
                    resized_blocks.insert(custom_block_id, element_height_in_lines);
                }
            }
        }

        (element, final_size)
    }

    fn render_expand_excerpt_button(
        &self,
        excerpt_id: ExcerptId,
        direction: ExpandExcerptDirection,
        icon: IconName,
        cx: &mut WindowContext,
    ) -> ButtonLike {
        ButtonLike::new("expand-icon")
            .style(ButtonStyle::Transparent)
            .child(
                svg()
                    .path(icon.path())
                    .size(IconSize::XSmall.rems())
                    .text_color(cx.theme().colors().editor_line_number)
                    .group("")
                    .hover(|style| style.text_color(cx.theme().colors().editor_active_line_number)),
            )
            .on_click(cx.listener_for(&self.editor, {
                move |editor, _, cx| {
                    editor.expand_excerpt(excerpt_id, direction, cx);
                }
            }))
            .tooltip({
                move |cx| Tooltip::for_action("Expand Excerpt", &ExpandExcerpts { lines: 0 }, cx)
            })
    }

    #[allow(clippy::too_many_arguments)]
    fn render_blocks(
        &self,
        rows: Range<DisplayRow>,
        snapshot: &EditorSnapshot,
        hitbox: &Hitbox,
        text_hitbox: &Hitbox,
        editor_width: Pixels,
        scroll_width: &mut Pixels,
        gutter_dimensions: &GutterDimensions,
        em_width: Pixels,
        text_x: Pixels,
        line_height: Pixels,
        line_layouts: &[LineWithInvisibles],
        cx: &mut WindowContext,
    ) -> Result<Vec<BlockLayout>, HashMap<CustomBlockId, u32>> {
        let (fixed_blocks, non_fixed_blocks) = snapshot
            .blocks_in_range(rows.clone())
            .partition::<Vec<_>, _>(|(_, block)| block.style() == BlockStyle::Fixed);

        let mut focused_block = self
            .editor
            .update(cx, |editor, _| editor.take_focused_block());
        let mut fixed_block_max_width = Pixels::ZERO;
        let mut blocks = Vec::new();
        let mut resized_blocks = HashMap::default();

        for (row, block) in fixed_blocks {
            let block_id = block.id();

            if focused_block.as_ref().map_or(false, |b| b.id == block_id) {
                focused_block = None;
            }

            let (element, element_size) = self.render_block(
                block,
                AvailableSpace::MinContent,
                block_id,
                row,
                snapshot,
                text_x,
                &rows,
                line_layouts,
                gutter_dimensions,
                line_height,
                em_width,
                text_hitbox,
                editor_width,
                scroll_width,
                &mut resized_blocks,
                cx,
            );
            fixed_block_max_width = fixed_block_max_width.max(element_size.width + em_width);
            blocks.push(BlockLayout {
                id: block_id,
                row: Some(row),
                element,
                available_space: size(AvailableSpace::MinContent, element_size.height.into()),
                style: BlockStyle::Fixed,
            });
        }
        for (row, block) in non_fixed_blocks {
            let style = block.style();
            let width = match style {
                BlockStyle::Sticky => hitbox.size.width,
                BlockStyle::Flex => hitbox
                    .size
                    .width
                    .max(fixed_block_max_width)
                    .max(gutter_dimensions.width + *scroll_width),
                BlockStyle::Fixed => unreachable!(),
            };
            let block_id = block.id();

            if focused_block.as_ref().map_or(false, |b| b.id == block_id) {
                focused_block = None;
            }

            let (element, element_size) = self.render_block(
                block,
                width.into(),
                block_id,
                row,
                snapshot,
                text_x,
                &rows,
                line_layouts,
                gutter_dimensions,
                line_height,
                em_width,
                text_hitbox,
                editor_width,
                scroll_width,
                &mut resized_blocks,
                cx,
            );

            blocks.push(BlockLayout {
                id: block_id,
                row: Some(row),
                element,
                available_space: size(width.into(), element_size.height.into()),
                style,
            });
        }

        if let Some(focused_block) = focused_block {
            if let Some(focus_handle) = focused_block.focus_handle.upgrade() {
                if focus_handle.is_focused(cx) {
                    if let Some(block) = snapshot.block_for_id(focused_block.id) {
                        let style = block.style();
                        let width = match style {
                            BlockStyle::Fixed => AvailableSpace::MinContent,
                            BlockStyle::Flex => AvailableSpace::Definite(
                                hitbox
                                    .size
                                    .width
                                    .max(fixed_block_max_width)
                                    .max(gutter_dimensions.width + *scroll_width),
                            ),
                            BlockStyle::Sticky => AvailableSpace::Definite(hitbox.size.width),
                        };

                        let (element, element_size) = self.render_block(
                            &block,
                            width,
                            focused_block.id,
                            rows.end,
                            snapshot,
                            text_x,
                            &rows,
                            line_layouts,
                            gutter_dimensions,
                            line_height,
                            em_width,
                            text_hitbox,
                            editor_width,
                            scroll_width,
                            &mut resized_blocks,
                            cx,
                        );

                        blocks.push(BlockLayout {
                            id: block.id(),
                            row: None,
                            element,
                            available_space: size(width, element_size.height.into()),
                            style,
                        });
                    }
                }
            }
        }

        if resized_blocks.is_empty() {
            *scroll_width = (*scroll_width).max(fixed_block_max_width - gutter_dimensions.width);
            Ok(blocks)
        } else {
            Err(resized_blocks)
        }
    }

    /// Returns true if any of the blocks changed size since the previous frame. This will trigger
    /// a restart of rendering for the editor based on the new sizes.
    fn layout_blocks(
        &self,
        blocks: &mut Vec<BlockLayout>,
        hitbox: &Hitbox,
        line_height: Pixels,
        scroll_pixel_position: gpui::Point<Pixels>,
        cx: &mut WindowContext,
    ) {
        for block in blocks {
            let mut origin = if let Some(row) = block.row {
                hitbox.origin
                    + point(
                        Pixels::ZERO,
                        row.as_f32() * line_height - scroll_pixel_position.y,
                    )
            } else {
                // Position the block outside the visible area
                hitbox.origin + point(Pixels::ZERO, hitbox.size.height)
            };

            if !matches!(block.style, BlockStyle::Sticky) {
                origin += point(-scroll_pixel_position.x, Pixels::ZERO);
            }

            let focus_handle = block
                .element
                .prepaint_as_root(origin, block.available_space, cx);

            if let Some(focus_handle) = focus_handle {
                self.editor.update(cx, |editor, _cx| {
                    editor.set_focused_block(FocusedBlock {
                        id: block.id,
                        focus_handle: focus_handle.downgrade(),
                    });
                });
            }
        }
    }

    #[allow(clippy::too_many_arguments)]
    fn layout_context_menu(
        &self,
        line_height: Pixels,
        hitbox: &Hitbox,
        text_hitbox: &Hitbox,
        content_origin: gpui::Point<Pixels>,
        start_row: DisplayRow,
        scroll_pixel_position: gpui::Point<Pixels>,
        line_layouts: &[LineWithInvisibles],
        newest_selection_head: DisplayPoint,
        gutter_overshoot: Pixels,
        cx: &mut WindowContext,
    ) -> bool {
        let max_height = cmp::min(
            12. * line_height,
            cmp::max(3. * line_height, (hitbox.size.height - line_height) / 2.),
        );
        let Some((position, mut context_menu)) = self.editor.update(cx, |editor, cx| {
            if editor.context_menu_visible() {
                editor.render_context_menu(newest_selection_head, &self.style, max_height, cx)
            } else {
                None
            }
        }) else {
            return false;
        };

        let context_menu_size = context_menu.layout_as_root(AvailableSpace::min_size(), cx);

        let (x, y) = match position {
            crate::ContextMenuOrigin::EditorPoint(point) => {
                let cursor_row_layout = &line_layouts[point.row().minus(start_row) as usize];
                let x = cursor_row_layout.x_for_index(point.column() as usize)
                    - scroll_pixel_position.x;
                let y = point.row().next_row().as_f32() * line_height - scroll_pixel_position.y;
                (x, y)
            }
            crate::ContextMenuOrigin::GutterIndicator(row) => {
                // Context menu was spawned via a click on a gutter. Ensure it's a bit closer to the indicator than just a plain first column of the
                // text field.
                let x = -gutter_overshoot;
                let y = row.next_row().as_f32() * line_height - scroll_pixel_position.y;
                (x, y)
            }
        };

        let mut list_origin = content_origin + point(x, y);
        let list_width = context_menu_size.width;
        let list_height = context_menu_size.height;

        // Snap the right edge of the list to the right edge of the window if
        // its horizontal bounds overflow.
        if list_origin.x + list_width > cx.viewport_size().width {
            list_origin.x = (cx.viewport_size().width - list_width).max(Pixels::ZERO);
        }

        if list_origin.y + list_height > text_hitbox.lower_right().y {
            list_origin.y -= line_height + list_height;
        }

        cx.defer_draw(context_menu, list_origin, 1);
        true
    }

    fn layout_mouse_context_menu(
        &self,
        editor_snapshot: &EditorSnapshot,
        visible_range: Range<DisplayRow>,
        cx: &mut WindowContext,
    ) -> Option<AnyElement> {
        let position = self.editor.update(cx, |editor, cx| {
            let visible_start_point = editor.display_to_pixel_point(
                DisplayPoint::new(visible_range.start, 0),
                editor_snapshot,
                cx,
            )?;
            let visible_end_point = editor.display_to_pixel_point(
                DisplayPoint::new(visible_range.end, 0),
                editor_snapshot,
                cx,
            )?;

            let mouse_context_menu = editor.mouse_context_menu.as_ref()?;
            let (source_display_point, position) = match mouse_context_menu.position {
                MenuPosition::PinnedToScreen(point) => (None, point),
                MenuPosition::PinnedToEditor {
                    source,
                    offset_x,
                    offset_y,
                } => {
                    let source_display_point = source.to_display_point(editor_snapshot);
                    let mut source_point = editor.to_pixel_point(source, editor_snapshot, cx)?;
                    source_point.x += offset_x;
                    source_point.y += offset_y;
                    (Some(source_display_point), source_point)
                }
            };

            let source_included = source_display_point.map_or(true, |source_display_point| {
                visible_range
                    .to_inclusive()
                    .contains(&source_display_point.row())
            });
            let position_included =
                visible_start_point.y <= position.y && position.y <= visible_end_point.y;
            if !source_included && !position_included {
                None
            } else {
                Some(position)
            }
        })?;

        let mut element = self.editor.update(cx, |editor, _| {
            let mouse_context_menu = editor.mouse_context_menu.as_ref()?;
            let context_menu = mouse_context_menu.context_menu.clone();

            Some(
                deferred(
                    anchored()
                        .position(position)
                        .child(context_menu)
                        .anchor(AnchorCorner::TopLeft)
                        .snap_to_window_with_margin(px(8.)),
                )
                .with_priority(1)
                .into_any(),
            )
        })?;

        element.prepaint_as_root(position, AvailableSpace::min_size(), cx);
        Some(element)
    }

    #[allow(clippy::too_many_arguments)]
    fn layout_hover_popovers(
        &self,
        snapshot: &EditorSnapshot,
        hitbox: &Hitbox,
        text_hitbox: &Hitbox,
        visible_display_row_range: Range<DisplayRow>,
        content_origin: gpui::Point<Pixels>,
        scroll_pixel_position: gpui::Point<Pixels>,
        line_layouts: &[LineWithInvisibles],
        line_height: Pixels,
        em_width: Pixels,
        cx: &mut WindowContext,
    ) {
        struct MeasuredHoverPopover {
            element: AnyElement,
            size: Size<Pixels>,
            horizontal_offset: Pixels,
        }

        let max_size = size(
            (120. * em_width) // Default size
                .min(hitbox.size.width / 2.) // Shrink to half of the editor width
                .max(MIN_POPOVER_CHARACTER_WIDTH * em_width), // Apply minimum width of 20 characters
            (16. * line_height) // Default size
                .min(hitbox.size.height / 2.) // Shrink to half of the editor height
                .max(MIN_POPOVER_LINE_HEIGHT * line_height), // Apply minimum height of 4 lines
        );

        let hover_popovers = self.editor.update(cx, |editor, cx| {
            editor
                .hover_state
                .render(snapshot, visible_display_row_range.clone(), max_size, cx)
        });
        let Some((position, hover_popovers)) = hover_popovers else {
            return;
        };

        // This is safe because we check on layout whether the required row is available
        let hovered_row_layout =
            &line_layouts[position.row().minus(visible_display_row_range.start) as usize];

        // Compute Hovered Point
        let x =
            hovered_row_layout.x_for_index(position.column() as usize) - scroll_pixel_position.x;
        let y = position.row().as_f32() * line_height - scroll_pixel_position.y;
        let hovered_point = content_origin + point(x, y);

        let mut overall_height = Pixels::ZERO;
        let mut measured_hover_popovers = Vec::new();
        for mut hover_popover in hover_popovers {
            let size = hover_popover.layout_as_root(AvailableSpace::min_size(), cx);
            let horizontal_offset =
                (text_hitbox.upper_right().x - (hovered_point.x + size.width)).min(Pixels::ZERO);

            overall_height += HOVER_POPOVER_GAP + size.height;

            measured_hover_popovers.push(MeasuredHoverPopover {
                element: hover_popover,
                size,
                horizontal_offset,
            });
        }
        overall_height += HOVER_POPOVER_GAP;

        fn draw_occluder(width: Pixels, origin: gpui::Point<Pixels>, cx: &mut WindowContext) {
            let mut occlusion = div()
                .size_full()
                .occlude()
                .on_mouse_move(|_, cx| cx.stop_propagation())
                .into_any_element();
            occlusion.layout_as_root(size(width, HOVER_POPOVER_GAP).into(), cx);
            cx.defer_draw(occlusion, origin, 2);
        }

        if hovered_point.y > overall_height {
            // There is enough space above. Render popovers above the hovered point
            let mut current_y = hovered_point.y;
            for (position, popover) in measured_hover_popovers.into_iter().with_position() {
                let size = popover.size;
                let popover_origin = point(
                    hovered_point.x + popover.horizontal_offset,
                    current_y - size.height,
                );

                cx.defer_draw(popover.element, popover_origin, 2);
                if position != itertools::Position::Last {
                    let origin = point(popover_origin.x, popover_origin.y - HOVER_POPOVER_GAP);
                    draw_occluder(size.width, origin, cx);
                }

                current_y = popover_origin.y - HOVER_POPOVER_GAP;
            }
        } else {
            // There is not enough space above. Render popovers below the hovered point
            let mut current_y = hovered_point.y + line_height;
            for (position, popover) in measured_hover_popovers.into_iter().with_position() {
                let size = popover.size;
                let popover_origin = point(hovered_point.x + popover.horizontal_offset, current_y);

                cx.defer_draw(popover.element, popover_origin, 2);
                if position != itertools::Position::Last {
                    let origin = point(popover_origin.x, popover_origin.y + size.height);
                    draw_occluder(size.width, origin, cx);
                }

                current_y = popover_origin.y + size.height + HOVER_POPOVER_GAP;
            }
        }
    }

    #[allow(clippy::too_many_arguments)]
    fn layout_signature_help(
        &self,
        hitbox: &Hitbox,
        content_origin: gpui::Point<Pixels>,
        scroll_pixel_position: gpui::Point<Pixels>,
        newest_selection_head: Option<DisplayPoint>,
        start_row: DisplayRow,
        line_layouts: &[LineWithInvisibles],
        line_height: Pixels,
        em_width: Pixels,
        cx: &mut WindowContext,
    ) {
        if !self.editor.focus_handle(cx).is_focused(cx) {
            return;
        }
        let Some(newest_selection_head) = newest_selection_head else {
            return;
        };
        let selection_row = newest_selection_head.row();
        if selection_row < start_row {
            return;
        }
        let Some(cursor_row_layout) = line_layouts.get(selection_row.minus(start_row) as usize)
        else {
            return;
        };

        let start_x = cursor_row_layout.x_for_index(newest_selection_head.column() as usize)
            - scroll_pixel_position.x
            + content_origin.x;
        let start_y =
            selection_row.as_f32() * line_height + content_origin.y - scroll_pixel_position.y;

        let max_size = size(
            (120. * em_width) // Default size
                .min(hitbox.size.width / 2.) // Shrink to half of the editor width
                .max(MIN_POPOVER_CHARACTER_WIDTH * em_width), // Apply minimum width of 20 characters
            (16. * line_height) // Default size
                .min(hitbox.size.height / 2.) // Shrink to half of the editor height
                .max(MIN_POPOVER_LINE_HEIGHT * line_height), // Apply minimum height of 4 lines
        );

        let maybe_element = self.editor.update(cx, |editor, cx| {
            if let Some(popover) = editor.signature_help_state.popover_mut() {
                let element = popover.render(
                    &self.style,
                    max_size,
                    editor.workspace.as_ref().map(|(w, _)| w.clone()),
                    cx,
                );
                Some(element)
            } else {
                None
            }
        });
        if let Some(mut element) = maybe_element {
            let window_size = cx.viewport_size();
            let size = element.layout_as_root(Size::<AvailableSpace>::default(), cx);
            let mut point = point(start_x, start_y - size.height);

            // Adjusting to ensure the popover does not overflow in the X-axis direction.
            if point.x + size.width >= window_size.width {
                point.x = window_size.width - size.width;
            }

            cx.defer_draw(element, point, 1)
        }
    }

    fn paint_background(&self, layout: &EditorLayout, cx: &mut WindowContext) {
        cx.paint_layer(layout.hitbox.bounds, |cx| {
            let scroll_top = layout.position_map.snapshot.scroll_position().y;
            let gutter_bg = cx.theme().colors().editor_gutter_background;
            cx.paint_quad(fill(layout.gutter_hitbox.bounds, gutter_bg));
            cx.paint_quad(fill(layout.text_hitbox.bounds, self.style.background));

            if let EditorMode::Full = layout.mode {
                let mut active_rows = layout.active_rows.iter().peekable();
                while let Some((start_row, contains_non_empty_selection)) = active_rows.next() {
                    let mut end_row = start_row.0;
                    while active_rows
                        .peek()
                        .map_or(false, |(active_row, has_selection)| {
                            active_row.0 == end_row + 1
                                && *has_selection == contains_non_empty_selection
                        })
                    {
                        active_rows.next().unwrap();
                        end_row += 1;
                    }

                    if !contains_non_empty_selection {
                        let highlight_h_range =
                            match layout.position_map.snapshot.current_line_highlight {
                                CurrentLineHighlight::Gutter => Some(Range {
                                    start: layout.hitbox.left(),
                                    end: layout.gutter_hitbox.right(),
                                }),
                                CurrentLineHighlight::Line => Some(Range {
                                    start: layout.text_hitbox.bounds.left(),
                                    end: layout.text_hitbox.bounds.right(),
                                }),
                                CurrentLineHighlight::All => Some(Range {
                                    start: layout.hitbox.left(),
                                    end: layout.hitbox.right(),
                                }),
                                CurrentLineHighlight::None => None,
                            };
                        if let Some(range) = highlight_h_range {
                            let active_line_bg = cx.theme().colors().editor_active_line_background;
                            let bounds = Bounds {
                                origin: point(
                                    range.start,
                                    layout.hitbox.origin.y
                                        + (start_row.as_f32() - scroll_top)
                                            * layout.position_map.line_height,
                                ),
                                size: size(
                                    range.end - range.start,
                                    layout.position_map.line_height
                                        * (end_row - start_row.0 + 1) as f32,
                                ),
                            };
                            cx.paint_quad(fill(bounds, active_line_bg));
                        }
                    }
                }

                let mut paint_highlight =
                    |highlight_row_start: DisplayRow, highlight_row_end: DisplayRow, color| {
                        let origin = point(
                            layout.hitbox.origin.x,
                            layout.hitbox.origin.y
                                + (highlight_row_start.as_f32() - scroll_top)
                                    * layout.position_map.line_height,
                        );
                        let size = size(
                            layout.hitbox.size.width,
                            layout.position_map.line_height
                                * highlight_row_end.next_row().minus(highlight_row_start) as f32,
                        );
                        cx.paint_quad(quad(
                            Bounds { origin, size },
                            Corners::all(Pixels(5.)),
                            color,
                            Edges::all(Pixels(1.)),
                            cx.theme().colors().border_selected,
                        ));
                    };

                let mut current_paint: Option<(Hsla, Range<DisplayRow>)> = None;
                for (&new_row, &new_color) in &layout.highlighted_rows {
                    match &mut current_paint {
                        Some((current_color, current_range)) => {
                            let current_color = *current_color;
                            let new_range_started = current_color != new_color
                                || current_range.end.next_row() != new_row;
                            if new_range_started {
                                paint_highlight(
                                    current_range.start,
                                    current_range.end,
                                    current_color,
                                );
                                current_paint = Some((new_color, new_row..new_row));
                                continue;
                            } else {
                                current_range.end = current_range.end.next_row();
                            }
                        }
                        None => current_paint = Some((new_color, new_row..new_row)),
                    };
                }
                if let Some((color, range)) = current_paint {
                    paint_highlight(range.start, range.end, color);
                }

                let scroll_left =
                    layout.position_map.snapshot.scroll_position().x * layout.position_map.em_width;

                for (wrap_position, active) in layout.wrap_guides.iter() {
                    let x = (layout.text_hitbox.origin.x
                        + *wrap_position
                        + layout.position_map.em_width / 2.)
                        - scroll_left;

                    let show_scrollbars = layout
                        .scrollbar_layout
                        .as_ref()
                        .map_or(false, |scrollbar| scrollbar.visible);
                    if x < layout.text_hitbox.origin.x
                        || (show_scrollbars && x > self.scrollbar_left(&layout.hitbox.bounds))
                    {
                        continue;
                    }

                    let color = if *active {
                        cx.theme().colors().editor_active_wrap_guide
                    } else {
                        cx.theme().colors().editor_wrap_guide
                    };
                    cx.paint_quad(fill(
                        Bounds {
                            origin: point(x, layout.text_hitbox.origin.y),
                            size: size(px(1.), layout.text_hitbox.size.height),
                        },
                        color,
                    ));
                }
            }
        })
    }

    fn paint_indent_guides(&mut self, layout: &mut EditorLayout, cx: &mut WindowContext) {
        let Some(indent_guides) = &layout.indent_guides else {
            return;
        };

        let faded_color = |color: Hsla, alpha: f32| {
            let mut faded = color;
            faded.a = alpha;
            faded
        };

        for indent_guide in indent_guides {
            let indent_accent_colors = cx.theme().accents().color_for_index(indent_guide.depth);
            let settings = indent_guide.settings;

            // TODO fixed for now, expose them through themes later
            const INDENT_AWARE_ALPHA: f32 = 0.2;
            const INDENT_AWARE_ACTIVE_ALPHA: f32 = 0.4;
            const INDENT_AWARE_BACKGROUND_ALPHA: f32 = 0.1;
            const INDENT_AWARE_BACKGROUND_ACTIVE_ALPHA: f32 = 0.2;

            let line_color = match (settings.coloring, indent_guide.active) {
                (IndentGuideColoring::Disabled, _) => None,
                (IndentGuideColoring::Fixed, false) => {
                    Some(cx.theme().colors().editor_indent_guide)
                }
                (IndentGuideColoring::Fixed, true) => {
                    Some(cx.theme().colors().editor_indent_guide_active)
                }
                (IndentGuideColoring::IndentAware, false) => {
                    Some(faded_color(indent_accent_colors, INDENT_AWARE_ALPHA))
                }
                (IndentGuideColoring::IndentAware, true) => {
                    Some(faded_color(indent_accent_colors, INDENT_AWARE_ACTIVE_ALPHA))
                }
            };

            let background_color = match (settings.background_coloring, indent_guide.active) {
                (IndentGuideBackgroundColoring::Disabled, _) => None,
                (IndentGuideBackgroundColoring::IndentAware, false) => Some(faded_color(
                    indent_accent_colors,
                    INDENT_AWARE_BACKGROUND_ALPHA,
                )),
                (IndentGuideBackgroundColoring::IndentAware, true) => Some(faded_color(
                    indent_accent_colors,
                    INDENT_AWARE_BACKGROUND_ACTIVE_ALPHA,
                )),
            };

            let requested_line_width = if indent_guide.active {
                settings.active_line_width
            } else {
                settings.line_width
            }
            .clamp(1, 10);
            let mut line_indicator_width = 0.;
            if let Some(color) = line_color {
                cx.paint_quad(fill(
                    Bounds {
                        origin: indent_guide.origin,
                        size: size(px(requested_line_width as f32), indent_guide.length),
                    },
                    color,
                ));
                line_indicator_width = requested_line_width as f32;
            }

            if let Some(color) = background_color {
                let width = indent_guide.single_indent_width - px(line_indicator_width);
                cx.paint_quad(fill(
                    Bounds {
                        origin: point(
                            indent_guide.origin.x + px(line_indicator_width),
                            indent_guide.origin.y,
                        ),
                        size: size(width, indent_guide.length),
                    },
                    color,
                ));
            }
        }
    }

    fn paint_line_numbers(&mut self, layout: &mut EditorLayout, cx: &mut WindowContext) {
        let line_height = layout.position_map.line_height;
        let scroll_position = layout.position_map.snapshot.scroll_position();
        let scroll_top = scroll_position.y * line_height;

        cx.set_cursor_style(CursorStyle::Arrow, &layout.gutter_hitbox);

        for (ix, line) in layout.line_numbers.iter().enumerate() {
            if let Some(line) = line {
                let line_origin = layout.gutter_hitbox.origin
                    + point(
                        layout.gutter_hitbox.size.width
                            - line.width
                            - layout.gutter_dimensions.right_padding,
                        ix as f32 * line_height - (scroll_top % line_height),
                    );

                line.paint(line_origin, line_height, cx).log_err();
            }
        }
    }

    fn paint_diff_hunks(layout: &mut EditorLayout, cx: &mut WindowContext) {
        if layout.display_hunks.is_empty() {
            return;
        }

        let line_height = layout.position_map.line_height;
        cx.paint_layer(layout.gutter_hitbox.bounds, |cx| {
            for (hunk, hitbox) in &layout.display_hunks {
                let hunk_to_paint = match hunk {
                    DisplayDiffHunk::Folded { .. } => {
                        let hunk_bounds = Self::diff_hunk_bounds(
                            &layout.position_map.snapshot,
                            line_height,
                            layout.gutter_hitbox.bounds,
                            hunk,
                        );
                        Some((
                            hunk_bounds,
                            cx.theme().status().modified,
                            Corners::all(px(0.)),
                        ))
                    }
                    DisplayDiffHunk::Unfolded { status, .. } => {
                        hitbox.as_ref().map(|hunk_hitbox| match status {
                            DiffHunkStatus::Added => (
                                hunk_hitbox.bounds,
                                cx.theme().status().created,
                                Corners::all(px(0.)),
                            ),
                            DiffHunkStatus::Modified => (
                                hunk_hitbox.bounds,
                                cx.theme().status().modified,
                                Corners::all(px(0.)),
                            ),
                            DiffHunkStatus::Removed => (
                                Bounds::new(
                                    point(
                                        hunk_hitbox.origin.x - hunk_hitbox.size.width,
                                        hunk_hitbox.origin.y,
                                    ),
                                    size(hunk_hitbox.size.width * px(2.), hunk_hitbox.size.height),
                                ),
                                cx.theme().status().deleted,
                                Corners::all(1. * line_height),
                            ),
                        })
                    }
                };

                if let Some((hunk_bounds, background_color, corner_radii)) = hunk_to_paint {
                    cx.paint_quad(quad(
                        hunk_bounds,
                        corner_radii,
                        background_color,
                        Edges::default(),
                        transparent_black(),
                    ));
                }
            }
        });
    }

    pub(super) fn diff_hunk_bounds(
        snapshot: &EditorSnapshot,
        line_height: Pixels,
        gutter_bounds: Bounds<Pixels>,
        hunk: &DisplayDiffHunk,
    ) -> Bounds<Pixels> {
        let scroll_position = snapshot.scroll_position();
        let scroll_top = scroll_position.y * line_height;

        match hunk {
            DisplayDiffHunk::Folded { display_row, .. } => {
                let start_y = display_row.as_f32() * line_height - scroll_top;
                let end_y = start_y + line_height;

                let width = Self::diff_hunk_strip_width(line_height);
                let highlight_origin = gutter_bounds.origin + point(px(0.), start_y);
                let highlight_size = size(width, end_y - start_y);
                Bounds::new(highlight_origin, highlight_size)
            }
            DisplayDiffHunk::Unfolded {
                display_row_range,
                status,
                ..
            } => match status {
                DiffHunkStatus::Added | DiffHunkStatus::Modified => {
                    let start_row = display_row_range.start;
                    let end_row = display_row_range.end;
                    // If we're in a multibuffer, row range span might include an
                    // excerpt header, so if we were to draw the marker straight away,
                    // the hunk might include the rows of that header.
                    // Making the range inclusive doesn't quite cut it, as we rely on the exclusivity for the soft wrap.
                    // Instead, we simply check whether the range we're dealing with includes
                    // any excerpt headers and if so, we stop painting the diff hunk on the first row of that header.
                    let end_row_in_current_excerpt = snapshot
                        .blocks_in_range(start_row..end_row)
                        .find_map(|(start_row, block)| {
                            if matches!(block, Block::ExcerptBoundary { .. }) {
                                Some(start_row)
                            } else {
                                None
                            }
                        })
                        .unwrap_or(end_row);

                    let start_y = start_row.as_f32() * line_height - scroll_top;
                    let end_y = end_row_in_current_excerpt.as_f32() * line_height - scroll_top;

                    let width = Self::diff_hunk_strip_width(line_height);
                    let highlight_origin = gutter_bounds.origin + point(px(0.), start_y);
                    let highlight_size = size(width, end_y - start_y);
                    Bounds::new(highlight_origin, highlight_size)
                }
                DiffHunkStatus::Removed => {
                    let row = display_row_range.start;

                    let offset = line_height / 2.;
                    let start_y = row.as_f32() * line_height - offset - scroll_top;
                    let end_y = start_y + line_height;

                    let width = (0.35 * line_height).floor();
                    let highlight_origin = gutter_bounds.origin + point(px(0.), start_y);
                    let highlight_size = size(width, end_y - start_y);
                    Bounds::new(highlight_origin, highlight_size)
                }
            },
        }
    }

    /// Returns the width of the diff strip that will be displayed in the gutter.
    pub(super) fn diff_hunk_strip_width(line_height: Pixels) -> Pixels {
        // We floor the value to prevent pixel rounding.
        (0.275 * line_height).floor()
    }

    fn paint_gutter_indicators(&self, layout: &mut EditorLayout, cx: &mut WindowContext) {
        cx.paint_layer(layout.gutter_hitbox.bounds, |cx| {
            cx.with_element_namespace("gutter_fold_toggles", |cx| {
                for fold_indicator in layout.gutter_fold_toggles.iter_mut().flatten() {
                    fold_indicator.paint(cx);
                }
            });

            for test_indicator in layout.test_indicators.iter_mut() {
                test_indicator.paint(cx);
            }

            if let Some(indicator) = layout.code_actions_indicator.as_mut() {
                indicator.paint(cx);
            }
        });
    }

    fn paint_gutter_highlights(&self, layout: &mut EditorLayout, cx: &mut WindowContext) {
        for (_, hunk_hitbox) in &layout.display_hunks {
            if let Some(hunk_hitbox) = hunk_hitbox {
                cx.set_cursor_style(CursorStyle::PointingHand, hunk_hitbox);
            }
        }

        let show_git_gutter = layout
            .position_map
            .snapshot
            .show_git_diff_gutter
            .unwrap_or_else(|| {
                matches!(
                    ProjectSettings::get_global(cx).git.git_gutter,
                    Some(GitGutterSetting::TrackedFiles)
                )
            });
        if show_git_gutter {
            Self::paint_diff_hunks(layout, cx)
        }

        let highlight_width = 0.275 * layout.position_map.line_height;
        let highlight_corner_radii = Corners::all(0.05 * layout.position_map.line_height);
        cx.paint_layer(layout.gutter_hitbox.bounds, |cx| {
            for (range, color) in &layout.highlighted_gutter_ranges {
                let start_row = if range.start.row() < layout.visible_display_row_range.start {
                    layout.visible_display_row_range.start - DisplayRow(1)
                } else {
                    range.start.row()
                };
                let end_row = if range.end.row() > layout.visible_display_row_range.end {
                    layout.visible_display_row_range.end + DisplayRow(1)
                } else {
                    range.end.row()
                };

                let start_y = layout.gutter_hitbox.top()
                    + start_row.0 as f32 * layout.position_map.line_height
                    - layout.position_map.scroll_pixel_position.y;
                let end_y = layout.gutter_hitbox.top()
                    + (end_row.0 + 1) as f32 * layout.position_map.line_height
                    - layout.position_map.scroll_pixel_position.y;
                let bounds = Bounds::from_corners(
                    point(layout.gutter_hitbox.left(), start_y),
                    point(layout.gutter_hitbox.left() + highlight_width, end_y),
                );
                cx.paint_quad(fill(bounds, *color).corner_radii(highlight_corner_radii));
            }
        });
    }

    fn paint_blamed_display_rows(&self, layout: &mut EditorLayout, cx: &mut WindowContext) {
        let Some(blamed_display_rows) = layout.blamed_display_rows.take() else {
            return;
        };

        cx.paint_layer(layout.gutter_hitbox.bounds, |cx| {
            for mut blame_element in blamed_display_rows.into_iter() {
                blame_element.paint(cx);
            }
        })
    }

    fn paint_text(&mut self, layout: &mut EditorLayout, cx: &mut WindowContext) {
        cx.with_content_mask(
            Some(ContentMask {
                bounds: layout.text_hitbox.bounds,
            }),
            |cx| {
                let cursor_style = if self
                    .editor
                    .read(cx)
                    .hovered_link_state
                    .as_ref()
                    .is_some_and(|hovered_link_state| !hovered_link_state.links.is_empty())
                {
                    CursorStyle::PointingHand
                } else {
                    CursorStyle::IBeam
                };
                cx.set_cursor_style(cursor_style, &layout.text_hitbox);

                let invisible_display_ranges = self.paint_highlights(layout, cx);
                self.paint_lines(&invisible_display_ranges, layout, cx);
                self.paint_redactions(layout, cx);
                self.paint_cursors(layout, cx);
                self.paint_inline_blame(layout, cx);
                cx.with_element_namespace("crease_trailers", |cx| {
                    for trailer in layout.crease_trailers.iter_mut().flatten() {
                        trailer.element.paint(cx);
                    }
                });
            },
        )
    }

    fn paint_highlights(
        &mut self,
        layout: &mut EditorLayout,
        cx: &mut WindowContext,
    ) -> SmallVec<[Range<DisplayPoint>; 32]> {
        cx.paint_layer(layout.text_hitbox.bounds, |cx| {
            let mut invisible_display_ranges = SmallVec::<[Range<DisplayPoint>; 32]>::new();
            let line_end_overshoot = 0.15 * layout.position_map.line_height;
            for (range, color, border_color) in &layout.highlighted_ranges {
                self.paint_highlighted_range(
                    range.clone(),
                    *color,
                    *border_color,
                    Pixels::ZERO,
                    line_end_overshoot,
                    layout,
                    cx,
                );
            }

            let line_end_overshoot = 0.3 * layout.position_map.line_height;
            for (player_color, selections) in &layout.selections {
                // use sharper corners when there's a visible selection_border
                let corner_radius = if player_color.selection_border.a == 0. {
                    0.5
                } else {
                    0.33
                } * line_end_overshoot;
                for selection in selections.iter() {
                    self.paint_highlighted_range(
                        selection.range.clone(),
                        player_color.selection,
                        player_color.selection_border,
                        corner_radius,
                        line_end_overshoot,
                        layout,
                        cx,
                    );

                    if selection.is_local && !selection.range.is_empty() {
                        invisible_display_ranges.push(selection.range.clone());
                    }
                }
            }
            invisible_display_ranges
        })
    }

    fn paint_lines(
        &mut self,
        invisible_display_ranges: &[Range<DisplayPoint>],
        layout: &mut EditorLayout,
        cx: &mut WindowContext,
    ) {
        let whitespace_setting = self
            .editor
            .read(cx)
            .buffer
            .read(cx)
            .settings_at(0, cx)
            .show_whitespaces;

        for (ix, line_with_invisibles) in layout.position_map.line_layouts.iter().enumerate() {
            let row = DisplayRow(layout.visible_display_row_range.start.0 + ix as u32);
            line_with_invisibles.draw(
                layout,
                row,
                layout.content_origin,
                whitespace_setting,
                invisible_display_ranges,
                cx,
            )
        }

        for line_element in &mut layout.line_elements {
            line_element.paint(cx);
        }
    }

    fn paint_redactions(&mut self, layout: &EditorLayout, cx: &mut WindowContext) {
        if layout.redacted_ranges.is_empty() {
            return;
        }

        let line_end_overshoot = layout.line_end_overshoot();

        // A softer than perfect black
        let redaction_color = gpui::rgb(0x0e1111);

        cx.paint_layer(layout.text_hitbox.bounds, |cx| {
            for range in layout.redacted_ranges.iter() {
                self.paint_highlighted_range(
                    range.clone(),
                    redaction_color.into(),
                    Hsla::transparent_black(),
                    Pixels::ZERO,
                    line_end_overshoot,
                    layout,
                    cx,
                );
            }
        });
    }

    fn paint_cursors(&mut self, layout: &mut EditorLayout, cx: &mut WindowContext) {
        for cursor in &mut layout.visible_cursors {
            cursor.paint(layout.content_origin, cx);
        }
    }

    fn paint_scrollbar(&mut self, layout: &mut EditorLayout, cx: &mut WindowContext) {
        let Some(scrollbar_layout) = layout.scrollbar_layout.as_ref() else {
            return;
        };

        let thumb_bounds = scrollbar_layout.thumb_bounds();
        if scrollbar_layout.visible {
            cx.paint_layer(scrollbar_layout.hitbox.bounds, |cx| {
                cx.paint_quad(quad(
                    scrollbar_layout.hitbox.bounds,
                    Corners::default(),
                    cx.theme().colors().scrollbar_track_background,
                    Edges {
                        top: Pixels::ZERO,
                        right: Pixels::ZERO,
                        bottom: Pixels::ZERO,
                        left: ScrollbarLayout::BORDER_WIDTH,
                    },
                    cx.theme().colors().scrollbar_track_border,
                ));

                let fast_markers =
                    self.collect_fast_scrollbar_markers(layout, scrollbar_layout, cx);
                // Refresh slow scrollbar markers in the background. Below, we paint whatever markers have already been computed.
                self.refresh_slow_scrollbar_markers(layout, scrollbar_layout, cx);

                let markers = self.editor.read(cx).scrollbar_marker_state.markers.clone();
                for marker in markers.iter().chain(&fast_markers) {
                    let mut marker = marker.clone();
                    marker.bounds.origin += scrollbar_layout.hitbox.origin;
                    cx.paint_quad(marker);
                }

                cx.paint_quad(quad(
                    thumb_bounds,
                    Corners::all(Pixels(10.0)),
                    cx.theme().colors().scrollbar_thumb_background,
                    Edges {
                        top: Pixels::ZERO,
                        right: Pixels::ZERO,
                        bottom: Pixels::ZERO,
                        left: ScrollbarLayout::BORDER_WIDTH,
                    },
                    cx.theme().colors().scrollbar_thumb_border,
                ));
            });
        }

        cx.set_cursor_style(CursorStyle::Arrow, &scrollbar_layout.hitbox);

        let row_height = scrollbar_layout.row_height;
        let row_range = scrollbar_layout.visible_row_range.clone();

        cx.on_mouse_event({
            let editor = self.editor.clone();
            let hitbox = scrollbar_layout.hitbox.clone();
            let mut mouse_position = cx.mouse_position();
            move |event: &MouseMoveEvent, phase, cx| {
                if phase == DispatchPhase::Capture {
                    return;
                }

                editor.update(cx, |editor, cx| {
                    if event.pressed_button == Some(MouseButton::Left)
                        && editor.scroll_manager.is_dragging_scrollbar()
                    {
                        let y = mouse_position.y;
                        let new_y = event.position.y;
                        if (hitbox.top()..hitbox.bottom()).contains(&y) {
                            let mut position = editor.scroll_position(cx);
                            position.y += (new_y - y) / row_height;
                            if position.y < 0.0 {
                                position.y = 0.0;
                            }
                            editor.set_scroll_position(position, cx);
                        }

                        cx.stop_propagation();
                    } else {
                        editor.scroll_manager.set_is_dragging_scrollbar(false, cx);
                        if hitbox.is_hovered(cx) {
                            editor.scroll_manager.show_scrollbar(cx);
                        }
                    }
                    mouse_position = event.position;
                })
            }
        });

        if self.editor.read(cx).scroll_manager.is_dragging_scrollbar() {
            cx.on_mouse_event({
                let editor = self.editor.clone();
                move |_: &MouseUpEvent, phase, cx| {
                    if phase == DispatchPhase::Capture {
                        return;
                    }

                    editor.update(cx, |editor, cx| {
                        editor.scroll_manager.set_is_dragging_scrollbar(false, cx);
                        cx.stop_propagation();
                    });
                }
            });
        } else {
            cx.on_mouse_event({
                let editor = self.editor.clone();
                let hitbox = scrollbar_layout.hitbox.clone();
                move |event: &MouseDownEvent, phase, cx| {
                    if phase == DispatchPhase::Capture || !hitbox.is_hovered(cx) {
                        return;
                    }

                    editor.update(cx, |editor, cx| {
                        editor.scroll_manager.set_is_dragging_scrollbar(true, cx);

                        let y = event.position.y;
                        if y < thumb_bounds.top() || thumb_bounds.bottom() < y {
                            let center_row = ((y - hitbox.top()) / row_height).round() as u32;
                            let top_row = center_row
                                .saturating_sub((row_range.end - row_range.start) as u32 / 2);
                            let mut position = editor.scroll_position(cx);
                            position.y = top_row as f32;
                            editor.set_scroll_position(position, cx);
                        } else {
                            editor.scroll_manager.show_scrollbar(cx);
                        }

                        cx.stop_propagation();
                    });
                }
            });
        }
    }

    fn collect_fast_scrollbar_markers(
        &self,
        layout: &EditorLayout,
        scrollbar_layout: &ScrollbarLayout,
        cx: &mut WindowContext,
    ) -> Vec<PaintQuad> {
        const LIMIT: usize = 100;
        if !EditorSettings::get_global(cx).scrollbar.cursors || layout.cursors.len() > LIMIT {
            return vec![];
        }
        let cursor_ranges = layout
            .cursors
            .iter()
            .map(|(point, color)| ColoredRange {
                start: point.row(),
                end: point.row(),
                color: *color,
            })
            .collect_vec();
        scrollbar_layout.marker_quads_for_ranges(cursor_ranges, None)
    }

    fn refresh_slow_scrollbar_markers(
        &self,
        layout: &EditorLayout,
        scrollbar_layout: &ScrollbarLayout,
        cx: &mut WindowContext,
    ) {
        self.editor.update(cx, |editor, cx| {
            if !editor.is_singleton(cx)
                || !editor
                    .scrollbar_marker_state
                    .should_refresh(scrollbar_layout.hitbox.size)
            {
                return;
            }

            let scrollbar_layout = scrollbar_layout.clone();
            let background_highlights = editor.background_highlights.clone();
            let snapshot = layout.position_map.snapshot.clone();
            let theme = cx.theme().clone();
            let scrollbar_settings = EditorSettings::get_global(cx).scrollbar;

            editor.scrollbar_marker_state.dirty = false;
            editor.scrollbar_marker_state.pending_refresh =
                Some(cx.spawn(|editor, mut cx| async move {
                    let scrollbar_size = scrollbar_layout.hitbox.size;
                    let scrollbar_markers = cx
                        .background_executor()
                        .spawn(async move {
                            let max_point = snapshot.display_snapshot.buffer_snapshot.max_point();
                            let mut marker_quads = Vec::new();
                            if scrollbar_settings.git_diff {
                                let marker_row_ranges = snapshot
                                    .buffer_snapshot
                                    .git_diff_hunks_in_range(
                                        MultiBufferRow::MIN..MultiBufferRow::MAX,
                                    )
                                    .map(|hunk| {
                                        let start_display_row =
                                            MultiBufferPoint::new(hunk.row_range.start.0, 0)
                                                .to_display_point(&snapshot.display_snapshot)
                                                .row();
                                        let mut end_display_row =
                                            MultiBufferPoint::new(hunk.row_range.end.0, 0)
                                                .to_display_point(&snapshot.display_snapshot)
                                                .row();
                                        if end_display_row != start_display_row {
                                            end_display_row.0 -= 1;
                                        }
                                        let color = match hunk_status(&hunk) {
                                            DiffHunkStatus::Added => theme.status().created,
                                            DiffHunkStatus::Modified => theme.status().modified,
                                            DiffHunkStatus::Removed => theme.status().deleted,
                                        };
                                        ColoredRange {
                                            start: start_display_row,
                                            end: end_display_row,
                                            color,
                                        }
                                    });

                                marker_quads.extend(
                                    scrollbar_layout
                                        .marker_quads_for_ranges(marker_row_ranges, Some(0)),
                                );
                            }

                            for (background_highlight_id, (_, background_ranges)) in
                                background_highlights.iter()
                            {
                                let is_search_highlights = *background_highlight_id
                                    == TypeId::of::<BufferSearchHighlights>();
                                let is_symbol_occurrences = *background_highlight_id
                                    == TypeId::of::<DocumentHighlightRead>()
                                    || *background_highlight_id
                                        == TypeId::of::<DocumentHighlightWrite>();
                                if (is_search_highlights && scrollbar_settings.search_results)
                                    || (is_symbol_occurrences && scrollbar_settings.selected_symbol)
                                {
                                    let mut color = theme.status().info;
                                    if is_symbol_occurrences {
                                        color.fade_out(0.5);
                                    }
                                    let marker_row_ranges = background_ranges.iter().map(|range| {
                                        let display_start = range
                                            .start
                                            .to_display_point(&snapshot.display_snapshot);
                                        let display_end =
                                            range.end.to_display_point(&snapshot.display_snapshot);
                                        ColoredRange {
                                            start: display_start.row(),
                                            end: display_end.row(),
                                            color,
                                        }
                                    });
                                    marker_quads.extend(
                                        scrollbar_layout
                                            .marker_quads_for_ranges(marker_row_ranges, Some(1)),
                                    );
                                }
                            }

                            if scrollbar_settings.diagnostics {
                                let diagnostics = snapshot
                                    .buffer_snapshot
                                    .diagnostics_in_range::<_, Point>(
                                        Point::zero()..max_point,
                                        false,
                                    )
                                    // We want to sort by severity, in order to paint the most severe diagnostics last.
                                    .sorted_by_key(|diagnostic| {
                                        std::cmp::Reverse(diagnostic.diagnostic.severity)
                                    });

                                let marker_row_ranges = diagnostics.into_iter().map(|diagnostic| {
                                    let start_display = diagnostic
                                        .range
                                        .start
                                        .to_display_point(&snapshot.display_snapshot);
                                    let end_display = diagnostic
                                        .range
                                        .end
                                        .to_display_point(&snapshot.display_snapshot);
                                    let color = match diagnostic.diagnostic.severity {
                                        DiagnosticSeverity::ERROR => theme.status().error,
                                        DiagnosticSeverity::WARNING => theme.status().warning,
                                        DiagnosticSeverity::INFORMATION => theme.status().info,
                                        _ => theme.status().hint,
                                    };
                                    ColoredRange {
                                        start: start_display.row(),
                                        end: end_display.row(),
                                        color,
                                    }
                                });
                                marker_quads.extend(
                                    scrollbar_layout
                                        .marker_quads_for_ranges(marker_row_ranges, Some(2)),
                                );
                            }

                            Arc::from(marker_quads)
                        })
                        .await;

                    editor.update(&mut cx, |editor, cx| {
                        editor.scrollbar_marker_state.markers = scrollbar_markers;
                        editor.scrollbar_marker_state.scrollbar_size = scrollbar_size;
                        editor.scrollbar_marker_state.pending_refresh = None;
                        cx.notify();
                    })?;

                    Ok(())
                }));
        });
    }

    #[allow(clippy::too_many_arguments)]
    fn paint_highlighted_range(
        &self,
        range: Range<DisplayPoint>,
        color: Hsla,
        border_color: Hsla,
        corner_radius: Pixels,
        line_end_overshoot: Pixels,
        layout: &EditorLayout,
        cx: &mut WindowContext,
    ) {
        let start_row = layout.visible_display_row_range.start;
        let end_row = layout.visible_display_row_range.end;
        if range.start != range.end {
            let row_range = if range.end.column() == 0 {
                cmp::max(range.start.row(), start_row)..cmp::min(range.end.row(), end_row)
            } else {
                cmp::max(range.start.row(), start_row)
                    ..cmp::min(range.end.row().next_row(), end_row)
            };

            let highlighted_range = HighlightedRange {
                color,
                border_color,
                line_height: layout.position_map.line_height,
                corner_radius,
                start_y: layout.content_origin.y
                    + row_range.start.as_f32() * layout.position_map.line_height
                    - layout.position_map.scroll_pixel_position.y,
                lines: row_range
                    .iter_rows()
                    .map(|row| {
                        let line_layout =
                            &layout.position_map.line_layouts[row.minus(start_row) as usize];
                        HighlightedRangeLine {
                            start_x: if row == range.start.row() {
                                layout.content_origin.x
                                    + line_layout.x_for_index(range.start.column() as usize)
                                    - layout.position_map.scroll_pixel_position.x
                            } else {
                                layout.content_origin.x
                                    - layout.position_map.scroll_pixel_position.x
                            },
                            end_x: if row == range.end.row() {
                                layout.content_origin.x
                                    + line_layout.x_for_index(range.end.column() as usize)
                                    - layout.position_map.scroll_pixel_position.x
                            } else {
                                layout.content_origin.x + line_layout.width + line_end_overshoot
                                    - layout.position_map.scroll_pixel_position.x
                            },
                        }
                    })
                    .collect(),
            };

            highlighted_range.paint(layout.text_hitbox.bounds, cx);
        }
    }

    fn paint_inline_blame(&mut self, layout: &mut EditorLayout, cx: &mut WindowContext) {
        if let Some(mut inline_blame) = layout.inline_blame.take() {
            cx.paint_layer(layout.text_hitbox.bounds, |cx| {
                inline_blame.paint(cx);
            })
        }
    }

    fn paint_blocks(&mut self, layout: &mut EditorLayout, cx: &mut WindowContext) {
        for mut block in layout.blocks.drain(..) {
            block.element.paint(cx);
        }
    }

    fn paint_mouse_context_menu(&mut self, layout: &mut EditorLayout, cx: &mut WindowContext) {
        if let Some(mouse_context_menu) = layout.mouse_context_menu.as_mut() {
            mouse_context_menu.paint(cx);
        }
    }

    fn paint_scroll_wheel_listener(&mut self, layout: &EditorLayout, cx: &mut WindowContext) {
        cx.on_mouse_event({
            let position_map = layout.position_map.clone();
            let editor = self.editor.clone();
            let hitbox = layout.hitbox.clone();
            let mut delta = ScrollDelta::default();

            // Set a minimum scroll_sensitivity of 0.01 to make sure the user doesn't
            // accidentally turn off their scrolling.
            let scroll_sensitivity = EditorSettings::get_global(cx).scroll_sensitivity.max(0.01);

            move |event: &ScrollWheelEvent, phase, cx| {
                if phase == DispatchPhase::Bubble && hitbox.is_hovered(cx) {
                    delta = delta.coalesce(event.delta);
                    editor.update(cx, |editor, cx| {
                        let position_map: &PositionMap = &position_map;

                        let line_height = position_map.line_height;
                        let max_glyph_width = position_map.em_width;
                        let (delta, axis) = match delta {
                            gpui::ScrollDelta::Pixels(mut pixels) => {
                                //Trackpad
                                let axis = position_map.snapshot.ongoing_scroll.filter(&mut pixels);
                                (pixels, axis)
                            }

                            gpui::ScrollDelta::Lines(lines) => {
                                //Not trackpad
                                let pixels =
                                    point(lines.x * max_glyph_width, lines.y * line_height);
                                (pixels, None)
                            }
                        };

                        let current_scroll_position = position_map.snapshot.scroll_position();
                        let x = (current_scroll_position.x * max_glyph_width
                            - (delta.x * scroll_sensitivity))
                            / max_glyph_width;
                        let y = (current_scroll_position.y * line_height
                            - (delta.y * scroll_sensitivity))
                            / line_height;
                        let mut scroll_position =
                            point(x, y).clamp(&point(0., 0.), &position_map.scroll_max);
                        let forbid_vertical_scroll = editor.scroll_manager.forbid_vertical_scroll();
                        if forbid_vertical_scroll {
                            scroll_position.y = current_scroll_position.y;
                        }

                        if scroll_position != current_scroll_position {
                            editor.scroll(scroll_position, axis, cx);
                            cx.stop_propagation();
                        } else if y < 0. {
                            // Due to clamping, we may fail to detect cases of overscroll to the top;
                            // We want the scroll manager to get an update in such cases and detect the change of direction
                            // on the next frame.
                            cx.notify();
                        }
                    });
                }
            }
        });
    }

    fn paint_mouse_listeners(
        &mut self,
        layout: &EditorLayout,
        hovered_hunk: Option<HoveredHunk>,
        cx: &mut WindowContext,
    ) {
        self.paint_scroll_wheel_listener(layout, cx);

        cx.on_mouse_event({
            let position_map = layout.position_map.clone();
            let editor = self.editor.clone();
            let text_hitbox = layout.text_hitbox.clone();
            let gutter_hitbox = layout.gutter_hitbox.clone();

            move |event: &MouseDownEvent, phase, cx| {
                if phase == DispatchPhase::Bubble {
                    match event.button {
                        MouseButton::Left => editor.update(cx, |editor, cx| {
                            Self::mouse_left_down(
                                editor,
                                event,
                                hovered_hunk.clone(),
                                &position_map,
                                &text_hitbox,
                                &gutter_hitbox,
                                cx,
                            );
                        }),
                        MouseButton::Right => editor.update(cx, |editor, cx| {
                            Self::mouse_right_down(editor, event, &position_map, &text_hitbox, cx);
                        }),
                        MouseButton::Middle => editor.update(cx, |editor, cx| {
                            Self::mouse_middle_down(editor, event, &position_map, &text_hitbox, cx);
                        }),
                        _ => {}
                    };
                }
            }
        });

        cx.on_mouse_event({
            let editor = self.editor.clone();
            let position_map = layout.position_map.clone();
            let text_hitbox = layout.text_hitbox.clone();

            move |event: &MouseUpEvent, phase, cx| {
                if phase == DispatchPhase::Bubble {
                    editor.update(cx, |editor, cx| {
                        Self::mouse_up(editor, event, &position_map, &text_hitbox, cx)
                    });
                }
            }
        });
        cx.on_mouse_event({
            let position_map = layout.position_map.clone();
            let editor = self.editor.clone();
            let text_hitbox = layout.text_hitbox.clone();
            let gutter_hitbox = layout.gutter_hitbox.clone();

            move |event: &MouseMoveEvent, phase, cx| {
                if phase == DispatchPhase::Bubble {
                    editor.update(cx, |editor, cx| {
                        if editor.hover_state.focused(cx) {
                            return;
                        }
                        if event.pressed_button == Some(MouseButton::Left)
                            || event.pressed_button == Some(MouseButton::Middle)
                        {
                            Self::mouse_dragged(
                                editor,
                                event,
                                &position_map,
                                text_hitbox.bounds,
                                cx,
                            )
                        }

                        Self::mouse_moved(
                            editor,
                            event,
                            &position_map,
                            &text_hitbox,
                            &gutter_hitbox,
                            cx,
                        )
                    });
                }
            }
        });
    }

    fn scrollbar_left(&self, bounds: &Bounds<Pixels>) -> Pixels {
        bounds.upper_right().x - self.style.scrollbar_width
    }

    fn column_pixels(&self, column: usize, cx: &WindowContext) -> Pixels {
        let style = &self.style;
        let font_size = style.text.font_size.to_pixels(cx.rem_size());
        let layout = cx
            .text_system()
            .shape_line(
                SharedString::from(" ".repeat(column)),
                font_size,
                &[TextRun {
                    len: column,
                    font: style.text.font(),
                    color: Hsla::default(),
                    background_color: None,
                    underline: None,
                    strikethrough: None,
                }],
            )
            .unwrap();

        layout.width
    }

    fn max_line_number_width(&self, snapshot: &EditorSnapshot, cx: &WindowContext) -> Pixels {
        let digit_count = snapshot
            .max_buffer_row()
            .next_row()
            .as_f32()
            .log10()
            .floor() as usize
            + 1;
        self.column_pixels(digit_count, cx)
    }
}

#[allow(clippy::too_many_arguments)]
fn prepaint_gutter_button(
    button: IconButton,
    row: DisplayRow,
    line_height: Pixels,
    _gutter_dimensions: &GutterDimensions,
    scroll_pixel_position: gpui::Point<Pixels>,
    gutter_hitbox: &Hitbox,
    _rows_with_hunk_bounds: &HashMap<DisplayRow, Bounds<Pixels>>,
    cx: &mut WindowContext<'_>,
) -> AnyElement {
    let mut button = button.into_any_element();
    let available_space = size(
        AvailableSpace::MinContent,
        AvailableSpace::Definite(line_height),
    );
    let indicator_size = button.layout_as_root(available_space, cx);

    // let blame_width = gutter_dimensions.git_blame_entries_width;
    // let gutter_width = rows_with_hunk_bounds
    //     .get(&row)
    //     .map(|bounds| bounds.size.width);
    // let left_offset = blame_width.max(gutter_width).unwrap_or_default();

    // let mut x = left_offset;
    // let available_width = gutter_dimensions.margin + gutter_dimensions.left_padding
    //     - indicator_size.width
    //     - left_offset;
    // x += available_width / 2.;

    let x = line_height / 3.;

    let mut y = row.as_f32() * line_height - scroll_pixel_position.y;
    y += (line_height - indicator_size.height) / 2.;

    button.prepaint_as_root(gutter_hitbox.origin + point(x, y), available_space, cx);
    button
}

fn render_inline_blame_entry(
    blame: &gpui::Model<GitBlame>,
    blame_entry: BlameEntry,
    style: &EditorStyle,
    workspace: Option<WeakView<Workspace>>,
    cx: &mut WindowContext<'_>,
) -> AnyElement {
    let relative_timestamp = blame_entry_relative_timestamp(&blame_entry);

    let author = blame_entry.author.as_deref().unwrap_or_default();
    let text = format!("{}, {}", author, relative_timestamp);

    let details = blame.read(cx).details_for_entry(&blame_entry);

    let tooltip = cx.new_view(|_| BlameEntryTooltip::new(blame_entry, details, style, workspace));

    h_flex()
        .id("inline-blame")
        .w_full()
        .font_family(style.text.font().family)
        .text_color(cx.theme().status().hint)
        .line_height(style.text.line_height)
        .child(Icon::new(IconName::FileGit).color(Color::Hint))
        .child(text)
        .gap_2()
        .hoverable_tooltip(move |_| tooltip.clone().into())
        .into_any()
}

fn render_blame_entry(
    ix: usize,
    blame: &gpui::Model<GitBlame>,
    blame_entry: BlameEntry,
    style: &EditorStyle,
    last_used_color: &mut Option<(PlayerColor, Oid)>,
    editor: View<Editor>,
    cx: &mut WindowContext<'_>,
) -> AnyElement {
    let mut sha_color = cx
        .theme()
        .players()
        .color_for_participant(blame_entry.sha.into());
    // If the last color we used is the same as the one we get for this line, but
    // the commit SHAs are different, then we try again to get a different color.
    match *last_used_color {
        Some((color, sha)) if sha != blame_entry.sha && color.cursor == sha_color.cursor => {
            let index: u32 = blame_entry.sha.into();
            sha_color = cx.theme().players().color_for_participant(index + 1);
        }
        _ => {}
    };
    last_used_color.replace((sha_color, blame_entry.sha));

    let relative_timestamp = blame_entry_relative_timestamp(&blame_entry);

    let short_commit_id = blame_entry.sha.display_short();

    let author_name = blame_entry.author.as_deref().unwrap_or("<no name>");
    let name = util::truncate_and_trailoff(author_name, GIT_BLAME_MAX_AUTHOR_CHARS_DISPLAYED);

    let details = blame.read(cx).details_for_entry(&blame_entry);

    let workspace = editor.read(cx).workspace.as_ref().map(|(w, _)| w.clone());

    let tooltip = cx.new_view(|_| {
        BlameEntryTooltip::new(blame_entry.clone(), details.clone(), style, workspace)
    });

    h_flex()
        .w_full()
        .justify_between()
        .font_family(style.text.font().family)
        .line_height(style.text.line_height)
        .id(("blame", ix))
        .text_color(cx.theme().status().hint)
        .pr_2()
        .gap_2()
        .child(
            h_flex()
                .items_center()
                .gap_2()
                .child(div().text_color(sha_color.cursor).child(short_commit_id))
                .child(name),
        )
        .child(relative_timestamp)
        .on_mouse_down(MouseButton::Right, {
            let blame_entry = blame_entry.clone();
            let details = details.clone();
            move |event, cx| {
                deploy_blame_entry_context_menu(
                    &blame_entry,
                    details.as_ref(),
                    editor.clone(),
                    event.position,
                    cx,
                );
            }
        })
        .hover(|style| style.bg(cx.theme().colors().element_hover))
        .when_some(
            details.and_then(|details| details.permalink),
            |this, url| {
                let url = url.clone();
                this.cursor_pointer().on_click(move |_, cx| {
                    cx.stop_propagation();
                    cx.open_url(url.as_str())
                })
            },
        )
        .hoverable_tooltip(move |_| tooltip.clone().into())
        .into_any()
}

fn deploy_blame_entry_context_menu(
    blame_entry: &BlameEntry,
    details: Option<&CommitDetails>,
    editor: View<Editor>,
    position: gpui::Point<Pixels>,
    cx: &mut WindowContext<'_>,
) {
    let context_menu = ContextMenu::build(cx, move |menu, _| {
        let sha = format!("{}", blame_entry.sha);
        menu.on_blur_subscription(Subscription::new(|| {}))
            .entry("Copy commit SHA", None, move |cx| {
                cx.write_to_clipboard(ClipboardItem::new_string(sha.clone()));
            })
            .when_some(
                details.and_then(|details| details.permalink.clone()),
                |this, url| this.entry("Open permalink", None, move |cx| cx.open_url(url.as_str())),
            )
    });

    editor.update(cx, move |editor, cx| {
        editor.mouse_context_menu = Some(MouseContextMenu::pinned_to_screen(
            position,
            context_menu,
            cx,
        ));
        cx.notify();
    });
}

#[derive(Debug)]
pub(crate) struct LineWithInvisibles {
    fragments: SmallVec<[LineFragment; 1]>,
    invisibles: Vec<Invisible>,
    len: usize,
    width: Pixels,
    font_size: Pixels,
}

#[allow(clippy::large_enum_variant)]
enum LineFragment {
    Text(ShapedLine),
    Element {
        element: Option<AnyElement>,
        size: Size<Pixels>,
        len: usize,
    },
}

impl fmt::Debug for LineFragment {
    fn fmt(&self, f: &mut fmt::Formatter) -> fmt::Result {
        match self {
            LineFragment::Text(shaped_line) => f.debug_tuple("Text").field(shaped_line).finish(),
            LineFragment::Element { size, len, .. } => f
                .debug_struct("Element")
                .field("size", size)
                .field("len", len)
                .finish(),
        }
    }
}

impl LineWithInvisibles {
    #[allow(clippy::too_many_arguments)]
    fn from_chunks<'a>(
        chunks: impl Iterator<Item = HighlightedChunk<'a>>,
        text_style: &TextStyle,
        max_line_len: usize,
        max_line_count: usize,
        line_number_layouts: &[Option<ShapedLine>],
        editor_mode: EditorMode,
        text_width: Pixels,
        cx: &mut WindowContext,
    ) -> Vec<Self> {
        let mut layouts = Vec::with_capacity(max_line_count);
        let mut fragments: SmallVec<[LineFragment; 1]> = SmallVec::new();
        let mut line = String::new();
        let mut invisibles = Vec::new();
        let mut width = Pixels::ZERO;
        let mut len = 0;
        let mut styles = Vec::new();
        let mut non_whitespace_added = false;
        let mut row = 0;
        let mut line_exceeded_max_len = false;
        let font_size = text_style.font_size.to_pixels(cx.rem_size());

        let ellipsis = SharedString::from("⋯");

        for highlighted_chunk in chunks.chain([HighlightedChunk {
            text: "\n",
            style: None,
            is_tab: false,
            renderer: None,
        }]) {
            if let Some(renderer) = highlighted_chunk.renderer {
                if !line.is_empty() {
                    let shaped_line = cx
                        .text_system()
                        .shape_line(line.clone().into(), font_size, &styles)
                        .unwrap();
                    width += shaped_line.width;
                    len += shaped_line.len;
                    fragments.push(LineFragment::Text(shaped_line));
                    line.clear();
                    styles.clear();
                }

                let available_width = if renderer.constrain_width {
                    let chunk = if highlighted_chunk.text == ellipsis.as_ref() {
                        ellipsis.clone()
                    } else {
                        SharedString::from(Arc::from(highlighted_chunk.text))
                    };
                    let shaped_line = cx
                        .text_system()
                        .shape_line(
                            chunk,
                            font_size,
                            &[text_style.to_run(highlighted_chunk.text.len())],
                        )
                        .unwrap();
                    AvailableSpace::Definite(shaped_line.width)
                } else {
                    AvailableSpace::MinContent
                };

                let mut element = (renderer.render)(&mut ChunkRendererContext {
                    context: cx,
                    max_width: text_width,
                });
                let line_height = text_style.line_height_in_pixels(cx.rem_size());
                let size = element.layout_as_root(
                    size(available_width, AvailableSpace::Definite(line_height)),
                    cx,
                );

                width += size.width;
                len += highlighted_chunk.text.len();
                fragments.push(LineFragment::Element {
                    element: Some(element),
                    size,
                    len: highlighted_chunk.text.len(),
                });
            } else {
                for (ix, mut line_chunk) in highlighted_chunk.text.split('\n').enumerate() {
                    if ix > 0 {
                        let shaped_line = cx
                            .text_system()
                            .shape_line(line.clone().into(), font_size, &styles)
                            .unwrap();
                        width += shaped_line.width;
                        len += shaped_line.len;
                        fragments.push(LineFragment::Text(shaped_line));
                        layouts.push(Self {
                            width: mem::take(&mut width),
                            len: mem::take(&mut len),
                            fragments: mem::take(&mut fragments),
                            invisibles: std::mem::take(&mut invisibles),
                            font_size,
                        });

                        line.clear();
                        styles.clear();
                        row += 1;
                        line_exceeded_max_len = false;
                        non_whitespace_added = false;
                        if row == max_line_count {
                            return layouts;
                        }
                    }

                    if !line_chunk.is_empty() && !line_exceeded_max_len {
                        let text_style = if let Some(style) = highlighted_chunk.style {
                            Cow::Owned(text_style.clone().highlight(style))
                        } else {
                            Cow::Borrowed(text_style)
                        };

                        if line.len() + line_chunk.len() > max_line_len {
                            let mut chunk_len = max_line_len - line.len();
                            while !line_chunk.is_char_boundary(chunk_len) {
                                chunk_len -= 1;
                            }
                            line_chunk = &line_chunk[..chunk_len];
                            line_exceeded_max_len = true;
                        }

                        styles.push(TextRun {
                            len: line_chunk.len(),
                            font: text_style.font(),
                            color: text_style.color,
                            background_color: text_style.background_color,
                            underline: text_style.underline,
                            strikethrough: text_style.strikethrough,
                        });

                        if editor_mode == EditorMode::Full {
                            // Line wrap pads its contents with fake whitespaces,
                            // avoid printing them
                            let inside_wrapped_string = line_number_layouts
                                .get(row)
                                .and_then(|layout| layout.as_ref())
                                .is_none();
                            if highlighted_chunk.is_tab {
                                if non_whitespace_added || !inside_wrapped_string {
                                    invisibles.push(Invisible::Tab {
                                        line_start_offset: line.len(),
                                        line_end_offset: line.len() + line_chunk.len(),
                                    });
                                }
                            } else {
                                invisibles.extend(
                                    line_chunk
                                        .bytes()
                                        .enumerate()
                                        .filter(|(_, line_byte)| {
                                            let is_whitespace =
                                                (*line_byte as char).is_whitespace();
                                            non_whitespace_added |= !is_whitespace;
                                            is_whitespace
                                                && (non_whitespace_added || !inside_wrapped_string)
                                        })
                                        .map(|(whitespace_index, _)| Invisible::Whitespace {
                                            line_offset: line.len() + whitespace_index,
                                        }),
                                )
                            }
                        }

                        line.push_str(line_chunk);
                    }
                }
            }
        }

        layouts
    }

    fn prepaint(
        &mut self,
        line_height: Pixels,
        scroll_pixel_position: gpui::Point<Pixels>,
        row: DisplayRow,
        content_origin: gpui::Point<Pixels>,
        line_elements: &mut SmallVec<[AnyElement; 1]>,
        cx: &mut WindowContext,
    ) {
        let line_y = line_height * (row.as_f32() - scroll_pixel_position.y / line_height);
        let mut fragment_origin = content_origin + gpui::point(-scroll_pixel_position.x, line_y);
        for fragment in &mut self.fragments {
            match fragment {
                LineFragment::Text(line) => {
                    fragment_origin.x += line.width;
                }
                LineFragment::Element { element, size, .. } => {
                    let mut element = element
                        .take()
                        .expect("you can't prepaint LineWithInvisibles twice");

                    // Center the element vertically within the line.
                    let mut element_origin = fragment_origin;
                    element_origin.y += (line_height - size.height) / 2.;
                    element.prepaint_at(element_origin, cx);
                    line_elements.push(element);

                    fragment_origin.x += size.width;
                }
            }
        }
    }

    fn draw(
        &self,
        layout: &EditorLayout,
        row: DisplayRow,
        content_origin: gpui::Point<Pixels>,
        whitespace_setting: ShowWhitespaceSetting,
        selection_ranges: &[Range<DisplayPoint>],
        cx: &mut WindowContext,
    ) {
        let line_height = layout.position_map.line_height;
        let line_y = line_height
            * (row.as_f32() - layout.position_map.scroll_pixel_position.y / line_height);

        let mut fragment_origin =
            content_origin + gpui::point(-layout.position_map.scroll_pixel_position.x, line_y);

        for fragment in &self.fragments {
            match fragment {
                LineFragment::Text(line) => {
                    line.paint(fragment_origin, line_height, cx).log_err();
                    fragment_origin.x += line.width;
                }
                LineFragment::Element { size, .. } => {
                    fragment_origin.x += size.width;
                }
            }
        }

        self.draw_invisibles(
            selection_ranges,
            layout,
            content_origin,
            line_y,
            row,
            line_height,
            whitespace_setting,
            cx,
        );
    }

    #[allow(clippy::too_many_arguments)]
    fn draw_invisibles(
        &self,
        selection_ranges: &[Range<DisplayPoint>],
        layout: &EditorLayout,
        content_origin: gpui::Point<Pixels>,
        line_y: Pixels,
        row: DisplayRow,
        line_height: Pixels,
        whitespace_setting: ShowWhitespaceSetting,
        cx: &mut WindowContext,
    ) {
        let extract_whitespace_info = |invisible: &Invisible| {
            let (token_offset, token_end_offset, invisible_symbol) = match invisible {
                Invisible::Tab {
                    line_start_offset,
                    line_end_offset,
                } => (*line_start_offset, *line_end_offset, &layout.tab_invisible),
                Invisible::Whitespace { line_offset } => {
                    (*line_offset, line_offset + 1, &layout.space_invisible)
                }
            };

            let x_offset = self.x_for_index(token_offset);
            let invisible_offset =
                (layout.position_map.em_width - invisible_symbol.width).max(Pixels::ZERO) / 2.0;
            let origin = content_origin
                + gpui::point(
                    x_offset + invisible_offset - layout.position_map.scroll_pixel_position.x,
                    line_y,
                );

            (
                [token_offset, token_end_offset],
                Box::new(move |cx: &mut WindowContext| {
                    invisible_symbol.paint(origin, line_height, cx).log_err();
                }),
            )
        };

        let invisible_iter = self.invisibles.iter().map(extract_whitespace_info);
        match whitespace_setting {
            ShowWhitespaceSetting::None => (),
            ShowWhitespaceSetting::All => invisible_iter.for_each(|(_, paint)| paint(cx)),
            ShowWhitespaceSetting::Selection => invisible_iter.for_each(|([start, _], paint)| {
                let invisible_point = DisplayPoint::new(row, start as u32);
                if !selection_ranges
                    .iter()
                    .any(|region| region.start <= invisible_point && invisible_point < region.end)
                {
                    return;
                }

                paint(cx);
            }),

            // For a whitespace to be on a boundary, any of the following conditions need to be met:
            // - It is a tab
            // - It is adjacent to an edge (start or end)
            // - It is adjacent to a whitespace (left or right)
            ShowWhitespaceSetting::Boundary => {
                // We'll need to keep track of the last invisible we've seen and then check if we are adjacent to it for some of
                // the above cases.
                // Note: We zip in the original `invisibles` to check for tab equality
                let mut last_seen: Option<(bool, usize, Box<dyn Fn(&mut WindowContext)>)> = None;
                for (([start, end], paint), invisible) in
                    invisible_iter.zip_eq(self.invisibles.iter())
                {
                    let should_render = match (&last_seen, invisible) {
                        (_, Invisible::Tab { .. }) => true,
                        (Some((_, last_end, _)), _) => *last_end == start,
                        _ => false,
                    };

                    if should_render || start == 0 || end == self.len {
                        paint(cx);

                        // Since we are scanning from the left, we will skip over the first available whitespace that is part
                        // of a boundary between non-whitespace segments, so we correct by manually redrawing it if needed.
                        if let Some((should_render_last, last_end, paint_last)) = last_seen {
                            // Note that we need to make sure that the last one is actually adjacent
                            if !should_render_last && last_end == start {
                                paint_last(cx);
                            }
                        }
                    }

                    // Manually render anything within a selection
                    let invisible_point = DisplayPoint::new(row, start as u32);
                    if selection_ranges.iter().any(|region| {
                        region.start <= invisible_point && invisible_point < region.end
                    }) {
                        paint(cx);
                    }

                    last_seen = Some((should_render, end, paint));
                }
            }
        }
    }

    pub fn x_for_index(&self, index: usize) -> Pixels {
        let mut fragment_start_x = Pixels::ZERO;
        let mut fragment_start_index = 0;

        for fragment in &self.fragments {
            match fragment {
                LineFragment::Text(shaped_line) => {
                    let fragment_end_index = fragment_start_index + shaped_line.len;
                    if index < fragment_end_index {
                        return fragment_start_x
                            + shaped_line.x_for_index(index - fragment_start_index);
                    }
                    fragment_start_x += shaped_line.width;
                    fragment_start_index = fragment_end_index;
                }
                LineFragment::Element { len, size, .. } => {
                    let fragment_end_index = fragment_start_index + len;
                    if index < fragment_end_index {
                        return fragment_start_x;
                    }
                    fragment_start_x += size.width;
                    fragment_start_index = fragment_end_index;
                }
            }
        }

        fragment_start_x
    }

    pub fn index_for_x(&self, x: Pixels) -> Option<usize> {
        let mut fragment_start_x = Pixels::ZERO;
        let mut fragment_start_index = 0;

        for fragment in &self.fragments {
            match fragment {
                LineFragment::Text(shaped_line) => {
                    let fragment_end_x = fragment_start_x + shaped_line.width;
                    if x < fragment_end_x {
                        return Some(
                            fragment_start_index + shaped_line.index_for_x(x - fragment_start_x)?,
                        );
                    }
                    fragment_start_x = fragment_end_x;
                    fragment_start_index += shaped_line.len;
                }
                LineFragment::Element { len, size, .. } => {
                    let fragment_end_x = fragment_start_x + size.width;
                    if x < fragment_end_x {
                        return Some(fragment_start_index);
                    }
                    fragment_start_index += len;
                    fragment_start_x = fragment_end_x;
                }
            }
        }

        None
    }

    pub fn font_id_for_index(&self, index: usize) -> Option<FontId> {
        let mut fragment_start_index = 0;

        for fragment in &self.fragments {
            match fragment {
                LineFragment::Text(shaped_line) => {
                    let fragment_end_index = fragment_start_index + shaped_line.len;
                    if index < fragment_end_index {
                        return shaped_line.font_id_for_index(index - fragment_start_index);
                    }
                    fragment_start_index = fragment_end_index;
                }
                LineFragment::Element { len, .. } => {
                    let fragment_end_index = fragment_start_index + len;
                    if index < fragment_end_index {
                        return None;
                    }
                    fragment_start_index = fragment_end_index;
                }
            }
        }

        None
    }
}

#[derive(Debug, Clone, Copy, PartialEq, Eq)]
enum Invisible {
    /// A tab character
    ///
    /// A tab character is internally represented by spaces (configured by the user's tab width)
    /// aligned to the nearest column, so it's necessary to store the start and end offset for
    /// adjacency checks.
    Tab {
        line_start_offset: usize,
        line_end_offset: usize,
    },
    Whitespace {
        line_offset: usize,
    },
}

impl EditorElement {
    /// Returns the rem size to use when rendering the [`EditorElement`].
    ///
    /// This allows UI elements to scale based on the `buffer_font_size`.
    fn rem_size(&self, cx: &WindowContext) -> Option<Pixels> {
        match self.editor.read(cx).mode {
            EditorMode::Full => {
                let buffer_font_size = self.style.text.font_size;
                match buffer_font_size {
                    AbsoluteLength::Pixels(pixels) => {
                        let rem_size_scale = {
                            // Our default UI font size is 14px on a 16px base scale.
                            // This means the default UI font size is 0.875rems.
                            let default_font_size_scale = 14. / ui::BASE_REM_SIZE_IN_PX;

                            // We then determine the delta between a single rem and the default font
                            // size scale.
                            let default_font_size_delta = 1. - default_font_size_scale;

                            // Finally, we add this delta to 1rem to get the scale factor that
                            // should be used to scale up the UI.
                            1. + default_font_size_delta
                        };

                        Some(pixels * rem_size_scale)
                    }
                    AbsoluteLength::Rems(rems) => {
                        Some(rems.to_pixels(ui::BASE_REM_SIZE_IN_PX.into()))
                    }
                }
            }
            // We currently use single-line and auto-height editors in UI contexts,
            // so we don't want to scale everything with the buffer font size, as it
            // ends up looking off.
            EditorMode::SingleLine { .. } | EditorMode::AutoHeight { .. } => None,
        }
    }
}

impl Element for EditorElement {
    type RequestLayoutState = ();
    type PrepaintState = EditorLayout;

    fn id(&self) -> Option<ElementId> {
        None
    }

    fn request_layout(
        &mut self,
        _: Option<&GlobalElementId>,
        cx: &mut WindowContext,
    ) -> (gpui::LayoutId, ()) {
        let rem_size = self.rem_size(cx);
        cx.with_rem_size(rem_size, |cx| {
            self.editor.update(cx, |editor, cx| {
                editor.set_style(self.style.clone(), cx);

                let layout_id = match editor.mode {
                    EditorMode::SingleLine { auto_width } => {
                        let rem_size = cx.rem_size();

                        let height = self.style.text.line_height_in_pixels(rem_size);
                        if auto_width {
                            let editor_handle = cx.view().clone();
                            let style = self.style.clone();
                            cx.request_measured_layout(Style::default(), move |_, _, cx| {
                                let editor_snapshot =
                                    editor_handle.update(cx, |editor, cx| editor.snapshot(cx));
                                let line = Self::layout_lines(
                                    DisplayRow(0)..DisplayRow(1),
                                    &[],
                                    &editor_snapshot,
                                    &style,
                                    px(f32::MAX),
                                    cx,
                                )
                                .pop()
                                .unwrap();

                                let font_id = cx.text_system().resolve_font(&style.text.font());
                                let font_size = style.text.font_size.to_pixels(cx.rem_size());
                                let em_width = cx
                                    .text_system()
                                    .typographic_bounds(font_id, font_size, 'm')
                                    .unwrap()
                                    .size
                                    .width;

                                size(line.width + em_width, height)
                            })
                        } else {
                            let mut style = Style::default();
                            style.size.height = height.into();
                            style.size.width = relative(1.).into();
                            cx.request_layout(style, None)
                        }
                    }
                    EditorMode::AutoHeight { max_lines } => {
                        let editor_handle = cx.view().clone();
                        let max_line_number_width =
                            self.max_line_number_width(&editor.snapshot(cx), cx);
                        cx.request_measured_layout(
                            Style::default(),
                            move |known_dimensions, available_space, cx| {
                                editor_handle
                                    .update(cx, |editor, cx| {
                                        compute_auto_height_layout(
                                            editor,
                                            max_lines,
                                            max_line_number_width,
                                            known_dimensions,
                                            available_space.width,
                                            cx,
                                        )
                                    })
                                    .unwrap_or_default()
                            },
                        )
                    }
                    EditorMode::Full => {
                        let mut style = Style::default();
                        style.size.width = relative(1.).into();
                        style.size.height = relative(1.).into();
                        cx.request_layout(style, None)
                    }
                };

                (layout_id, ())
            })
        })
    }

    fn prepaint(
        &mut self,
        _: Option<&GlobalElementId>,
        bounds: Bounds<Pixels>,
        _: &mut Self::RequestLayoutState,
        cx: &mut WindowContext,
    ) -> Self::PrepaintState {
        let text_style = TextStyleRefinement {
            font_size: Some(self.style.text.font_size),
            line_height: Some(self.style.text.line_height),
            ..Default::default()
        };
        let focus_handle = self.editor.focus_handle(cx);
        cx.set_view_id(self.editor.entity_id());
        cx.set_focus_handle(&focus_handle);

        let rem_size = self.rem_size(cx);
        cx.with_rem_size(rem_size, |cx| {
            cx.with_text_style(Some(text_style), |cx| {
                cx.with_content_mask(Some(ContentMask { bounds }), |cx| {
                    let mut snapshot = self.editor.update(cx, |editor, cx| editor.snapshot(cx));
                    let style = self.style.clone();

                    let font_id = cx.text_system().resolve_font(&style.text.font());
                    let font_size = style.text.font_size.to_pixels(cx.rem_size());
                    let line_height = style.text.line_height_in_pixels(cx.rem_size());
                    let em_width = cx
                        .text_system()
                        .typographic_bounds(font_id, font_size, 'm')
                        .unwrap()
                        .size
                        .width;
                    let em_advance = cx
                        .text_system()
                        .advance(font_id, font_size, 'm')
                        .unwrap()
                        .width;

                    let gutter_dimensions = snapshot.gutter_dimensions(
                        font_id,
                        font_size,
                        em_width,
                        em_advance,
                        self.max_line_number_width(&snapshot, cx),
                        cx,
                    );
                    let text_width = bounds.size.width - gutter_dimensions.width;

                    let right_margin = if snapshot.mode == EditorMode::Full {
                        // EditorElement::SCROLLBAR_WIDTH
                        px(EditorElement::SCROLLBAR_WIDTH.0.min(13.0))
                    } else {
                        px(0.)
                    };
                    let overscroll = size(em_width + right_margin, px(0.));

                    let editor_width =
                        text_width - gutter_dimensions.margin - overscroll.width - em_width;

                    snapshot = self.editor.update(cx, |editor, cx| {
                        editor.last_bounds = Some(bounds);
                        editor.gutter_dimensions = gutter_dimensions;
                        editor.set_visible_line_count(bounds.size.height / line_height, cx);

                        if matches!(editor.mode, EditorMode::AutoHeight { .. }) {
                            snapshot
                        } else {
                            let wrap_width = match editor.soft_wrap_mode(cx) {
                                SoftWrap::GitDiff => None,
                                SoftWrap::None => Some((MAX_LINE_LEN / 2) as f32 * em_advance),
                                SoftWrap::EditorWidth => Some(editor_width),
                                SoftWrap::Column(column) => Some(column as f32 * em_advance),
                                SoftWrap::Bounded(column) => {
                                    Some(editor_width.min(column as f32 * em_advance))
                                }
                            };

                            if editor.set_wrap_width(wrap_width, cx) {
                                editor.snapshot(cx)
                            } else {
                                snapshot
                            }
                        }
                    });

                    let wrap_guides = self
                        .editor
                        .read(cx)
                        .wrap_guides(cx)
                        .iter()
                        .map(|(guide, active)| (self.column_pixels(*guide, cx), *active))
                        .collect::<SmallVec<[_; 2]>>();

                    let hitbox = cx.insert_hitbox(bounds, false);
                    let gutter_hitbox =
                        cx.insert_hitbox(gutter_bounds(bounds, gutter_dimensions), false);
                    let text_hitbox = cx.insert_hitbox(
                        Bounds {
                            origin: gutter_hitbox.upper_right(),
                            size: size(text_width, bounds.size.height),
                        },
                        false,
                    );
                    // Offset the content_bounds from the text_bounds by the gutter margin (which
                    // is roughly half a character wide) to make hit testing work more like how we want.
                    let content_origin =
                        text_hitbox.origin + point(gutter_dimensions.margin, Pixels::ZERO);

                    let height_in_lines = bounds.size.height / line_height;
                    let max_row = snapshot.max_point().row().as_f32();
                    let max_scroll_top = if matches!(snapshot.mode, EditorMode::AutoHeight { .. }) {
                        (max_row - height_in_lines + 1.).max(0.)
                    } else {
                        let settings = EditorSettings::get_global(cx);
                        match settings.scroll_beyond_last_line {
                            ScrollBeyondLastLine::OnePage => max_row,
                            ScrollBeyondLastLine::Off => (max_row - height_in_lines + 1.).max(0.),
                            ScrollBeyondLastLine::VerticalScrollMargin => {
                                (max_row - height_in_lines + 1. + settings.vertical_scroll_margin)
                                    .max(0.)
                            }
                        }
                    };

                    let mut autoscroll_request = None;
                    let mut autoscroll_containing_element = false;
                    let mut autoscroll_horizontally = false;
                    self.editor.update(cx, |editor, cx| {
                        autoscroll_request = editor.autoscroll_request();
                        autoscroll_containing_element =
                            autoscroll_request.is_some() || editor.has_pending_selection();
                        autoscroll_horizontally =
                            editor.autoscroll_vertically(bounds, line_height, max_scroll_top, cx);
                        snapshot = editor.snapshot(cx);
                    });

                    let mut scroll_position = snapshot.scroll_position();
                    // The scroll position is a fractional point, the whole number of which represents
                    // the top of the window in terms of display rows.
                    let start_row = DisplayRow(scroll_position.y as u32);
                    let max_row = snapshot.max_point().row();
                    let end_row = cmp::min(
                        (scroll_position.y + height_in_lines).ceil() as u32,
                        max_row.next_row().0,
                    );
                    let end_row = DisplayRow(end_row);

                    let buffer_rows = snapshot
                        .buffer_rows(start_row)
                        .take((start_row..end_row).len())
                        .collect::<Vec<_>>();

                    let start_anchor = if start_row == Default::default() {
                        Anchor::min()
                    } else {
                        snapshot.buffer_snapshot.anchor_before(
                            DisplayPoint::new(start_row, 0).to_offset(&snapshot, Bias::Left),
                        )
                    };
                    let end_anchor = if end_row > max_row {
                        Anchor::max()
                    } else {
                        snapshot.buffer_snapshot.anchor_before(
                            DisplayPoint::new(end_row, 0).to_offset(&snapshot, Bias::Right),
                        )
                    };

                    let highlighted_rows = self
                        .editor
                        .update(cx, |editor, cx| editor.highlighted_display_rows(cx));
                    let highlighted_ranges = self.editor.read(cx).background_highlights_in_range(
                        start_anchor..end_anchor,
                        &snapshot.display_snapshot,
                        cx.theme().colors(),
                    );
                    let highlighted_gutter_ranges =
                        self.editor.read(cx).gutter_highlights_in_range(
                            start_anchor..end_anchor,
                            &snapshot.display_snapshot,
                            cx,
                        );

                    let redacted_ranges = self.editor.read(cx).redacted_ranges(
                        start_anchor..end_anchor,
                        &snapshot.display_snapshot,
                        cx,
                    );

                    let (selections, active_rows, newest_selection_head) = self.layout_selections(
                        start_anchor,
                        end_anchor,
                        &snapshot,
                        start_row,
                        end_row,
                        cx,
                    );

                    let line_numbers = self.layout_line_numbers(
                        start_row..end_row,
                        buffer_rows.iter().copied(),
                        &active_rows,
                        newest_selection_head,
                        &snapshot,
                        cx,
                    );

                    let mut gutter_fold_toggles =
                        cx.with_element_namespace("gutter_fold_toggles", |cx| {
                            self.layout_gutter_fold_toggles(
                                start_row..end_row,
                                buffer_rows.iter().copied(),
                                &active_rows,
                                &snapshot,
                                cx,
                            )
                        });
                    let crease_trailers = cx.with_element_namespace("crease_trailers", |cx| {
                        self.layout_crease_trailers(buffer_rows.iter().copied(), &snapshot, cx)
                    });

                    let display_hunks = self.layout_gutter_git_hunks(
                        line_height,
                        &gutter_hitbox,
                        start_row..end_row,
                        start_anchor..end_anchor,
                        &snapshot,
                        cx,
                    );

                    let mut max_visible_line_width = Pixels::ZERO;
                    let mut line_layouts = Self::layout_lines(
                        start_row..end_row,
                        &line_numbers,
                        &snapshot,
                        &self.style,
                        editor_width,
                        cx,
                    );
                    for line_with_invisibles in &line_layouts {
                        if line_with_invisibles.width > max_visible_line_width {
                            max_visible_line_width = line_with_invisibles.width;
                        }
                    }

                    let longest_line_width =
                        layout_line(snapshot.longest_row(), &snapshot, &style, editor_width, cx)
                            .width;
                    let mut scroll_width =
                        longest_line_width.max(max_visible_line_width) + overscroll.width;

                    let blocks = cx.with_element_namespace("blocks", |cx| {
                        self.render_blocks(
                            start_row..end_row,
                            &snapshot,
                            &hitbox,
                            &text_hitbox,
                            editor_width,
                            &mut scroll_width,
                            &gutter_dimensions,
                            em_width,
                            gutter_dimensions.full_width(),
                            line_height,
                            &line_layouts,
                            cx,
                        )
                    });
                    let mut blocks = match blocks {
                        Ok(blocks) => blocks,
                        Err(resized_blocks) => {
                            self.editor.update(cx, |editor, cx| {
                                editor.resize_blocks(resized_blocks, autoscroll_request, cx)
                            });
                            return self.prepaint(None, bounds, &mut (), cx);
                        }
                    };

                    let start_buffer_row =
                        MultiBufferRow(start_anchor.to_point(&snapshot.buffer_snapshot).row);
                    let end_buffer_row =
                        MultiBufferRow(end_anchor.to_point(&snapshot.buffer_snapshot).row);

                    let scroll_max = point(
                        ((scroll_width - text_hitbox.size.width) / em_width).max(0.0),
                        max_row.as_f32(),
                    );

                    self.editor.update(cx, |editor, cx| {
                        let clamped = editor.scroll_manager.clamp_scroll_left(scroll_max.x);

                        let autoscrolled = if autoscroll_horizontally {
                            editor.autoscroll_horizontally(
                                start_row,
                                text_hitbox.size.width,
                                scroll_width,
                                em_width,
                                &line_layouts,
                                cx,
                            )
                        } else {
                            false
                        };

                        if clamped || autoscrolled {
                            snapshot = editor.snapshot(cx);
                            scroll_position = snapshot.scroll_position();
                        }
                    });

                    let scroll_pixel_position = point(
                        scroll_position.x * em_width,
                        scroll_position.y * line_height,
                    );

                    let indent_guides = self.layout_indent_guides(
                        content_origin,
                        text_hitbox.origin,
                        start_buffer_row..end_buffer_row,
                        scroll_pixel_position,
                        line_height,
                        &snapshot,
                        cx,
                    );

                    let crease_trailers = cx.with_element_namespace("crease_trailers", |cx| {
                        self.prepaint_crease_trailers(
                            crease_trailers,
                            &line_layouts,
                            line_height,
                            content_origin,
                            scroll_pixel_position,
                            em_width,
                            cx,
                        )
                    });

                    let mut inline_blame = None;
                    if let Some(newest_selection_head) = newest_selection_head {
                        let display_row = newest_selection_head.row();
                        if (start_row..end_row).contains(&display_row) {
                            let line_ix = display_row.minus(start_row) as usize;
                            let line_layout = &line_layouts[line_ix];
                            let crease_trailer_layout = crease_trailers[line_ix].as_ref();
                            inline_blame = self.layout_inline_blame(
                                display_row,
                                &snapshot.display_snapshot,
                                line_layout,
                                crease_trailer_layout,
                                em_width,
                                content_origin,
                                scroll_pixel_position,
                                line_height,
                                cx,
                            );
                        }
                    }

                    let blamed_display_rows = self.layout_blame_entries(
                        buffer_rows.into_iter(),
                        em_width,
                        scroll_position,
                        line_height,
                        &gutter_hitbox,
                        gutter_dimensions.git_blame_entries_width,
                        cx,
                    );

                    let scroll_max = point(
                        ((scroll_width - text_hitbox.size.width) / em_width).max(0.0),
                        max_scroll_top,
                    );

                    self.editor.update(cx, |editor, cx| {
                        let clamped = editor.scroll_manager.clamp_scroll_left(scroll_max.x);

                        let autoscrolled = if autoscroll_horizontally {
                            editor.autoscroll_horizontally(
                                start_row,
                                text_hitbox.size.width,
                                scroll_width,
                                em_width,
                                &line_layouts,
                                cx,
                            )
                        } else {
                            false
                        };

                        if clamped || autoscrolled {
                            snapshot = editor.snapshot(cx);
                            scroll_position = snapshot.scroll_position();
                        }
                    });

                    let line_elements = self.prepaint_lines(
                        start_row,
                        &mut line_layouts,
                        line_height,
                        scroll_pixel_position,
                        content_origin,
                        cx,
                    );

                    cx.with_element_namespace("blocks", |cx| {
                        self.layout_blocks(
                            &mut blocks,
                            &hitbox,
                            line_height,
                            scroll_pixel_position,
                            cx,
                        );
                    });

                    let cursors = self.collect_cursors(&snapshot, cx);
                    let visible_row_range = start_row..end_row;
                    let non_visible_cursors = cursors
                        .iter()
                        .any(move |c| !visible_row_range.contains(&c.0.row()));

                    let visible_cursors = self.layout_visible_cursors(
                        &snapshot,
                        &selections,
                        start_row..end_row,
                        &line_layouts,
                        &text_hitbox,
                        content_origin,
                        scroll_position,
                        scroll_pixel_position,
                        line_height,
                        em_width,
                        autoscroll_containing_element,
                        cx,
                    );

                    let scrollbar_layout = self.layout_scrollbar(
                        &snapshot,
                        bounds,
                        scroll_position,
                        height_in_lines,
                        non_visible_cursors,
                        cx,
                    );

                    let gutter_settings = EditorSettings::get_global(cx).gutter;

                    let expanded_add_hunks_by_rows = self.editor.update(cx, |editor, _| {
                        editor
                            .expanded_hunks
                            .hunks(false)
                            .filter(|hunk| hunk.status == DiffHunkStatus::Added)
                            .map(|expanded_hunk| {
                                let start_row = expanded_hunk
                                    .hunk_range
                                    .start
                                    .to_display_point(&snapshot)
                                    .row();
                                (start_row, expanded_hunk.clone())
                            })
                            .collect::<HashMap<_, _>>()
                    });

                    let rows_with_hunk_bounds = display_hunks
                        .iter()
                        .filter_map(|(hunk, hitbox)| Some((hunk, hitbox.as_ref()?.bounds)))
                        .fold(
                            HashMap::default(),
                            |mut rows_with_hunk_bounds, (hunk, bounds)| {
                                match hunk {
                                    DisplayDiffHunk::Folded { display_row } => {
                                        rows_with_hunk_bounds.insert(*display_row, bounds);
                                    }
                                    DisplayDiffHunk::Unfolded {
                                        display_row_range, ..
                                    } => {
                                        for display_row in display_row_range.iter_rows() {
                                            rows_with_hunk_bounds.insert(display_row, bounds);
                                        }
                                    }
                                }
                                rows_with_hunk_bounds
                            },
                        );
                    let mut _context_menu_visible = false;
                    let mut code_actions_indicator = None;
                    if let Some(newest_selection_head) = newest_selection_head {
                        if (start_row..end_row).contains(&newest_selection_head.row()) {
                            _context_menu_visible = self.layout_context_menu(
                                line_height,
                                &hitbox,
                                &text_hitbox,
                                content_origin,
                                start_row,
                                scroll_pixel_position,
                                &line_layouts,
                                newest_selection_head,
                                gutter_dimensions.width - gutter_dimensions.left_padding,
                                cx,
                            );

                            let show_code_actions = snapshot
                                .show_code_actions
                                .unwrap_or(gutter_settings.code_actions);
                            if show_code_actions {
                                let newest_selection_point =
                                    newest_selection_head.to_point(&snapshot.display_snapshot);
                                let newest_selection_display_row =
                                    newest_selection_point.to_display_point(&snapshot).row();
                                if !expanded_add_hunks_by_rows
                                    .contains_key(&newest_selection_display_row)
                                {
                                    let buffer = snapshot.buffer_snapshot.buffer_line_for_row(
                                        MultiBufferRow(newest_selection_point.row),
                                    );
                                    if let Some((buffer, range)) = buffer {
                                        let buffer_id = buffer.remote_id();
                                        let row = range.start.row;
                                        let has_test_indicator = self
                                            .editor
                                            .read(cx)
                                            .tasks
                                            .contains_key(&(buffer_id, row));

                                        if !has_test_indicator {
                                            code_actions_indicator = self
                                                .layout_code_actions_indicator(
                                                    line_height,
                                                    newest_selection_head,
                                                    scroll_pixel_position,
                                                    &gutter_dimensions,
                                                    &gutter_hitbox,
                                                    &rows_with_hunk_bounds,
                                                    cx,
                                                );
                                        }
                                    }
                                }
                            }
                        }
                    }

                    let test_indicators = if gutter_settings.runnables {
                        self.layout_run_indicators(
                            line_height,
                            start_row..end_row,
                            scroll_pixel_position,
                            &gutter_dimensions,
                            &gutter_hitbox,
                            &rows_with_hunk_bounds,
                            &snapshot,
                            cx,
                        )
                    } else {
                        Vec::new()
                    };

                    self.layout_signature_help(
                        &hitbox,
                        content_origin,
                        scroll_pixel_position,
                        newest_selection_head,
                        start_row,
                        &line_layouts,
                        line_height,
                        em_width,
                        cx,
                    );

                    if !cx.has_active_drag() {
                        self.layout_hover_popovers(
                            &snapshot,
                            &hitbox,
                            &text_hitbox,
                            start_row..end_row,
                            content_origin,
                            scroll_pixel_position,
                            &line_layouts,
                            line_height,
                            em_width,
                            cx,
                        );
                    }

                    let mouse_context_menu =
                        self.layout_mouse_context_menu(&snapshot, start_row..end_row, cx);

                    cx.with_element_namespace("gutter_fold_toggles", |cx| {
                        self.prepaint_gutter_fold_toggles(
                            &mut gutter_fold_toggles,
                            line_height,
                            &gutter_dimensions,
                            gutter_settings,
                            scroll_pixel_position,
                            &gutter_hitbox,
                            cx,
                        )
                    });

                    let invisible_symbol_font_size = font_size / 2.;
                    let tab_invisible = cx
                        .text_system()
                        .shape_line(
                            "→".into(),
                            invisible_symbol_font_size,
                            &[TextRun {
                                len: "→".len(),
                                font: self.style.text.font(),
                                color: cx.theme().colors().editor_invisible,
                                background_color: None,
                                underline: None,
                                strikethrough: None,
                            }],
                        )
                        .unwrap();
                    let space_invisible = cx
                        .text_system()
                        .shape_line(
                            "•".into(),
                            invisible_symbol_font_size,
                            &[TextRun {
                                len: "•".len(),
                                font: self.style.text.font(),
                                color: cx.theme().colors().editor_invisible,
                                background_color: None,
                                underline: None,
                                strikethrough: None,
                            }],
                        )
                        .unwrap();

                    EditorLayout {
                        mode: snapshot.mode,
                        position_map: Rc::new(PositionMap {
                            size: bounds.size,
                            scroll_pixel_position,
                            scroll_max,
                            line_layouts,
                            line_height,
                            em_width,
                            em_advance,
                            snapshot,
                        }),
                        visible_display_row_range: start_row..end_row,
                        wrap_guides,
                        indent_guides,
                        hitbox,
                        text_hitbox,
                        gutter_hitbox,
                        gutter_dimensions,
                        display_hunks,
                        content_origin,
                        scrollbar_layout,
                        active_rows,
                        highlighted_rows,
                        highlighted_ranges,
                        highlighted_gutter_ranges,
                        redacted_ranges,
                        line_elements,
                        line_numbers,
                        blamed_display_rows,
                        inline_blame,
                        blocks,
                        cursors,
                        visible_cursors,
                        selections,
                        mouse_context_menu,
                        test_indicators,
                        code_actions_indicator,
                        gutter_fold_toggles,
                        crease_trailers,
                        tab_invisible,
                        space_invisible,
                    }
                })
            })
        })
    }

    fn paint(
        &mut self,
        _: Option<&GlobalElementId>,
        bounds: Bounds<gpui::Pixels>,
        _: &mut Self::RequestLayoutState,
        layout: &mut Self::PrepaintState,
        cx: &mut WindowContext,
    ) {
        let focus_handle = self.editor.focus_handle(cx);
        let key_context = self.editor.update(cx, |editor, cx| editor.key_context(cx));
        cx.set_key_context(key_context);
        cx.handle_input(
            &focus_handle,
            ElementInputHandler::new(bounds, self.editor.clone()),
        );
        self.register_actions(cx);
        self.register_key_listeners(cx, layout);

        let text_style = TextStyleRefinement {
            font_size: Some(self.style.text.font_size),
            line_height: Some(self.style.text.line_height),
            ..Default::default()
        };
        let mouse_position = cx.mouse_position();
        let hovered_hunk = layout
            .display_hunks
            .iter()
            .find_map(|(hunk, hunk_hitbox)| match hunk {
                DisplayDiffHunk::Folded { .. } => None,
                DisplayDiffHunk::Unfolded {
                    diff_base_byte_range,
                    multi_buffer_range,
                    status,
                    ..
                } => {
                    if hunk_hitbox
                        .as_ref()
                        .map(|hitbox| hitbox.contains(&mouse_position))
                        .unwrap_or(false)
                    {
                        Some(HoveredHunk {
                            status: *status,
                            multi_buffer_range: multi_buffer_range.clone(),
                            diff_base_byte_range: diff_base_byte_range.clone(),
                        })
                    } else {
                        None
                    }
                }
            });
        let rem_size = self.rem_size(cx);
        cx.with_rem_size(rem_size, |cx| {
            cx.with_text_style(Some(text_style), |cx| {
                cx.with_content_mask(Some(ContentMask { bounds }), |cx| {
                    self.paint_mouse_listeners(layout, hovered_hunk, cx);
                    self.paint_background(layout, cx);
                    self.paint_indent_guides(layout, cx);

                    if layout.gutter_hitbox.size.width > Pixels::ZERO {
                        self.paint_blamed_display_rows(layout, cx);
                        self.paint_line_numbers(layout, cx);
                    }

                    self.paint_text(layout, cx);

                    if layout.gutter_hitbox.size.width > Pixels::ZERO {
                        self.paint_gutter_highlights(layout, cx);
                        self.paint_gutter_indicators(layout, cx);
                    }

                    if !layout.blocks.is_empty() {
                        cx.with_element_namespace("blocks", |cx| {
                            self.paint_blocks(layout, cx);
                        });
                    }

                    self.paint_scrollbar(layout, cx);
                    self.paint_mouse_context_menu(layout, cx);
                });
            })
        })
    }
}

pub(super) fn gutter_bounds(
    editor_bounds: Bounds<Pixels>,
    gutter_dimensions: GutterDimensions,
) -> Bounds<Pixels> {
    Bounds {
        origin: editor_bounds.origin,
        size: size(gutter_dimensions.width, editor_bounds.size.height),
    }
}

impl IntoElement for EditorElement {
    type Element = Self;

    fn into_element(self) -> Self::Element {
        self
    }
}

pub struct EditorLayout {
    position_map: Rc<PositionMap>,
    hitbox: Hitbox,
    text_hitbox: Hitbox,
    gutter_hitbox: Hitbox,
    gutter_dimensions: GutterDimensions,
    content_origin: gpui::Point<Pixels>,
    scrollbar_layout: Option<ScrollbarLayout>,
    mode: EditorMode,
    wrap_guides: SmallVec<[(Pixels, bool); 2]>,
    indent_guides: Option<Vec<IndentGuideLayout>>,
    visible_display_row_range: Range<DisplayRow>,
    active_rows: BTreeMap<DisplayRow, bool>,
    highlighted_rows: BTreeMap<DisplayRow, Hsla>,
    line_elements: SmallVec<[AnyElement; 1]>,
    line_numbers: Vec<Option<ShapedLine>>,
    display_hunks: Vec<(DisplayDiffHunk, Option<Hitbox>)>,
    blamed_display_rows: Option<Vec<AnyElement>>,
    inline_blame: Option<AnyElement>,
    blocks: Vec<BlockLayout>,
    highlighted_ranges: Vec<(Range<DisplayPoint>, Hsla, Hsla)>,
    highlighted_gutter_ranges: Vec<(Range<DisplayPoint>, Hsla)>,
    redacted_ranges: Vec<Range<DisplayPoint>>,
    cursors: Vec<(DisplayPoint, Hsla)>,
    visible_cursors: Vec<CursorLayout>,
    selections: Vec<(PlayerColor, Vec<SelectionLayout>)>,
    code_actions_indicator: Option<AnyElement>,
    test_indicators: Vec<AnyElement>,
    gutter_fold_toggles: Vec<Option<AnyElement>>,
    crease_trailers: Vec<Option<CreaseTrailerLayout>>,
    mouse_context_menu: Option<AnyElement>,
    tab_invisible: ShapedLine,
    space_invisible: ShapedLine,
}

impl EditorLayout {
    fn line_end_overshoot(&self) -> Pixels {
        0.15 * self.position_map.line_height
    }
}

struct ColoredRange<T> {
    start: T,
    end: T,
    color: Hsla,
}

#[derive(Clone)]
struct ScrollbarLayout {
    hitbox: Hitbox,
    visible_row_range: Range<f32>,
    visible: bool,
    row_height: Pixels,
    thumb_height: Pixels,
}

impl ScrollbarLayout {
    const BORDER_WIDTH: Pixels = px(1.0);
    const LINE_MARKER_HEIGHT: Pixels = px(2.0);
    const MIN_MARKER_HEIGHT: Pixels = px(5.0);
    const MIN_THUMB_HEIGHT: Pixels = if EditorElement::SCROLLBAR_WIDTH.0 * 9. / 16. < 70. {
        px(EditorElement::SCROLLBAR_WIDTH.0 * 9. / 16.)
    } else {
        px(70.)
    };

    fn thumb_bounds(&self) -> Bounds<Pixels> {
        let thumb_top = self.y_for_row(self.visible_row_range.start);
        let thumb_bottom = thumb_top + self.thumb_height;
        Bounds::from_corners(
            point(self.hitbox.left(), thumb_top),
            point(self.hitbox.right(), thumb_bottom),
        )
    }

    fn y_for_row(&self, row: f32) -> Pixels {
        self.hitbox.top() + row * self.row_height
    }

    fn marker_quads_for_ranges(
        &self,
        row_ranges: impl IntoIterator<Item = ColoredRange<DisplayRow>>,
        column: Option<usize>,
    ) -> Vec<PaintQuad> {
        struct MinMax {
            min: Pixels,
            max: Pixels,
        }
        let (x_range, height_limit) = if let Some(column) = column {
            let column_width = px(((self.hitbox.size.width - Self::BORDER_WIDTH).0 / 3.0)
                .floor()
                .min(15.));
            let start = self.hitbox.size.width - (column as f32 * column_width);
            let end = start + column_width;
            (
                Range { start, end },
                MinMax {
                    min: Self::MIN_MARKER_HEIGHT,
                    max: px(f32::MAX),
                },
            )
        } else {
            let column_width = px(((self.hitbox.size.width - Self::BORDER_WIDTH).0)
                .floor()
                .min(15.));
            (
                Range {
                    start: self.hitbox.size.width - column_width,
                    end: self.hitbox.size.width,
                },
                MinMax {
                    min: Self::LINE_MARKER_HEIGHT,
                    max: Self::LINE_MARKER_HEIGHT,
                },
            )
        };

        let row_to_y = |row: DisplayRow| row.as_f32() * self.row_height;
        let mut pixel_ranges = row_ranges
            .into_iter()
            .map(|range| {
                let start_y = row_to_y(range.start);
                let end_y = row_to_y(range.end)
                    + self.row_height.max(height_limit.min).min(height_limit.max);
                ColoredRange {
                    start: start_y,
                    end: end_y,
                    color: range.color,
                }
            })
            .peekable();

        let mut quads = Vec::new();
        while let Some(mut pixel_range) = pixel_ranges.next() {
            while let Some(next_pixel_range) = pixel_ranges.peek() {
                if pixel_range.end >= next_pixel_range.start - px(1.0)
                    && pixel_range.color == next_pixel_range.color
                {
                    pixel_range.end = next_pixel_range.end.max(pixel_range.end);
                    pixel_ranges.next();
                } else {
                    break;
                }
            }

            let bounds = Bounds::from_corners(
                point(x_range.start, pixel_range.start),
                point(x_range.end, pixel_range.end),
            );
            quads.push(quad(
                bounds,
                Corners::default(),
                pixel_range.color,
                Edges::default(),
                Hsla::transparent_black(),
            ));
        }

        quads
    }
}

struct CreaseTrailerLayout {
    element: AnyElement,
    bounds: Bounds<Pixels>,
}

struct PositionMap {
    size: Size<Pixels>,
    line_height: Pixels,
    scroll_pixel_position: gpui::Point<Pixels>,
    scroll_max: gpui::Point<f32>,
    em_width: Pixels,
    em_advance: Pixels,
    line_layouts: Vec<LineWithInvisibles>,
    snapshot: EditorSnapshot,
}

#[derive(Debug, Copy, Clone)]
pub struct PointForPosition {
    pub previous_valid: DisplayPoint,
    pub next_valid: DisplayPoint,
    pub exact_unclipped: DisplayPoint,
    pub column_overshoot_after_line_end: u32,
}

impl PointForPosition {
    pub fn as_valid(&self) -> Option<DisplayPoint> {
        if self.previous_valid == self.exact_unclipped && self.next_valid == self.exact_unclipped {
            Some(self.previous_valid)
        } else {
            None
        }
    }
}

impl PositionMap {
    fn point_for_position(
        &self,
        text_bounds: Bounds<Pixels>,
        position: gpui::Point<Pixels>,
    ) -> PointForPosition {
        let scroll_position = self.snapshot.scroll_position();
        let position = position - text_bounds.origin;
        let y = position.y.max(px(0.)).min(self.size.height);
        let x = position.x + (scroll_position.x * self.em_width);
        let row = ((y / self.line_height) + scroll_position.y) as u32;

        let (column, x_overshoot_after_line_end) = if let Some(line) = self
            .line_layouts
            .get(row as usize - scroll_position.y as usize)
        {
            if let Some(ix) = line.index_for_x(x) {
                (ix as u32, px(0.))
            } else {
                (line.len as u32, px(0.).max(x - line.width))
            }
        } else {
            (0, x)
        };

        let mut exact_unclipped = DisplayPoint::new(DisplayRow(row), column);
        let previous_valid = self.snapshot.clip_point(exact_unclipped, Bias::Left);
        let next_valid = self.snapshot.clip_point(exact_unclipped, Bias::Right);

        let column_overshoot_after_line_end = (x_overshoot_after_line_end / self.em_advance) as u32;
        *exact_unclipped.column_mut() += column_overshoot_after_line_end;
        PointForPosition {
            previous_valid,
            next_valid,
            exact_unclipped,
            column_overshoot_after_line_end,
        }
    }
}

struct BlockLayout {
    id: BlockId,
    row: Option<DisplayRow>,
    element: AnyElement,
    available_space: Size<AvailableSpace>,
    style: BlockStyle,
}

fn layout_line(
    row: DisplayRow,
    snapshot: &EditorSnapshot,
    style: &EditorStyle,
    text_width: Pixels,
    cx: &mut WindowContext,
) -> LineWithInvisibles {
    let chunks = snapshot.highlighted_chunks(row..row + DisplayRow(1), true, style);
    LineWithInvisibles::from_chunks(
        chunks,
        &style.text,
        MAX_LINE_LEN,
        1,
        &[],
        snapshot.mode,
        text_width,
        cx,
    )
    .pop()
    .unwrap()
}

#[derive(Debug)]
pub struct IndentGuideLayout {
    origin: gpui::Point<Pixels>,
    length: Pixels,
    single_indent_width: Pixels,
    depth: u32,
    active: bool,
    settings: IndentGuideSettings,
}

const CURSOR_ROUNDNESS: Pixels = px(0.1);
const CURSOR_THICKNESS: Pixels = px(1.5);

pub struct CursorLayout {
    origin: gpui::Point<Pixels>,
    block_width: Pixels,
    line_height: Pixels,
    color: Hsla,
    shape: CursorShape,
    block_text: Option<ShapedLine>,
    cursor_name: Option<AnyElement>,
}

#[derive(Debug)]
pub struct CursorName {
    string: SharedString,
    color: Hsla,
    is_top_row: bool,
}

impl CursorLayout {
    pub fn new(
        origin: gpui::Point<Pixels>,
        block_width: Pixels,
        line_height: Pixels,
        color: Hsla,
        shape: CursorShape,
        block_text: Option<ShapedLine>,
    ) -> CursorLayout {
        CursorLayout {
            origin,
            block_width,
            line_height,
            color,
            shape,
            block_text,
            cursor_name: None,
        }
    }

    pub fn bounding_rect(&self, origin: gpui::Point<Pixels>) -> Bounds<Pixels> {
        Bounds {
            origin: self.origin + origin,
            size: size(self.block_width, self.line_height),
        }
    }

    fn bounds(&self, origin: gpui::Point<Pixels>) -> Bounds<Pixels> {
        match self.shape {
            CursorShape::Bar => Bounds {
                origin: self.origin + origin,
                size: size(px(2.0), self.line_height),
            },
            CursorShape::Block | CursorShape::Hollow => Bounds {
                origin: self.origin + origin,
                size: size(self.block_width, self.line_height),
            },
            CursorShape::Underline => Bounds {
                origin: self.origin
                    + origin
                    + gpui::Point::new(Pixels::ZERO, self.line_height - px(2.0)),
                size: size(self.block_width, px(2.0)),
            },
        }
    }

    pub fn layout(
        &mut self,
        origin: gpui::Point<Pixels>,
        cursor_name: Option<CursorName>,
        cx: &mut WindowContext,
    ) {
        if let Some(cursor_name) = cursor_name {
            let bounds = self.bounds(origin);
            let text_size = self.line_height / 1.5;

            let name_origin = if cursor_name.is_top_row {
                point(bounds.right() - px(1.), bounds.top())
            } else {
                point(bounds.left(), bounds.top() - text_size / 2. - px(1.))
            };
            let mut name_element = div()
                .bg(self.color)
                .text_size(text_size)
                .px_0p5()
                .line_height(text_size + px(2.))
                .text_color(cursor_name.color)
                .child(cursor_name.string.clone())
                .into_any_element();

            name_element.prepaint_as_root(name_origin, AvailableSpace::min_size(), cx);

            self.cursor_name = Some(name_element);
        }
    }

    pub fn paint(&mut self, origin: gpui::Point<Pixels>, cx: &mut WindowContext) {
        let bounds = self.bounds(origin);
        let hollow = matches!(self.shape, CursorShape::Hollow);
        let radius = self.line_height * CURSOR_ROUNDNESS;

        //Draw background or border quad
        let cursor = if hollow {
            outline_ex(bounds, self.color, radius, CURSOR_THICKNESS)
        } else {
            fill_ex(bounds, self.color, radius)
        };

        if let Some(name) = &mut self.cursor_name {
            name.paint(cx);
        }

        cx.paint_quad(cursor);

        if hollow {
            let bar_bounds = Bounds {
                origin: gpui::Point {
                    x: bounds.origin.x,
                    y: bounds.origin.y - Pixels(2.0),
                },
                size: Size {
                    width: CURSOR_THICKNESS,
                    height: bounds.size.height + Pixels(4.0),
                },
            };
            let bar = fill(bar_bounds, Hsla::red());
            cx.paint_quad(bar);
        }

        if let Some(block_text) = &self.block_text {
            block_text
                .paint(self.origin + origin, self.line_height, cx)
                .log_err();
        }
    }

    pub fn shape(&self) -> CursorShape {
        self.shape
    }
}

#[derive(Debug)]
pub struct HighlightedRange {
    pub start_y: Pixels,
    pub line_height: Pixels,
    pub lines: Vec<HighlightedRangeLine>,
    pub color: Hsla,
    pub border_color: Hsla,
    pub corner_radius: Pixels,
}

#[derive(Debug)]
pub struct HighlightedRangeLine {
    pub start_x: Pixels,
    pub end_x: Pixels,
}

impl HighlightedRange {
    pub fn paint(&self, bounds: Bounds<Pixels>, cx: &mut WindowContext) {
        self.paint_lines(self.start_y, &self.lines, bounds, cx);
        if self.lines.len() >= 2 && self.lines[0].start_x > self.lines[1].end_x {
            let origin = gpui::Point {
                x: self.lines[1].end_x,
                y: self.start_y + self.line_height,
            };
            let size = Size {
                width: self.lines[0].start_x - self.lines[1].end_x - px(1.),
                height: px(1.),
            };
            let corners = Corners {
                bottom_right: px(2.),
                ..Default::default()
            };
            let color = if self.border_color.a > 0. {
                self.border_color
            } else {
                self.color
            };
            cx.paint_quad(quad(
                Bounds { origin, size },
                corners,
                color,
                Edges::all(Pixels(1.)),
                color,
            ));
        }
    }

    fn paint_lines(
        &self,
        start_y: Pixels,
        lines: &[HighlightedRangeLine],
        _bounds: Bounds<Pixels>,
        cx: &mut WindowContext,
    ) {
        if lines.is_empty() {
            return;
        }

        let first_line = lines.first().unwrap();
        let last_line = lines.last().unwrap();

        let first_top_left = point(first_line.start_x, start_y);
        let first_top_right = point(first_line.end_x, start_y);

        let curve_height = point(Pixels::ZERO, self.corner_radius);
        let curve_width = |start_x: Pixels, end_x: Pixels| {
            let max = (end_x - start_x) / 2.;
            let width = if max < self.corner_radius {
                max
            } else {
                self.corner_radius
            };

            point(width, Pixels::ZERO)
        };

        let top_curve_width = curve_width(first_line.start_x, first_line.end_x);
        let mut path = gpui::Path::new(first_top_right - top_curve_width);
        path.curve_to(first_top_right + curve_height, first_top_right);

        let mut iter = lines.iter().enumerate().peekable();
        while let Some((ix, line)) = iter.next() {
            let bottom_right = point(line.end_x, start_y + (ix + 1) as f32 * self.line_height);

            if let Some((_, next_line)) = iter.peek() {
                let next_top_right = point(next_line.end_x, bottom_right.y);

                match next_top_right.x.partial_cmp(&bottom_right.x).unwrap() {
                    Ordering::Equal => {
                        path.line_to(bottom_right);
                    }
                    Ordering::Less => {
                        let curve_width = curve_width(next_top_right.x, bottom_right.x);
                        path.line_to(bottom_right - curve_height);
                        if self.corner_radius > Pixels::ZERO {
                            path.curve_to(bottom_right - curve_width, bottom_right);
                        }
                        path.line_to(next_top_right + curve_width);
                        if self.corner_radius > Pixels::ZERO {
                            path.curve_to(next_top_right + curve_height, next_top_right);
                        }
                    }
                    Ordering::Greater => {
                        let curve_width = curve_width(bottom_right.x, next_top_right.x);
                        path.line_to(bottom_right - curve_height);
                        if self.corner_radius > Pixels::ZERO {
                            path.curve_to(bottom_right + curve_width, bottom_right);
                        }
                        path.line_to(next_top_right - curve_width);
                        if self.corner_radius > Pixels::ZERO {
                            path.curve_to(next_top_right + curve_height, next_top_right);
                        }
                    }
                }
            } else {
                let curve_width = curve_width(line.start_x, line.end_x);
                path.line_to(bottom_right - curve_height);
                if self.corner_radius > Pixels::ZERO {
                    path.curve_to(bottom_right - curve_width, bottom_right);
                }

                let bottom_left = point(line.start_x, bottom_right.y);
                path.line_to(bottom_left + curve_width);
                if self.corner_radius > Pixels::ZERO {
                    path.curve_to(bottom_left - curve_height, bottom_left);
                }
            }
        }

        if first_line.start_x > last_line.start_x {
            let curve_width = curve_width(last_line.start_x, first_line.start_x);
            let second_top_left = point(last_line.start_x, start_y + self.line_height);
            path.line_to(second_top_left + curve_height);
            if self.corner_radius > Pixels::ZERO {
                path.curve_to(second_top_left + curve_width, second_top_left);
            }
            let first_bottom_left = point(first_line.start_x, second_top_left.y);
            path.line_to(first_bottom_left - curve_width);
            if self.corner_radius > Pixels::ZERO {
                path.curve_to(first_bottom_left - curve_height, first_bottom_left);
            }
        }

        path.line_to(first_top_left + curve_height);
        if self.corner_radius > Pixels::ZERO {
            path.curve_to(first_top_left + top_curve_width, first_top_left);
        }
        path.line_to(first_top_right - top_curve_width);

        cx.paint_path(path, self.color, self.border_color);
    }
}

pub fn scale_vertical_mouse_autoscroll_delta(delta: Pixels) -> f32 {
    (delta.pow(1.5) / 100.0).into()
}

fn scale_horizontal_mouse_autoscroll_delta(delta: Pixels) -> f32 {
    (delta.pow(1.2) / 300.0).into()
}

pub fn register_action<T: Action>(
    view: &View<Editor>,
    cx: &mut WindowContext,
    listener: impl Fn(&mut Editor, &T, &mut ViewContext<Editor>) + 'static,
) {
    let view = view.clone();
    cx.on_action(TypeId::of::<T>(), move |action, phase, cx| {
        let action = action.downcast_ref().unwrap();
        if phase == DispatchPhase::Bubble {
            view.update(cx, |editor, cx| {
                listener(editor, action, cx);
            })
        }
    })
}

fn compute_auto_height_layout(
    editor: &mut Editor,
    max_lines: usize,
    max_line_number_width: Pixels,
    known_dimensions: Size<Option<Pixels>>,
    available_width: AvailableSpace,
    cx: &mut ViewContext<Editor>,
) -> Option<Size<Pixels>> {
    let width = known_dimensions.width.or({
        if let AvailableSpace::Definite(available_width) = available_width {
            Some(available_width)
        } else {
            None
        }
    })?;
    if let Some(height) = known_dimensions.height {
        return Some(size(width, height));
    }

    let style = editor.style.as_ref().unwrap();
    let font_id = cx.text_system().resolve_font(&style.text.font());
    let font_size = style.text.font_size.to_pixels(cx.rem_size());
    let line_height = style.text.line_height_in_pixels(cx.rem_size());
    let em_width = cx
        .text_system()
        .typographic_bounds(font_id, font_size, 'm')
        .unwrap()
        .size
        .width;
    let em_advance = cx
        .text_system()
        .advance(font_id, font_size, 'm')
        .unwrap()
        .width;

    let mut snapshot = editor.snapshot(cx);
    let gutter_dimensions = snapshot.gutter_dimensions(
        font_id,
        font_size,
        em_width,
        em_advance,
        max_line_number_width,
        cx,
    );

    editor.gutter_dimensions = gutter_dimensions;
    let text_width = width - gutter_dimensions.width;
    let overscroll = size(em_width, px(0.));

    let editor_width = text_width - gutter_dimensions.margin - overscroll.width - em_width;
    if editor.set_wrap_width(Some(editor_width), cx) {
        snapshot = editor.snapshot(cx);
    }

    let scroll_height = Pixels::from(snapshot.max_point().row().next_row().0) * line_height;
    let height = scroll_height
        .max(line_height)
        .min(line_height * max_lines as f32);

    Some(size(width, height))
}

#[cfg(test)]
mod tests {
    use super::*;
    use crate::{
        display_map::{BlockDisposition, BlockProperties},
        editor_tests::{init_test, update_test_language_settings},
        Editor, MultiBuffer,
    };
    use gpui::{TestAppContext, VisualTestContext};
    use language::language_settings;
    use log::info;
    use std::num::NonZeroU32;
    use ui::Context;
    use util::test::sample_text;

    #[gpui::test]
    fn test_shape_line_numbers(cx: &mut TestAppContext) {
        init_test(cx, |_| {});
        let window = cx.add_window(|cx| {
            let buffer = MultiBuffer::build_simple(&sample_text(6, 6, 'a'), cx);
            Editor::new(EditorMode::Full, buffer, None, true, cx)
        });

        let editor = window.root(cx).unwrap();
        let style = cx.update(|cx| editor.read(cx).style().unwrap().clone());
        let element = EditorElement::new(&editor, style);
        let snapshot = window.update(cx, |editor, cx| editor.snapshot(cx)).unwrap();

        let layouts = cx
            .update_window(*window, |_, cx| {
                element.layout_line_numbers(
                    DisplayRow(0)..DisplayRow(6),
                    (0..6).map(MultiBufferRow).map(Some),
                    &Default::default(),
                    Some(DisplayPoint::new(DisplayRow(0), 0)),
                    &snapshot,
                    cx,
                )
            })
            .unwrap();
        assert_eq!(layouts.len(), 6);

        let relative_rows = window
            .update(cx, |editor, cx| {
                let snapshot = editor.snapshot(cx);
                element.calculate_relative_line_numbers(
                    &snapshot,
                    &(DisplayRow(0)..DisplayRow(6)),
                    Some(DisplayRow(3)),
                )
            })
            .unwrap();
        assert_eq!(relative_rows[&DisplayRow(0)], 3);
        assert_eq!(relative_rows[&DisplayRow(1)], 2);
        assert_eq!(relative_rows[&DisplayRow(2)], 1);
        // current line has no relative number
        assert_eq!(relative_rows[&DisplayRow(4)], 1);
        assert_eq!(relative_rows[&DisplayRow(5)], 2);

        // works if cursor is before screen
        let relative_rows = window
            .update(cx, |editor, cx| {
                let snapshot = editor.snapshot(cx);
                element.calculate_relative_line_numbers(
                    &snapshot,
                    &(DisplayRow(3)..DisplayRow(6)),
                    Some(DisplayRow(1)),
                )
            })
            .unwrap();
        assert_eq!(relative_rows.len(), 3);
        assert_eq!(relative_rows[&DisplayRow(3)], 2);
        assert_eq!(relative_rows[&DisplayRow(4)], 3);
        assert_eq!(relative_rows[&DisplayRow(5)], 4);

        // works if cursor is after screen
        let relative_rows = window
            .update(cx, |editor, cx| {
                let snapshot = editor.snapshot(cx);
                element.calculate_relative_line_numbers(
                    &snapshot,
                    &(DisplayRow(0)..DisplayRow(3)),
                    Some(DisplayRow(6)),
                )
            })
            .unwrap();
        assert_eq!(relative_rows.len(), 3);
        assert_eq!(relative_rows[&DisplayRow(0)], 5);
        assert_eq!(relative_rows[&DisplayRow(1)], 4);
        assert_eq!(relative_rows[&DisplayRow(2)], 3);
    }

    #[gpui::test]
    async fn test_vim_visual_selections(cx: &mut TestAppContext) {
        init_test(cx, |_| {});

        let window = cx.add_window(|cx| {
            let buffer = MultiBuffer::build_simple(&(sample_text(6, 6, 'a') + "\n"), cx);
            Editor::new(EditorMode::Full, buffer, None, true, cx)
        });
        let cx = &mut VisualTestContext::from_window(*window, cx);
        let editor = window.root(cx).unwrap();
        let style = cx.update(|cx| editor.read(cx).style().unwrap().clone());

        window
            .update(cx, |editor, cx| {
                editor.cursor_shape = CursorShape::Block;
                editor.change_selections(None, cx, |s| {
                    s.select_ranges([
                        Point::new(0, 0)..Point::new(1, 0),
                        Point::new(3, 2)..Point::new(3, 3),
                        Point::new(5, 6)..Point::new(6, 0),
                    ]);
                });
            })
            .unwrap();

        let (_, state) = cx.draw(point(px(500.), px(500.)), size(px(500.), px(500.)), |_| {
            EditorElement::new(&editor, style)
        });

        assert_eq!(state.selections.len(), 1);
        let local_selections = &state.selections[0].1;
        assert_eq!(local_selections.len(), 3);
        // moves cursor back one line
        assert_eq!(
            local_selections[0].head,
            DisplayPoint::new(DisplayRow(0), 6)
        );
        assert_eq!(
            local_selections[0].range,
            DisplayPoint::new(DisplayRow(0), 0)..DisplayPoint::new(DisplayRow(1), 0)
        );

        // moves cursor back one column
        assert_eq!(
            local_selections[1].range,
            DisplayPoint::new(DisplayRow(3), 2)..DisplayPoint::new(DisplayRow(3), 3)
        );
        assert_eq!(
            local_selections[1].head,
            DisplayPoint::new(DisplayRow(3), 2)
        );

        // leaves cursor on the max point
        assert_eq!(
            local_selections[2].range,
            DisplayPoint::new(DisplayRow(5), 6)..DisplayPoint::new(DisplayRow(6), 0)
        );
        assert_eq!(
            local_selections[2].head,
            DisplayPoint::new(DisplayRow(6), 0)
        );

        // active lines does not include 1 (even though the range of the selection does)
        assert_eq!(
            state.active_rows.keys().cloned().collect::<Vec<_>>(),
            vec![DisplayRow(0), DisplayRow(3), DisplayRow(5), DisplayRow(6)]
        );

        // multi-buffer support
        // in DisplayPoint coordinates, this is what we're dealing with:
        //  0: [[file
        //  1:   header
        //  2:   section]]
        //  3: aaaaaa
        //  4: bbbbbb
        //  5: cccccc
        //  6:
        //  7: [[footer]]
        //  8: [[header]]
        //  9: ffffff
        // 10: gggggg
        // 11: hhhhhh
        // 12:
        // 13: [[footer]]
        // 14: [[file
        // 15:   header
        // 16:   section]]
        // 17: bbbbbb
        // 18: cccccc
        // 19: dddddd
        // 20: [[footer]]
        let window = cx.add_window(|cx| {
            let buffer = MultiBuffer::build_multi(
                [
                    (
                        &(sample_text(8, 6, 'a') + "\n"),
                        vec![
                            Point::new(0, 0)..Point::new(3, 0),
                            Point::new(4, 0)..Point::new(7, 0),
                        ],
                    ),
                    (
                        &(sample_text(8, 6, 'a') + "\n"),
                        vec![Point::new(1, 0)..Point::new(3, 0)],
                    ),
                ],
                cx,
            );
            Editor::new(EditorMode::Full, buffer, None, true, cx)
        });
        let editor = window.root(cx).unwrap();
        let style = cx.update(|cx| editor.read(cx).style().unwrap().clone());
        let _state = window.update(cx, |editor, cx| {
            editor.cursor_shape = CursorShape::Block;
            editor.change_selections(None, cx, |s| {
                s.select_display_ranges([
                    DisplayPoint::new(DisplayRow(4), 0)..DisplayPoint::new(DisplayRow(7), 0),
                    DisplayPoint::new(DisplayRow(10), 0)..DisplayPoint::new(DisplayRow(13), 0),
                ]);
            });
        });

        let (_, state) = cx.draw(point(px(500.), px(500.)), size(px(500.), px(500.)), |_| {
            EditorElement::new(&editor, style)
        });
        assert_eq!(state.selections.len(), 1);
        let local_selections = &state.selections[0].1;
        assert_eq!(local_selections.len(), 2);

        // moves cursor on excerpt boundary back a line
        // and doesn't allow selection to bleed through
        assert_eq!(
            local_selections[0].range,
            DisplayPoint::new(DisplayRow(4), 0)..DisplayPoint::new(DisplayRow(7), 0)
        );
        assert_eq!(
            local_selections[0].head,
            DisplayPoint::new(DisplayRow(6), 0)
        );
        // moves cursor on buffer boundary back two lines
        // and doesn't allow selection to bleed through
        assert_eq!(
            local_selections[1].range,
            DisplayPoint::new(DisplayRow(10), 0)..DisplayPoint::new(DisplayRow(13), 0)
        );
        assert_eq!(
            local_selections[1].head,
            DisplayPoint::new(DisplayRow(12), 0)
        );
    }

    #[gpui::test]
    fn test_layout_with_placeholder_text_and_blocks(cx: &mut TestAppContext) {
        init_test(cx, |_| {});

        let window = cx.add_window(|cx| {
            let buffer = MultiBuffer::build_simple("", cx);
            Editor::new(EditorMode::Full, buffer, None, true, cx)
        });
        let cx = &mut VisualTestContext::from_window(*window, cx);
        let editor = window.root(cx).unwrap();
        let style = cx.update(|cx| editor.read(cx).style().unwrap().clone());
        window
            .update(cx, |editor, cx| {
                editor.set_placeholder_text("hello", cx);
                editor.insert_blocks(
                    [BlockProperties {
                        style: BlockStyle::Fixed,
                        disposition: BlockDisposition::Above,
                        height: 3,
                        position: Anchor::min(),
                        render: Box::new(|cx| div().h(3. * cx.line_height()).into_any()),
                        priority: 0,
                    }],
                    None,
                    cx,
                );

                // Blur the editor so that it displays placeholder text.
                cx.blur();
            })
            .unwrap();

        let (_, state) = cx.draw(point(px(500.), px(500.)), size(px(500.), px(500.)), |_| {
            EditorElement::new(&editor, style)
        });
        assert_eq!(state.position_map.line_layouts.len(), 4);
        assert_eq!(
            state
                .line_numbers
                .iter()
                .map(Option::is_some)
                .collect::<Vec<_>>(),
            &[false, false, false, true]
        );
    }

    #[gpui::test]
    fn test_all_invisibles_drawing(cx: &mut TestAppContext) {
        const TAB_SIZE: u32 = 4;

        let input_text = "\t \t|\t| a b";
        let expected_invisibles = vec![
            Invisible::Tab {
                line_start_offset: 0,
                line_end_offset: TAB_SIZE as usize,
            },
            Invisible::Whitespace {
                line_offset: TAB_SIZE as usize,
            },
            Invisible::Tab {
                line_start_offset: TAB_SIZE as usize + 1,
                line_end_offset: TAB_SIZE as usize * 2,
            },
            Invisible::Tab {
                line_start_offset: TAB_SIZE as usize * 2 + 1,
                line_end_offset: TAB_SIZE as usize * 3,
            },
            Invisible::Whitespace {
                line_offset: TAB_SIZE as usize * 3 + 1,
            },
            Invisible::Whitespace {
                line_offset: TAB_SIZE as usize * 3 + 3,
            },
        ];
        assert_eq!(
            expected_invisibles.len(),
            input_text
                .chars()
                .filter(|initial_char| initial_char.is_whitespace())
                .count(),
            "Hardcoded expected invisibles differ from the actual ones in '{input_text}'"
        );

        init_test(cx, |s| {
            s.defaults.show_whitespaces = Some(ShowWhitespaceSetting::All);
            s.defaults.tab_size = NonZeroU32::new(TAB_SIZE);
        });

        let actual_invisibles =
            collect_invisibles_from_new_editor(cx, EditorMode::Full, input_text, px(500.0));

        assert_eq!(expected_invisibles, actual_invisibles);
    }

    #[gpui::test]
    fn test_invisibles_dont_appear_in_certain_editors(cx: &mut TestAppContext) {
        init_test(cx, |s| {
            s.defaults.show_whitespaces = Some(ShowWhitespaceSetting::All);
            s.defaults.tab_size = NonZeroU32::new(4);
        });

        for editor_mode_without_invisibles in [
            EditorMode::SingleLine { auto_width: false },
            EditorMode::AutoHeight { max_lines: 100 },
        ] {
            let invisibles = collect_invisibles_from_new_editor(
                cx,
                editor_mode_without_invisibles,
                "\t\t\t| | a b",
                px(500.0),
            );
            assert!(invisibles.is_empty(),
                    "For editor mode {editor_mode_without_invisibles:?} no invisibles was expected but got {invisibles:?}");
        }
    }

    #[gpui::test]
    fn test_wrapped_invisibles_drawing(cx: &mut TestAppContext) {
        let tab_size = 4;
        let input_text = "a\tbcd     ".repeat(9);
        let repeated_invisibles = [
            Invisible::Tab {
                line_start_offset: 1,
                line_end_offset: tab_size as usize,
            },
            Invisible::Whitespace {
                line_offset: tab_size as usize + 3,
            },
            Invisible::Whitespace {
                line_offset: tab_size as usize + 4,
            },
            Invisible::Whitespace {
                line_offset: tab_size as usize + 5,
            },
            Invisible::Whitespace {
                line_offset: tab_size as usize + 6,
            },
            Invisible::Whitespace {
                line_offset: tab_size as usize + 7,
            },
        ];
        let expected_invisibles = std::iter::once(repeated_invisibles)
            .cycle()
            .take(9)
            .flatten()
            .collect::<Vec<_>>();
        assert_eq!(
            expected_invisibles.len(),
            input_text
                .chars()
                .filter(|initial_char| initial_char.is_whitespace())
                .count(),
            "Hardcoded expected invisibles differ from the actual ones in '{input_text}'"
        );
        info!("Expected invisibles: {expected_invisibles:?}");

        init_test(cx, |_| {});

        // Put the same string with repeating whitespace pattern into editors of various size,
        // take deliberately small steps during resizing, to put all whitespace kinds near the wrap point.
        let resize_step = 10.0;
        let mut editor_width = 200.0;
        while editor_width <= 1000.0 {
            update_test_language_settings(cx, |s| {
                s.defaults.tab_size = NonZeroU32::new(tab_size);
                s.defaults.show_whitespaces = Some(ShowWhitespaceSetting::All);
                s.defaults.preferred_line_length = Some(editor_width as u32);
                s.defaults.soft_wrap = Some(language_settings::SoftWrap::PreferredLineLength);
            });

            let actual_invisibles = collect_invisibles_from_new_editor(
                cx,
                EditorMode::Full,
                &input_text,
                px(editor_width),
            );

            // Whatever the editor size is, ensure it has the same invisible kinds in the same order
            // (no good guarantees about the offsets: wrapping could trigger padding and its tests should check the offsets).
            let mut i = 0;
            for (actual_index, actual_invisible) in actual_invisibles.iter().enumerate() {
                i = actual_index;
                match expected_invisibles.get(i) {
                    Some(expected_invisible) => match (expected_invisible, actual_invisible) {
                        (Invisible::Whitespace { .. }, Invisible::Whitespace { .. })
                        | (Invisible::Tab { .. }, Invisible::Tab { .. }) => {}
                        _ => {
                            panic!("At index {i}, expected invisible {expected_invisible:?} does not match actual {actual_invisible:?} by kind. Actual invisibles: {actual_invisibles:?}")
                        }
                    },
                    None => panic!("Unexpected extra invisible {actual_invisible:?} at index {i}"),
                }
            }
            let missing_expected_invisibles = &expected_invisibles[i + 1..];
            assert!(
                missing_expected_invisibles.is_empty(),
                "Missing expected invisibles after index {i}: {missing_expected_invisibles:?}"
            );

            editor_width += resize_step;
        }
    }

    fn collect_invisibles_from_new_editor(
        cx: &mut TestAppContext,
        editor_mode: EditorMode,
        input_text: &str,
        editor_width: Pixels,
    ) -> Vec<Invisible> {
        info!(
            "Creating editor with mode {editor_mode:?}, width {}px and text '{input_text}'",
            editor_width.0
        );
        let window = cx.add_window(|cx| {
            let buffer = MultiBuffer::build_simple(input_text, cx);
            Editor::new(editor_mode, buffer, None, true, cx)
        });
        let cx = &mut VisualTestContext::from_window(*window, cx);
        let editor = window.root(cx).unwrap();
        let style = cx.update(|cx| editor.read(cx).style().unwrap().clone());
        window
            .update(cx, |editor, cx| {
                editor.set_soft_wrap_mode(language_settings::SoftWrap::EditorWidth, cx);
                editor.set_wrap_width(Some(editor_width), cx);
            })
            .unwrap();
        let (_, state) = cx.draw(point(px(500.), px(500.)), size(px(500.), px(500.)), |_| {
            EditorElement::new(&editor, style)
        });
        state
            .position_map
            .line_layouts
            .iter()
            .flat_map(|line_with_invisibles| &line_with_invisibles.invisibles)
            .cloned()
            .collect()
    }
}<|MERGE_RESOLUTION|>--- conflicted
+++ resolved
@@ -68,7 +68,6 @@
 use theme::{ActiveTheme, Appearance, PlayerColor};
 use ui::prelude::*;
 use ui::{h_flex, ButtonLike, ButtonStyle, ContextMenu, Tooltip};
-use unicode_segmentation::UnicodeSegmentation;
 use util::RangeExt;
 use util::ResultExt;
 use workspace::{item::Item, Workspace};
@@ -450,6 +449,7 @@
         register_action(view, cx, Editor::accept_inline_completion);
         register_action(view, cx, Editor::revert_file);
         register_action(view, cx, Editor::revert_selected_hunks);
+        register_action(view, cx, Editor::apply_all_diff_hunks);
         register_action(view, cx, Editor::apply_selected_diff_hunks);
         register_action(view, cx, Editor::open_active_item_in_terminal);
         register_action(view, cx, Editor::reload_file)
@@ -1038,21 +1038,23 @@
                     }
                     let block_text = if let CursorShape::Block = selection.cursor_shape {
                         snapshot
-                            .grapheme_at(cursor_position)
+                            .display_chars_at(cursor_position)
+                            .next()
                             .or_else(|| {
                                 if cursor_column == 0 {
-                                    snapshot.placeholder_text().and_then(|s| {
-                                        s.graphemes(true).next().map(|s| s.to_owned())
-                                    })
+                                    snapshot
+                                        .placeholder_text()
+                                        .and_then(|s| s.chars().next())
+                                        .map(|c| (c, cursor_position))
                                 } else {
                                     None
                                 }
                             })
-                            .and_then(|grapheme| {
-                                let text = if grapheme == "\n" {
+                            .and_then(|(character, _)| {
+                                let text = if character == '\n' {
                                     SharedString::from(" ")
                                 } else {
-                                    SharedString::from(grapheme)
+                                    SharedString::from(character.to_string())
                                 };
                                 let len = text.len();
 
@@ -2083,7 +2085,7 @@
         let mut element = match block {
             Block::Custom(block) => {
                 let align_to = block
-                    .position()
+                    .start()
                     .to_point(&snapshot.buffer_snapshot)
                     .to_display_point(snapshot);
                 let anchor_x = text_x
@@ -2135,72 +2137,9 @@
 
                 let mut result = v_flex().id(block_id).w_full();
 
-<<<<<<< HEAD
-                    v_flex()
-                        .id(("path excerpt header", EntityId::from(block_id)))
-                        .w_full()
-                        .px(header_padding)
-                        .pt(header_padding)
-                        .child(
-                            h_flex()
-                                .flex_basis(Length::Definite(DefiniteLength::Fraction(0.667)))
-                                .id("path header block")
-                                .h(1.2 * cx.line_height())
-                                .px(gpui::px(12.))
-                                .rounded_md()
-                                .shadow_md()
-                                .border_1()
-                                .border_color(cx.theme().colors().border_variant)
-                                .bg(cx.theme().colors().editor_subheader_background)
-                                .justify_center()
-                                .gap_16()
-                                .hover(|style| style.bg(cx.theme().colors().element_hover))
-                                .child(
-                                    h_flex().gap_3().child(
-                                        h_flex()
-                                            .gap_2()
-                                            .child(
-                                                filename
-                                                    .map(SharedString::from)
-                                                    .unwrap_or_else(|| "untitled".into()),
-                                            )
-                                            .when_some(parent_path, |then, path| {
-                                                then.child(
-                                                    div()
-                                                        .child(path)
-                                                        .text_color(cx.theme().colors().text_muted),
-                                                )
-                                            }),
-                                    ),
-                                )
-                                .when_some(jump_data.clone(), |el, jump_data| {
-                                    el.child(Icon::new(IconName::ArrowUpRight))
-                                        .cursor_pointer()
-                                        .tooltip(|cx| {
-                                            Tooltip::for_action("Jump to File", &OpenExcerpts, cx)
-                                        })
-                                        .on_mouse_down(MouseButton::Left, |_, cx| {
-                                            cx.stop_propagation()
-                                        })
-                                        .on_click(cx.listener_for(&self.editor, {
-                                            move |editor, _, cx| {
-                                                editor.jump(
-                                                    jump_data.path.clone(),
-                                                    jump_data.position,
-                                                    jump_data.anchor,
-                                                    jump_data.line_offset_from_top,
-                                                    cx,
-                                                );
-                                            }
-                                        }))
-                                }),
-                        )
-                        .children(show_excerpt_controls.then(|| {
-=======
                 if let Some(prev_excerpt) = prev_excerpt {
                     if *show_excerpt_controls {
                         result = result.child(
->>>>>>> dcb0da0a
                             h_flex()
                                 .w(icon_offset)
                                 .h(MULTI_BUFFER_EXCERPT_HEADER_HEIGHT as f32 * cx.line_height())
@@ -2275,7 +2214,7 @@
                                 .px(header_padding)
                                 .pt(header_padding)
                                 .w_full()
-                                .h(FILE_HEADER_HEIGHT as f32 * cx.line_height())
+                                .h((FILE_HEADER_HEIGHT as f32).min(1.3) * cx.line_height())
                                 .child(
                                     h_flex()
                                         .id("path header block")
@@ -2289,7 +2228,8 @@
                                         .border_1()
                                         .border_color(cx.theme().colors().border)
                                         .bg(cx.theme().colors().editor_subheader_background)
-                                        .justify_between()
+                                        .justify_center()
+                                        .gap_20()
                                         .hover(|style| style.bg(cx.theme().colors().element_hover))
                                         .child(
                                             h_flex().gap_3().child(
@@ -6434,7 +6374,7 @@
 mod tests {
     use super::*;
     use crate::{
-        display_map::{BlockDisposition, BlockProperties},
+        display_map::{BlockPlacement, BlockProperties},
         editor_tests::{init_test, update_test_language_settings},
         Editor, MultiBuffer,
     };
@@ -6690,9 +6630,8 @@
                 editor.insert_blocks(
                     [BlockProperties {
                         style: BlockStyle::Fixed,
-                        disposition: BlockDisposition::Above,
+                        placement: BlockPlacement::Above(Anchor::min()),
                         height: 3,
-                        position: Anchor::min(),
                         render: Box::new(|cx| div().h(3. * cx.line_height()).into_any()),
                         priority: 0,
                     }],
