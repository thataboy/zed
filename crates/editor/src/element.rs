--- conflicted
+++ resolved
@@ -2101,14 +2101,8 @@
                             h_flex()
                                 .flex_basis(Length::Definite(DefiniteLength::Fraction(0.667)))
                                 .id("path header block")
-<<<<<<< HEAD
-                                .h(1.1 * cx.line_height())
-                                .pl(gpui::px(12.))
-                                .pr(gpui::px(8.))
-=======
                                 .h(2. * cx.line_height())
                                 .px(gpui::px(12.))
->>>>>>> a7977aa6
                                 .rounded_md()
                                 .shadow_md()
                                 .border_1()
