use crate::{
    editor_settings::SeedQuerySetting,
    persistence::{SerializedEditor, DB},
    scroll::ScrollAnchor,
    Anchor, Autoscroll, Editor, EditorEvent, EditorSettings, ExcerptId, ExcerptRange, MultiBuffer,
    MultiBufferSnapshot, NavigationData, SearchWithinRange, ToPoint as _,
};
use anyhow::{anyhow, Context as _, Result};
use collections::HashSet;
use file_icons::FileIcons;
use futures::future::try_join_all;
use git::repository::GitFileStatus;
use gpui::{
    point, AnyElement, AppContext, AsyncWindowContext, Context, Entity, EntityId, EventEmitter,
    IntoElement, Model, ParentElement, Pixels, SharedString, Styled, Task, View, ViewContext,
    VisualContext, WeakView, WindowContext,
};
use language::{
    proto::serialize_anchor as serialize_text_anchor, Bias, Buffer, CharKind, DiskState, Point,
    SelectionGoal,
};
use lsp::DiagnosticSeverity;
use multi_buffer::AnchorRangeExt;
use project::{
    lsp_store::FormatTrigger, project_settings::ProjectSettings, search::SearchQuery, Item as _,
    Project, ProjectPath,
};
use rpc::proto::{self, update_view, PeerId};
use settings::Settings;
use workspace::item::{Dedup, ItemSettings, SerializableItem, TabContentParams};

use project::lsp_store::FormatTarget;
use std::{
    any::TypeId,
    borrow::Cow,
    cmp::{self, Ordering},
    iter,
    ops::Range,
    path::Path,
    sync::Arc,
};
use text::{BufferId, Selection};
use theme::{Theme, ThemeSettings};
use ui::{h_flex, prelude::*, IconDecorationKind, Label};
use util::{paths::PathExt, ResultExt, TryFutureExt};
use workspace::item::{BreadcrumbText, FollowEvent};
use workspace::{
    item::{FollowableItem, Item, ItemEvent, ProjectItem},
    searchable::{Direction, SearchEvent, SearchableItem, SearchableItemHandle},
    ItemId, ItemNavHistory, Pane, ToolbarItemLocation, ViewId, Workspace, WorkspaceId,
};

pub const MAX_TAB_TITLE_LEN: usize = 24;

impl FollowableItem for Editor {
    fn remote_id(&self) -> Option<ViewId> {
        self.remote_id
    }

    fn from_state_proto(
        workspace: View<Workspace>,
        remote_id: ViewId,
        state: &mut Option<proto::view::Variant>,
        cx: &mut WindowContext,
    ) -> Option<Task<Result<View<Self>>>> {
        let project = workspace.read(cx).project().to_owned();
        let Some(proto::view::Variant::Editor(_)) = state else {
            return None;
        };
        let Some(proto::view::Variant::Editor(state)) = state.take() else {
            unreachable!()
        };

        let buffer_ids = state
            .excerpts
            .iter()
            .map(|excerpt| excerpt.buffer_id)
            .collect::<HashSet<_>>();
        let buffers = project.update(cx, |project, cx| {
            buffer_ids
                .iter()
                .map(|id| BufferId::new(*id).map(|id| project.open_buffer_by_id(id, cx)))
                .collect::<Result<Vec<_>>>()
        });

        Some(cx.spawn(|mut cx| async move {
            let mut buffers = futures::future::try_join_all(buffers?)
                .await
                .debug_assert_ok("leaders don't share views for unshared buffers")?;

            let editor = cx.update(|cx| {
                let multibuffer = cx.new_model(|cx| {
                    let mut multibuffer;
                    if state.singleton && buffers.len() == 1 {
                        multibuffer = MultiBuffer::singleton(buffers.pop().unwrap(), cx)
                    } else {
                        multibuffer = MultiBuffer::new(project.read(cx).capability());
                        let mut excerpts = state.excerpts.into_iter().peekable();
                        while let Some(excerpt) = excerpts.peek() {
                            let Ok(buffer_id) = BufferId::new(excerpt.buffer_id) else {
                                continue;
                            };
                            let buffer_excerpts = iter::from_fn(|| {
                                let excerpt = excerpts.peek()?;
                                (excerpt.buffer_id == u64::from(buffer_id))
                                    .then(|| excerpts.next().unwrap())
                            });
                            let buffer =
                                buffers.iter().find(|b| b.read(cx).remote_id() == buffer_id);
                            if let Some(buffer) = buffer {
                                multibuffer.push_excerpts(
                                    buffer.clone(),
                                    buffer_excerpts.filter_map(deserialize_excerpt_range),
                                    cx,
                                );
                            }
                        }
                    };

                    if let Some(title) = &state.title {
                        multibuffer = multibuffer.with_title(title.clone())
                    }

                    multibuffer
                });

                cx.new_view(|cx| {
                    let mut editor =
                        Editor::for_multibuffer(multibuffer, Some(project.clone()), true, cx);
                    editor.remote_id = Some(remote_id);
                    editor
                })
            })?;

            update_editor_from_message(
                editor.downgrade(),
                project,
                proto::update_view::Editor {
                    selections: state.selections,
                    pending_selection: state.pending_selection,
                    scroll_top_anchor: state.scroll_top_anchor,
                    scroll_x: state.scroll_x,
                    scroll_y: state.scroll_y,
                    ..Default::default()
                },
                &mut cx,
            )
            .await?;

            Ok(editor)
        }))
    }

    fn set_leader_peer_id(&mut self, leader_peer_id: Option<PeerId>, cx: &mut ViewContext<Self>) {
        self.leader_peer_id = leader_peer_id;
        if self.leader_peer_id.is_some() {
            self.buffer.update(cx, |buffer, cx| {
                buffer.remove_active_selections(cx);
            });
        } else if self.focus_handle.is_focused(cx) {
            self.buffer.update(cx, |buffer, cx| {
                buffer.set_active_selections(
                    &self.selections.disjoint_anchors(),
                    self.selections.line_mode,
                    self.cursor_shape,
                    cx,
                );
            });
        }
        cx.notify();
    }

    fn to_state_proto(&self, cx: &WindowContext) -> Option<proto::view::Variant> {
        let buffer = self.buffer.read(cx);
        if buffer
            .as_singleton()
            .and_then(|buffer| buffer.read(cx).file())
            .map_or(false, |file| file.is_private())
        {
            return None;
        }

        let scroll_anchor = self.scroll_manager.anchor();
        let excerpts = buffer
            .read(cx)
            .excerpts()
            .map(|(id, buffer, range)| proto::Excerpt {
                id: id.to_proto(),
                buffer_id: buffer.remote_id().into(),
                context_start: Some(serialize_text_anchor(&range.context.start)),
                context_end: Some(serialize_text_anchor(&range.context.end)),
                primary_start: range
                    .primary
                    .as_ref()
                    .map(|range| serialize_text_anchor(&range.start)),
                primary_end: range
                    .primary
                    .as_ref()
                    .map(|range| serialize_text_anchor(&range.end)),
            })
            .collect();

        Some(proto::view::Variant::Editor(proto::view::Editor {
            singleton: buffer.is_singleton(),
            title: (!buffer.is_singleton()).then(|| buffer.title(cx).into()),
            excerpts,
            scroll_top_anchor: Some(serialize_anchor(&scroll_anchor.anchor)),
            scroll_x: scroll_anchor.offset.x,
            scroll_y: scroll_anchor.offset.y,
            selections: self
                .selections
                .disjoint_anchors()
                .iter()
                .map(serialize_selection)
                .collect(),
            pending_selection: self
                .selections
                .pending_anchor()
                .as_ref()
                .map(serialize_selection),
        }))
    }

    fn to_follow_event(event: &EditorEvent) -> Option<workspace::item::FollowEvent> {
        match event {
            EditorEvent::Edited { .. } => Some(FollowEvent::Unfollow),
            EditorEvent::SelectionsChanged { local }
            | EditorEvent::ScrollPositionChanged { local, .. } => {
                if *local {
                    Some(FollowEvent::Unfollow)
                } else {
                    None
                }
            }
            _ => None,
        }
    }

    fn add_event_to_update_proto(
        &self,
        event: &EditorEvent,
        update: &mut Option<proto::update_view::Variant>,
        cx: &WindowContext,
    ) -> bool {
        let update =
            update.get_or_insert_with(|| proto::update_view::Variant::Editor(Default::default()));

        match update {
            proto::update_view::Variant::Editor(update) => match event {
                EditorEvent::ExcerptsAdded {
                    buffer,
                    predecessor,
                    excerpts,
                } => {
                    let buffer_id = buffer.read(cx).remote_id();
                    let mut excerpts = excerpts.iter();
                    if let Some((id, range)) = excerpts.next() {
                        update.inserted_excerpts.push(proto::ExcerptInsertion {
                            previous_excerpt_id: Some(predecessor.to_proto()),
                            excerpt: serialize_excerpt(buffer_id, id, range),
                        });
                        update.inserted_excerpts.extend(excerpts.map(|(id, range)| {
                            proto::ExcerptInsertion {
                                previous_excerpt_id: None,
                                excerpt: serialize_excerpt(buffer_id, id, range),
                            }
                        }))
                    }
                    true
                }
                EditorEvent::ExcerptsRemoved { ids } => {
                    update
                        .deleted_excerpts
                        .extend(ids.iter().map(ExcerptId::to_proto));
                    true
                }
                EditorEvent::ScrollPositionChanged { autoscroll, .. } if !autoscroll => {
                    let scroll_anchor = self.scroll_manager.anchor();
                    update.scroll_top_anchor = Some(serialize_anchor(&scroll_anchor.anchor));
                    update.scroll_x = scroll_anchor.offset.x;
                    update.scroll_y = scroll_anchor.offset.y;
                    true
                }
                EditorEvent::SelectionsChanged { .. } => {
                    update.selections = self
                        .selections
                        .disjoint_anchors()
                        .iter()
                        .map(serialize_selection)
                        .collect();
                    update.pending_selection = self
                        .selections
                        .pending_anchor()
                        .as_ref()
                        .map(serialize_selection);
                    true
                }
                _ => false,
            },
        }
    }

    fn apply_update_proto(
        &mut self,
        project: &Model<Project>,
        message: update_view::Variant,
        cx: &mut ViewContext<Self>,
    ) -> Task<Result<()>> {
        let update_view::Variant::Editor(message) = message;
        let project = project.clone();
        cx.spawn(|this, mut cx| async move {
            update_editor_from_message(this, project, message, &mut cx).await
        })
    }

    fn is_project_item(&self, _cx: &WindowContext) -> bool {
        true
    }

    fn dedup(&self, existing: &Self, cx: &WindowContext) -> Option<Dedup> {
        let self_singleton = self.buffer.read(cx).as_singleton()?;
        let other_singleton = existing.buffer.read(cx).as_singleton()?;
        if self_singleton == other_singleton {
            Some(Dedup::KeepExisting)
        } else {
            None
        }
    }
}

async fn update_editor_from_message(
    this: WeakView<Editor>,
    project: Model<Project>,
    message: proto::update_view::Editor,
    cx: &mut AsyncWindowContext,
) -> Result<()> {
    // Open all of the buffers of which excerpts were added to the editor.
    let inserted_excerpt_buffer_ids = message
        .inserted_excerpts
        .iter()
        .filter_map(|insertion| Some(insertion.excerpt.as_ref()?.buffer_id))
        .collect::<HashSet<_>>();
    let inserted_excerpt_buffers = project.update(cx, |project, cx| {
        inserted_excerpt_buffer_ids
            .into_iter()
            .map(|id| BufferId::new(id).map(|id| project.open_buffer_by_id(id, cx)))
            .collect::<Result<Vec<_>>>()
    })??;
    let _inserted_excerpt_buffers = try_join_all(inserted_excerpt_buffers).await?;

    // Update the editor's excerpts.
    this.update(cx, |editor, cx| {
        editor.buffer.update(cx, |multibuffer, cx| {
            let mut removed_excerpt_ids = message
                .deleted_excerpts
                .into_iter()
                .map(ExcerptId::from_proto)
                .collect::<Vec<_>>();
            removed_excerpt_ids.sort_by({
                let multibuffer = multibuffer.read(cx);
                move |a, b| a.cmp(b, &multibuffer)
            });

            let mut insertions = message.inserted_excerpts.into_iter().peekable();
            while let Some(insertion) = insertions.next() {
                let Some(excerpt) = insertion.excerpt else {
                    continue;
                };
                let Some(previous_excerpt_id) = insertion.previous_excerpt_id else {
                    continue;
                };
                let buffer_id = BufferId::new(excerpt.buffer_id)?;
                let Some(buffer) = project.read(cx).buffer_for_id(buffer_id, cx) else {
                    continue;
                };

                let adjacent_excerpts = iter::from_fn(|| {
                    let insertion = insertions.peek()?;
                    if insertion.previous_excerpt_id.is_none()
                        && insertion.excerpt.as_ref()?.buffer_id == u64::from(buffer_id)
                    {
                        insertions.next()?.excerpt
                    } else {
                        None
                    }
                });

                multibuffer.insert_excerpts_with_ids_after(
                    ExcerptId::from_proto(previous_excerpt_id),
                    buffer,
                    [excerpt]
                        .into_iter()
                        .chain(adjacent_excerpts)
                        .filter_map(|excerpt| {
                            Some((
                                ExcerptId::from_proto(excerpt.id),
                                deserialize_excerpt_range(excerpt)?,
                            ))
                        }),
                    cx,
                );
            }

            multibuffer.remove_excerpts(removed_excerpt_ids, cx);
            Result::<(), anyhow::Error>::Ok(())
        })
    })??;

    // Deserialize the editor state.
    let (selections, pending_selection, scroll_top_anchor) = this.update(cx, |editor, cx| {
        let buffer = editor.buffer.read(cx).read(cx);
        let selections = message
            .selections
            .into_iter()
            .filter_map(|selection| deserialize_selection(&buffer, selection))
            .collect::<Vec<_>>();
        let pending_selection = message
            .pending_selection
            .and_then(|selection| deserialize_selection(&buffer, selection));
        let scroll_top_anchor = message
            .scroll_top_anchor
            .and_then(|anchor| deserialize_anchor(&buffer, anchor));
        anyhow::Ok((selections, pending_selection, scroll_top_anchor))
    })??;

    // Wait until the buffer has received all of the operations referenced by
    // the editor's new state.
    this.update(cx, |editor, cx| {
        editor.buffer.update(cx, |buffer, cx| {
            buffer.wait_for_anchors(
                selections
                    .iter()
                    .chain(pending_selection.as_ref())
                    .flat_map(|selection| [selection.start, selection.end])
                    .chain(scroll_top_anchor),
                cx,
            )
        })
    })?
    .await?;

    // Update the editor's state.
    this.update(cx, |editor, cx| {
        if !selections.is_empty() || pending_selection.is_some() {
            editor.set_selections_from_remote(selections, pending_selection, cx);
            editor.request_autoscroll_remotely(Autoscroll::newest(), cx);
        } else if let Some(scroll_top_anchor) = scroll_top_anchor {
            editor.set_scroll_anchor_remote(
                ScrollAnchor {
                    anchor: scroll_top_anchor,
                    offset: point(message.scroll_x, message.scroll_y),
                },
                cx,
            );
        }
    })?;
    Ok(())
}

fn serialize_excerpt(
    buffer_id: BufferId,
    id: &ExcerptId,
    range: &ExcerptRange<language::Anchor>,
) -> Option<proto::Excerpt> {
    Some(proto::Excerpt {
        id: id.to_proto(),
        buffer_id: buffer_id.into(),
        context_start: Some(serialize_text_anchor(&range.context.start)),
        context_end: Some(serialize_text_anchor(&range.context.end)),
        primary_start: range
            .primary
            .as_ref()
            .map(|r| serialize_text_anchor(&r.start)),
        primary_end: range
            .primary
            .as_ref()
            .map(|r| serialize_text_anchor(&r.end)),
    })
}

fn serialize_selection(selection: &Selection<Anchor>) -> proto::Selection {
    proto::Selection {
        id: selection.id as u64,
        start: Some(serialize_anchor(&selection.start)),
        end: Some(serialize_anchor(&selection.end)),
        reversed: selection.reversed,
    }
}

fn serialize_anchor(anchor: &Anchor) -> proto::EditorAnchor {
    proto::EditorAnchor {
        excerpt_id: anchor.excerpt_id.to_proto(),
        anchor: Some(serialize_text_anchor(&anchor.text_anchor)),
    }
}

fn deserialize_excerpt_range(excerpt: proto::Excerpt) -> Option<ExcerptRange<language::Anchor>> {
    let context = {
        let start = language::proto::deserialize_anchor(excerpt.context_start?)?;
        let end = language::proto::deserialize_anchor(excerpt.context_end?)?;
        start..end
    };
    let primary = excerpt
        .primary_start
        .zip(excerpt.primary_end)
        .and_then(|(start, end)| {
            let start = language::proto::deserialize_anchor(start)?;
            let end = language::proto::deserialize_anchor(end)?;
            Some(start..end)
        });
    Some(ExcerptRange { context, primary })
}

fn deserialize_selection(
    buffer: &MultiBufferSnapshot,
    selection: proto::Selection,
) -> Option<Selection<Anchor>> {
    Some(Selection {
        id: selection.id as usize,
        start: deserialize_anchor(buffer, selection.start?)?,
        end: deserialize_anchor(buffer, selection.end?)?,
        reversed: selection.reversed,
        goal: SelectionGoal::None,
    })
}

fn deserialize_anchor(buffer: &MultiBufferSnapshot, anchor: proto::EditorAnchor) -> Option<Anchor> {
    let excerpt_id = ExcerptId::from_proto(anchor.excerpt_id);
    Some(Anchor {
        excerpt_id,
        text_anchor: language::proto::deserialize_anchor(anchor.anchor?)?,
        buffer_id: buffer.buffer_id_for_excerpt(excerpt_id),
    })
}

impl Item for Editor {
    type Event = EditorEvent;

    fn navigate(&mut self, data: Box<dyn std::any::Any>, cx: &mut ViewContext<Self>) -> bool {
        if let Ok(data) = data.downcast::<NavigationData>() {
            let newest_selection = self.selections.newest::<Point>(cx);
            let buffer = self.buffer.read(cx).read(cx);
            let offset = if buffer.can_resolve(&data.cursor_anchor) {
                data.cursor_anchor.to_point(&buffer)
            } else {
                buffer.clip_point(data.cursor_position, Bias::Left)
            };

            let mut scroll_anchor = data.scroll_anchor;
            if !buffer.can_resolve(&scroll_anchor.anchor) {
                scroll_anchor.anchor = buffer.anchor_before(
                    buffer.clip_point(Point::new(data.scroll_top_row, 0), Bias::Left),
                );
            }

            drop(buffer);

            if newest_selection.head() == offset {
                false
            } else {
                let nav_history = self.nav_history.take();
                self.set_scroll_anchor(scroll_anchor, cx);
                self.change_selections(Some(Autoscroll::fit()), cx, |s| {
                    s.select_ranges([offset..offset])
                });
                self.nav_history = nav_history;
                true
            }
        } else {
            false
        }
    }

    fn tab_tooltip_text(&self, cx: &AppContext) -> Option<SharedString> {
        let file_path = self
            .buffer()
            .read(cx)
            .as_singleton()?
            .read(cx)
            .file()
            .and_then(|f| f.as_local())?
            .abs_path(cx);

        let file_path = file_path.compact().to_string_lossy().to_string();

        Some(file_path.into())
    }

    fn telemetry_event_text(&self) -> Option<&'static str> {
        None
    }

    fn tab_description(&self, detail: usize, cx: &AppContext) -> Option<SharedString> {
        let path = path_for_buffer(&self.buffer, detail, true, cx)?;
        Some(path.to_string_lossy().to_string().into())
    }

    fn tab_icon(&self, cx: &WindowContext) -> Option<Icon> {
        ItemSettings::get_global(cx)
            .file_icons
            .then(|| {
                self.buffer
                    .read(cx)
                    .as_singleton()
                    .and_then(|buffer| buffer.read(cx).project_path(cx))
                    .and_then(|path| FileIcons::get_icon(path.path.as_ref(), cx))
            })
            .flatten()
            .map(Icon::from_path)
    }

    fn tab_content(&self, params: TabContentParams, cx: &WindowContext) -> AnyElement {
        let label_color = if ItemSettings::get_global(cx).git_status {
            self.buffer()
                .read(cx)
                .as_singleton()
                .and_then(|buffer| buffer.read(cx).project_path(cx))
                .and_then(|path| self.project.as_ref()?.read(cx).entry_for_path(&path, cx))
                .map(|entry| {
                    entry_git_aware_label_color(entry.git_status, entry.is_ignored, params.selected)
                })
                .unwrap_or_else(|| entry_label_color(params.selected))
        } else {
            entry_label_color(params.selected)
        };

        let description = params.detail.and_then(|detail| {
            let path = path_for_buffer(&self.buffer, detail, false, cx)?;
            let description = path.to_string_lossy();
            let description = description.trim();

            if description.is_empty() {
                return None;
            }

            Some(util::truncate_and_trailoff(description, MAX_TAB_TITLE_LEN))
        });

        // Whether the file was saved in the past but is now deleted.
        let was_deleted: bool = self
            .buffer()
            .read(cx)
            .as_singleton()
            .and_then(|buffer| buffer.read(cx).file())
            .map_or(false, |file| file.disk_state() == DiskState::Deleted);

        h_flex()
            .gap_2()
            .child(
                Label::new(self.title(cx).to_string())
                    .color(label_color)
<<<<<<< HEAD
                    .size(LabelSize::Default)
                    .italic(params.preview),
=======
                    .italic(params.preview)
                    .strikethrough(was_deleted),
>>>>>>> 3c57a407
            )
            .when_some(description, |this, description| {
                this.child(
                    Label::new(description)
                        .size(LabelSize::XSmall)
                        .color(Color::Muted),
                )
            })
            .into_any_element()
    }

    fn for_each_project_item(
        &self,
        cx: &AppContext,
        f: &mut dyn FnMut(EntityId, &dyn project::Item),
    ) {
        self.buffer
            .read(cx)
            .for_each_buffer(|buffer| f(buffer.entity_id(), buffer.read(cx)));
    }

    fn is_singleton(&self, cx: &AppContext) -> bool {
        self.buffer.read(cx).is_singleton()
    }

    fn clone_on_split(
        &self,
        _workspace_id: Option<WorkspaceId>,
        cx: &mut ViewContext<Self>,
    ) -> Option<View<Editor>>
    where
        Self: Sized,
    {
        Some(cx.new_view(|cx| self.clone(cx)))
    }

    fn set_nav_history(&mut self, history: ItemNavHistory, _: &mut ViewContext<Self>) {
        self.nav_history = Some(history);
    }

    fn discarded(&self, _project: Model<Project>, cx: &mut ViewContext<Self>) {
        for buffer in self.buffer().clone().read(cx).all_buffers() {
            buffer.update(cx, |buffer, cx| buffer.discarded(cx))
        }
    }

    fn deactivated(&mut self, cx: &mut ViewContext<Self>) {
        let selection = self.selections.newest_anchor();
        self.push_to_nav_history(selection.head(), None, cx);
    }

    fn workspace_deactivated(&mut self, cx: &mut ViewContext<Self>) {
        self.hide_hovered_link(cx);
    }

    fn is_dirty(&self, cx: &AppContext) -> bool {
        self.buffer().read(cx).read(cx).is_dirty()
    }

    fn has_deleted_file(&self, cx: &AppContext) -> bool {
        self.buffer().read(cx).read(cx).has_deleted_file()
    }

    fn has_conflict(&self, cx: &AppContext) -> bool {
        self.buffer().read(cx).read(cx).has_conflict()
    }

    fn can_save(&self, cx: &AppContext) -> bool {
        let buffer = &self.buffer().read(cx);
        if let Some(buffer) = buffer.as_singleton() {
            buffer.read(cx).project_path(cx).is_some()
        } else {
            true
        }
    }

    fn save(
        &mut self,
        format: bool,
        project: Model<Project>,
        cx: &mut ViewContext<Self>,
    ) -> Task<Result<()>> {
        self.report_editor_event("save", None, cx);
        let buffers = self.buffer().clone().read(cx).all_buffers();
        let buffers = buffers
            .into_iter()
            .map(|handle| handle.read(cx).diff_base_buffer().unwrap_or(handle.clone()))
            .collect::<HashSet<_>>();
        cx.spawn(|this, mut cx| async move {
            if format {
                this.update(&mut cx, |editor, cx| {
                    editor.perform_format(
                        project.clone(),
                        FormatTrigger::Save,
                        FormatTarget::Buffer,
                        cx,
                    )
                })?
                .await?;
            }

            if buffers.len() == 1 {
                // Apply full save routine for singleton buffers, to allow to `touch` the file via the editor.
                project
                    .update(&mut cx, |project, cx| project.save_buffers(buffers, cx))?
                    .await?;
            } else {
                // For multi-buffers, only format and save the buffers with changes.
                // For clean buffers, we simulate saving by calling `Buffer::did_save`,
                // so that language servers or other downstream listeners of save events get notified.
                let (dirty_buffers, clean_buffers) = buffers.into_iter().partition(|buffer| {
                    buffer
                        .update(&mut cx, |buffer, _| {
                            buffer.is_dirty() || buffer.has_conflict()
                        })
                        .unwrap_or(false)
                });

                project
                    .update(&mut cx, |project, cx| {
                        project.save_buffers(dirty_buffers, cx)
                    })?
                    .await?;
                for buffer in clean_buffers {
                    buffer
                        .update(&mut cx, |buffer, cx| {
                            let version = buffer.saved_version().clone();
                            let mtime = buffer.saved_mtime();
                            buffer.did_save(version, mtime, cx);
                        })
                        .ok();
                }
            }

            Ok(())
        })
    }

    fn save_as(
        &mut self,
        project: Model<Project>,
        path: ProjectPath,
        cx: &mut ViewContext<Self>,
    ) -> Task<Result<()>> {
        let buffer = self
            .buffer()
            .read(cx)
            .as_singleton()
            .expect("cannot call save_as on an excerpt list");

        let file_extension = path
            .path
            .extension()
            .map(|a| a.to_string_lossy().to_string());
        self.report_editor_event("save", file_extension, cx);

        project.update(cx, |project, cx| project.save_buffer_as(buffer, path, cx))
    }

    fn reload(&mut self, project: Model<Project>, cx: &mut ViewContext<Self>) -> Task<Result<()>> {
        let buffer = self.buffer().clone();
        let buffers = self.buffer.read(cx).all_buffers();
        let reload_buffers =
            project.update(cx, |project, cx| project.reload_buffers(buffers, true, cx));
        cx.spawn(|this, mut cx| async move {
            let transaction = reload_buffers.log_err().await;
            this.update(&mut cx, |editor, cx| {
                editor.request_autoscroll(Autoscroll::fit(), cx)
            })?;
            buffer
                .update(&mut cx, |buffer, cx| {
                    if let Some(transaction) = transaction {
                        if !buffer.is_singleton() {
                            buffer.push_transaction(&transaction.0, cx);
                        }
                    }
                })
                .ok();
            Ok(())
        })
    }

    fn as_searchable(&self, handle: &View<Self>) -> Option<Box<dyn SearchableItemHandle>> {
        Some(Box::new(handle.clone()))
    }

    fn pixel_position_of_cursor(&self, _: &AppContext) -> Option<gpui::Point<Pixels>> {
        self.pixel_position_of_newest_cursor
    }

    fn breadcrumb_location(&self) -> ToolbarItemLocation {
        if self.show_breadcrumbs {
            ToolbarItemLocation::PrimaryLeft
        } else {
            ToolbarItemLocation::Hidden
        }
    }

    fn breadcrumbs(&self, variant: &Theme, cx: &AppContext) -> Option<Vec<BreadcrumbText>> {
        let cursor = self.selections.newest_anchor().head();
        let multibuffer = &self.buffer().read(cx);
        let (buffer_id, symbols) =
            multibuffer.symbols_containing(cursor, Some(variant.syntax()), cx)?;
        let buffer = multibuffer.buffer(buffer_id)?;

        let buffer = buffer.read(cx);
        let text = self.breadcrumb_header.clone().unwrap_or_else(|| {
            buffer
                .snapshot()
                .resolve_file_path(
                    cx,
                    self.project
                        .as_ref()
                        .map(|project| project.read(cx).visible_worktrees(cx).count() > 1)
                        .unwrap_or_default(),
                )
                .map(|path| path.to_string_lossy().to_string())
                .unwrap_or_else(|| {
                    if multibuffer.is_singleton() {
                        multibuffer.title(cx).to_string()
                    } else {
                        "untitled".to_string()
                    }
                })
        });

        let settings = ThemeSettings::get_global(cx);

        let mut breadcrumbs = vec![BreadcrumbText {
            text,
            highlights: None,
            font: Some(settings.buffer_font.clone()),
        }];

        breadcrumbs.extend(symbols.into_iter().map(|symbol| BreadcrumbText {
            text: symbol.text,
            highlights: Some(symbol.highlight_ranges),
            font: Some(settings.buffer_font.clone()),
        }));
        Some(breadcrumbs)
    }

    fn added_to_workspace(&mut self, workspace: &mut Workspace, _: &mut ViewContext<Self>) {
        self.workspace = Some((workspace.weak_handle(), workspace.database_id()));
    }

    fn to_item_events(event: &EditorEvent, mut f: impl FnMut(ItemEvent)) {
        match event {
            EditorEvent::Closed => f(ItemEvent::CloseItem),

            EditorEvent::Saved | EditorEvent::TitleChanged => {
                f(ItemEvent::UpdateTab);
                f(ItemEvent::UpdateBreadcrumbs);
            }

            EditorEvent::Reparsed(_) => {
                f(ItemEvent::UpdateBreadcrumbs);
            }

            EditorEvent::SelectionsChanged { local } if *local => {
                f(ItemEvent::UpdateBreadcrumbs);
            }

            EditorEvent::DirtyChanged => {
                f(ItemEvent::UpdateTab);
            }

            EditorEvent::BufferEdited => {
                f(ItemEvent::Edit);
                f(ItemEvent::UpdateBreadcrumbs);
            }

            EditorEvent::ExcerptsAdded { .. } | EditorEvent::ExcerptsRemoved { .. } => {
                f(ItemEvent::Edit);
            }

            _ => {}
        }
    }

    fn preserve_preview(&self, cx: &AppContext) -> bool {
        self.buffer.read(cx).preserve_preview(cx)
    }
}

impl SerializableItem for Editor {
    fn serialized_item_kind() -> &'static str {
        "Editor"
    }

    fn cleanup(
        workspace_id: WorkspaceId,
        alive_items: Vec<ItemId>,
        cx: &mut WindowContext,
    ) -> Task<Result<()>> {
        cx.spawn(|_| DB.delete_unloaded_items(workspace_id, alive_items))
    }

    fn deserialize(
        project: Model<Project>,
        workspace: WeakView<Workspace>,
        workspace_id: workspace::WorkspaceId,
        item_id: ItemId,
        cx: &mut ViewContext<Pane>,
    ) -> Task<Result<View<Self>>> {
        let serialized_editor = match DB
            .get_serialized_editor(item_id, workspace_id)
            .context("Failed to query editor state")
        {
            Ok(Some(serialized_editor)) => {
                if ProjectSettings::get_global(cx)
                    .session
                    .restore_unsaved_buffers
                {
                    serialized_editor
                } else {
                    SerializedEditor {
                        abs_path: serialized_editor.abs_path,
                        contents: None,
                        language: None,
                        mtime: None,
                    }
                }
            }
            Ok(None) => {
                return Task::ready(Err(anyhow!("No path or contents found for buffer")));
            }
            Err(error) => {
                return Task::ready(Err(error));
            }
        };

        match serialized_editor {
            SerializedEditor {
                abs_path: None,
                contents: Some(contents),
                language,
                ..
            } => cx.spawn(|pane, mut cx| {
                let project = project.clone();
                async move {
                    let language = if let Some(language_name) = language {
                        let language_registry =
                            project.update(&mut cx, |project, _| project.languages().clone())?;

                        // We don't fail here, because we'd rather not set the language if the name changed
                        // than fail to restore the buffer.
                        language_registry
                            .language_for_name(&language_name)
                            .await
                            .ok()
                    } else {
                        None
                    };

                    // First create the empty buffer
                    let buffer = project
                        .update(&mut cx, |project, cx| project.create_buffer(cx))?
                        .await?;

                    // Then set the text so that the dirty bit is set correctly
                    buffer.update(&mut cx, |buffer, cx| {
                        if let Some(language) = language {
                            buffer.set_language(Some(language), cx);
                        }
                        buffer.set_text(contents, cx);
                    })?;

                    pane.update(&mut cx, |_, cx| {
                        cx.new_view(|cx| {
                            let mut editor = Editor::for_buffer(buffer, Some(project), cx);

                            editor.read_scroll_position_from_db(item_id, workspace_id, cx);
                            editor
                        })
                    })
                }
            }),
            SerializedEditor {
                abs_path: Some(abs_path),
                contents,
                mtime,
                ..
            } => {
                let project_item = project.update(cx, |project, cx| {
                    let (worktree, path) = project.find_worktree(&abs_path, cx)?;
                    let project_path = ProjectPath {
                        worktree_id: worktree.read(cx).id(),
                        path: path.into(),
                    };
                    Some(project.open_path(project_path, cx))
                });

                match project_item {
                    Some(project_item) => {
                        cx.spawn(|pane, mut cx| async move {
                            let (_, project_item) = project_item.await?;
                            let buffer = project_item.downcast::<Buffer>().map_err(|_| {
                                anyhow!("Project item at stored path was not a buffer")
                            })?;

                            // This is a bit wasteful: we're loading the whole buffer from
                            // disk and then overwrite the content.
                            // But for now, it keeps the implementation of the content serialization
                            // simple, because we don't have to persist all of the metadata that we get
                            // by loading the file (git diff base, ...).
                            if let Some(buffer_text) = contents {
                                buffer.update(&mut cx, |buffer, cx| {
                                    // If we did restore an mtime, we want to store it on the buffer
                                    // so that the next edit will mark the buffer as dirty/conflicted.
                                    if mtime.is_some() {
                                        buffer.did_reload(
                                            buffer.version(),
                                            buffer.line_ending(),
                                            mtime,
                                            cx,
                                        );
                                    }
                                    buffer.set_text(buffer_text, cx);
                                })?;
                            }

                            pane.update(&mut cx, |_, cx| {
                                cx.new_view(|cx| {
                                    let mut editor = Editor::for_buffer(buffer, Some(project), cx);

                                    editor.read_scroll_position_from_db(item_id, workspace_id, cx);
                                    editor
                                })
                            })
                        })
                    }
                    None => {
                        let open_by_abs_path = workspace.update(cx, |workspace, cx| {
                            workspace.open_abs_path(abs_path.clone(), false, cx)
                        });
                        cx.spawn(|_, mut cx| async move {
                            let editor = open_by_abs_path?.await?.downcast::<Editor>().with_context(|| format!("Failed to downcast to Editor after opening abs path {abs_path:?}"))?;
                            editor.update(&mut cx, |editor, cx| {
                                editor.read_scroll_position_from_db(item_id, workspace_id, cx);
                            })?;
                            Ok(editor)
                        })
                    }
                }
            }
            SerializedEditor {
                abs_path: None,
                contents: None,
                ..
            } => Task::ready(Err(anyhow!("No path or contents found for buffer"))),
        }
    }

    fn serialize(
        &mut self,
        workspace: &mut Workspace,
        item_id: ItemId,
        closing: bool,
        cx: &mut ViewContext<Self>,
    ) -> Option<Task<Result<()>>> {
        let mut serialize_dirty_buffers = self.serialize_dirty_buffers;

        let project = self.project.clone()?;
        if project.read(cx).visible_worktrees(cx).next().is_none() {
            // If we don't have a worktree, we don't serialize, because
            // projects without worktrees aren't deserialized.
            serialize_dirty_buffers = false;
        }

        if closing && !serialize_dirty_buffers {
            return None;
        }

        let workspace_id = workspace.database_id()?;

        let buffer = self.buffer().read(cx).as_singleton()?;

        let abs_path = buffer.read(cx).file().and_then(|file| {
            let worktree_id = file.worktree_id(cx);
            project
                .read(cx)
                .worktree_for_id(worktree_id, cx)
                .and_then(|worktree| worktree.read(cx).absolutize(&file.path()).ok())
                .or_else(|| {
                    let full_path = file.full_path(cx);
                    let project_path = project.read(cx).find_project_path(&full_path, cx)?;
                    project.read(cx).absolute_path(&project_path, cx)
                })
        });

        let is_dirty = buffer.read(cx).is_dirty();
        let mtime = buffer.read(cx).saved_mtime();

        let snapshot = buffer.read(cx).snapshot();

        Some(cx.spawn(|_this, cx| async move {
            cx.background_executor()
                .spawn(async move {
                    let (contents, language) = if serialize_dirty_buffers && is_dirty {
                        let contents = snapshot.text();
                        let language = snapshot.language().map(|lang| lang.name().to_string());
                        (Some(contents), language)
                    } else {
                        (None, None)
                    };

                    let editor = SerializedEditor {
                        abs_path,
                        contents,
                        language,
                        mtime,
                    };

                    DB.save_serialized_editor(item_id, workspace_id, editor)
                        .await
                        .context("failed to save serialized editor")
                })
                .await
                .context("failed to save contents of buffer")?;

            Ok(())
        }))
    }

    fn should_serialize(&self, event: &Self::Event) -> bool {
        matches!(
            event,
            EditorEvent::Saved | EditorEvent::DirtyChanged | EditorEvent::BufferEdited
        )
    }
}

impl ProjectItem for Editor {
    type Item = Buffer;

    fn for_project_item(
        project: Model<Project>,
        buffer: Model<Buffer>,
        cx: &mut ViewContext<Self>,
    ) -> Self {
        Self::for_buffer(buffer, Some(project), cx)
    }
}

impl EventEmitter<SearchEvent> for Editor {}

pub(crate) enum BufferSearchHighlights {}
impl SearchableItem for Editor {
    type Match = Range<Anchor>;

    fn get_matches(&self, _: &mut WindowContext) -> Vec<Range<Anchor>> {
        self.background_highlights
            .get(&TypeId::of::<BufferSearchHighlights>())
            .map_or(Vec::new(), |(_color, ranges)| {
                ranges.iter().cloned().collect()
            })
    }

    fn clear_matches(&mut self, cx: &mut ViewContext<Self>) {
        if self
            .clear_background_highlights::<BufferSearchHighlights>(cx)
            .is_some()
        {
            cx.emit(SearchEvent::MatchesInvalidated);
        }
    }

    fn update_matches(&mut self, matches: &[Range<Anchor>], cx: &mut ViewContext<Self>) {
        let existing_range = self
            .background_highlights
            .get(&TypeId::of::<BufferSearchHighlights>())
            .map(|(_, range)| range.as_ref());
        let updated = existing_range != Some(matches);
        self.highlight_background::<BufferSearchHighlights>(
            matches,
            |theme| (theme.search_match_background, theme.search_match_border),
            cx,
        );
        if updated {
            cx.emit(SearchEvent::MatchesInvalidated);
        }
    }

    fn has_filtered_search_ranges(&mut self) -> bool {
        self.has_background_highlights::<SearchWithinRange>()
    }

    fn toggle_filtered_search_ranges(&mut self, enabled: bool, cx: &mut ViewContext<Self>) {
        if self.has_filtered_search_ranges() {
            self.previous_search_ranges = self
                .clear_background_highlights::<SearchWithinRange>(cx)
                .map(|(_, ranges)| ranges)
        }

        if !enabled {
            return;
        }

        let ranges = self.selections.disjoint_anchor_ranges();
        if ranges.iter().any(|range| range.start != range.end) {
            self.set_search_within_ranges(&ranges, cx);
        } else if let Some(previous_search_ranges) = self.previous_search_ranges.take() {
            self.set_search_within_ranges(&previous_search_ranges, cx)
        }
    }

    fn query_suggestion(&mut self, cx: &mut ViewContext<Self>) -> String {
        let setting = EditorSettings::get_global(cx).seed_search_query_from_cursor;
        let snapshot = &self.snapshot(cx).buffer_snapshot;
        let selection = self.selections.newest::<usize>(cx);

        match setting {
            SeedQuerySetting::Never => String::new(),
            SeedQuerySetting::Selection | SeedQuerySetting::Always if !selection.is_empty() => {
                let text: String = snapshot
                    .text_for_range(selection.start..selection.end)
                    .collect();
                if text.contains('\n') {
                    String::new()
                } else {
                    text
                }
            }
            SeedQuerySetting::Selection => String::new(),
            SeedQuerySetting::Always => {
                let (range, kind) = snapshot.surrounding_word(selection.start, true);
                if kind == Some(CharKind::Word) {
                    let text: String = snapshot.text_for_range(range).collect();
                    if !text.trim().is_empty() {
                        return text;
                    }
                }
                String::new()
            }
        }
    }

    fn activate_match(
        &mut self,
        index: usize,
        matches: &[Range<Anchor>],
        cx: &mut ViewContext<Self>,
    ) {
        self.unfold_ranges(&[matches[index].clone()], false, true, cx);
        let range = self.range_for_match(&matches[index]);
        self.change_selections(Some(Autoscroll::fit()), cx, |s| {
            s.select_ranges([range]);
        })
    }

    fn select_matches(&mut self, matches: &[Self::Match], cx: &mut ViewContext<Self>) {
        self.unfold_ranges(matches, false, false, cx);
        let mut ranges = Vec::new();
        for m in matches {
            ranges.push(self.range_for_match(m))
        }
        self.change_selections(None, cx, |s| s.select_ranges(ranges));
    }
    fn replace(
        &mut self,
        identifier: &Self::Match,
        query: &SearchQuery,
        cx: &mut ViewContext<Self>,
    ) {
        let text = self.buffer.read(cx);
        let text = text.snapshot(cx);
        let text = text.text_for_range(identifier.clone()).collect::<Vec<_>>();
        let text: Cow<_> = if text.len() == 1 {
            text.first().cloned().unwrap().into()
        } else {
            let joined_chunks = text.join("");
            joined_chunks.into()
        };

        if let Some(replacement) = query.replacement_for(&text) {
            self.transact(cx, |this, cx| {
                this.edit([(identifier.clone(), Arc::from(&*replacement))], cx);
            });
        }
    }
    fn replace_all(
        &mut self,
        matches: &mut dyn Iterator<Item = &Self::Match>,
        query: &SearchQuery,
        cx: &mut ViewContext<Self>,
    ) {
        let text = self.buffer.read(cx);
        let text = text.snapshot(cx);
        let mut edits = vec![];
        for m in matches {
            let text = text.text_for_range(m.clone()).collect::<Vec<_>>();
            let text: Cow<_> = if text.len() == 1 {
                text.first().cloned().unwrap().into()
            } else {
                let joined_chunks = text.join("");
                joined_chunks.into()
            };

            if let Some(replacement) = query.replacement_for(&text) {
                edits.push((m.clone(), Arc::from(&*replacement)));
            }
        }

        if !edits.is_empty() {
            self.transact(cx, |this, cx| {
                this.edit(edits, cx);
            });
        }
    }
    fn match_index_for_direction(
        &mut self,
        matches: &[Range<Anchor>],
        current_index: usize,
        direction: Direction,
        count: usize,
        cx: &mut ViewContext<Self>,
    ) -> usize {
        let buffer = self.buffer().read(cx).snapshot(cx);
        let current_index_position = if self.selections.disjoint_anchors().len() == 1 {
            self.selections.newest_anchor().head()
        } else {
            matches[current_index].start
        };

        let mut count = count % matches.len();
        if count == 0 {
            return current_index;
        }
        match direction {
            Direction::Next => {
                if matches[current_index]
                    .start
                    .cmp(&current_index_position, &buffer)
                    .is_gt()
                {
                    count -= 1
                }

                (current_index + count) % matches.len()
            }
            Direction::Prev => {
                if matches[current_index]
                    .end
                    .cmp(&current_index_position, &buffer)
                    .is_lt()
                {
                    count -= 1;
                }

                if current_index >= count {
                    current_index - count
                } else {
                    matches.len() - (count - current_index)
                }
            }
        }
    }

    fn find_matches(
        &mut self,
        query: Arc<project::search::SearchQuery>,
        cx: &mut ViewContext<Self>,
    ) -> Task<Vec<Range<Anchor>>> {
        let buffer = self.buffer().read(cx).snapshot(cx);
        let search_within_ranges = self
            .background_highlights
            .get(&TypeId::of::<SearchWithinRange>())
            .map_or(vec![], |(_color, ranges)| {
                ranges.iter().cloned().collect::<Vec<_>>()
            });

        cx.background_executor().spawn(async move {
            let mut ranges = Vec::new();

            if let Some((_, _, excerpt_buffer)) = buffer.as_singleton() {
                let search_within_ranges = if search_within_ranges.is_empty() {
                    vec![None]
                } else {
                    search_within_ranges
                        .into_iter()
                        .map(|range| Some(range.to_offset(&buffer)))
                        .collect::<Vec<_>>()
                };

                for range in search_within_ranges {
                    let buffer = &buffer;
                    ranges.extend(
                        query
                            .search(excerpt_buffer, range.clone())
                            .await
                            .into_iter()
                            .map(|matched_range| {
                                let offset = range.clone().map(|r| r.start).unwrap_or(0);
                                buffer.anchor_after(matched_range.start + offset)
                                    ..buffer.anchor_before(matched_range.end + offset)
                            }),
                    );
                }
            } else {
                let search_within_ranges = if search_within_ranges.is_empty() {
                    vec![buffer.anchor_before(0)..buffer.anchor_after(buffer.len())]
                } else {
                    search_within_ranges
                };

                for (excerpt_id, search_buffer, search_range) in
                    buffer.excerpts_in_ranges(search_within_ranges)
                {
                    if !search_range.is_empty() {
                        ranges.extend(
                            query
                                .search(search_buffer, Some(search_range.clone()))
                                .await
                                .into_iter()
                                .map(|match_range| {
                                    let start = search_buffer
                                        .anchor_after(search_range.start + match_range.start);
                                    let end = search_buffer
                                        .anchor_before(search_range.start + match_range.end);
                                    buffer.anchor_in_excerpt(excerpt_id, start).unwrap()
                                        ..buffer.anchor_in_excerpt(excerpt_id, end).unwrap()
                                }),
                        );
                    }
                }
            };

            ranges
        })
    }

    fn active_match_index(
        &mut self,
        matches: &[Range<Anchor>],
        cx: &mut ViewContext<Self>,
    ) -> Option<usize> {
        active_match_index(
            matches,
            &self.selections.newest_anchor().head(),
            &self.buffer().read(cx).snapshot(cx),
        )
    }

    fn search_bar_visibility_changed(&mut self, _visible: bool, _cx: &mut ViewContext<Self>) {
        self.expect_bounds_change = self.last_bounds;
    }
}

pub fn active_match_index(
    ranges: &[Range<Anchor>],
    cursor: &Anchor,
    buffer: &MultiBufferSnapshot,
) -> Option<usize> {
    if ranges.is_empty() {
        None
    } else {
        match ranges.binary_search_by(|probe| {
            if probe.end.cmp(cursor, buffer).is_lt() {
                Ordering::Less
            } else if probe.start.cmp(cursor, buffer).is_gt() {
                Ordering::Greater
            } else {
                Ordering::Equal
            }
        }) {
            Ok(i) | Err(i) => Some(cmp::min(i, ranges.len() - 1)),
        }
    }
}

pub fn entry_label_color(selected: bool) -> Color {
    if selected {
        Color::Accent
    } else {
        Color::Default
    }
}

pub fn entry_diagnostic_aware_icon_name_and_color(
    diagnostic_severity: Option<DiagnosticSeverity>,
) -> Option<(IconName, Color)> {
    match diagnostic_severity {
        Some(DiagnosticSeverity::ERROR) => Some((IconName::X, Color::Error)),
        Some(DiagnosticSeverity::WARNING) => Some((IconName::Triangle, Color::Warning)),
        _ => None,
    }
}

pub fn entry_diagnostic_aware_icon_decoration_and_color(
    diagnostic_severity: Option<DiagnosticSeverity>,
) -> Option<(IconDecorationKind, Color)> {
    match diagnostic_severity {
        Some(DiagnosticSeverity::ERROR) => Some((IconDecorationKind::X, Color::Error)),
        Some(DiagnosticSeverity::WARNING) => Some((IconDecorationKind::Triangle, Color::Warning)),
        _ => None,
    }
}

pub fn entry_git_aware_label_color(
    git_status: Option<GitFileStatus>,
    ignored: bool,
    selected: bool,
) -> Color {
    if ignored {
        Color::Ignored
    } else {
        match git_status {
            Some(GitFileStatus::Added) => Color::Created,
            Some(GitFileStatus::Modified) => Color::Modified,
            Some(GitFileStatus::Conflict) => Color::Conflict,
            None => entry_label_color(selected),
        }
    }
}

fn path_for_buffer<'a>(
    buffer: &Model<MultiBuffer>,
    height: usize,
    include_filename: bool,
    cx: &'a AppContext,
) -> Option<Cow<'a, Path>> {
    let file = buffer.read(cx).as_singleton()?.read(cx).file()?;
    path_for_file(file.as_ref(), height, include_filename, cx)
}

fn path_for_file<'a>(
    file: &'a dyn language::File,
    mut height: usize,
    include_filename: bool,
    cx: &'a AppContext,
) -> Option<Cow<'a, Path>> {
    // Ensure we always render at least the filename.
    height += 1;

    let mut prefix = file.path().as_ref();
    while height > 0 {
        if let Some(parent) = prefix.parent() {
            prefix = parent;
            height -= 1;
        } else {
            break;
        }
    }

    // Here we could have just always used `full_path`, but that is very
    // allocation-heavy and so we try to use a `Cow<Path>` if we haven't
    // traversed all the way up to the worktree's root.
    if height > 0 {
        let full_path = file.full_path(cx);
        if include_filename {
            Some(full_path.into())
        } else {
            Some(full_path.parent()?.to_path_buf().into())
        }
    } else {
        let mut path = file.path().strip_prefix(prefix).ok()?;
        if !include_filename {
            path = path.parent()?;
        }
        Some(path.into())
    }
}

#[cfg(test)]
mod tests {
    use crate::editor_tests::init_test;

    use super::*;
    use gpui::{AppContext, VisualTestContext};
    use language::{LanguageMatcher, TestFile};
    use project::FakeFs;
    use std::{
        path::{Path, PathBuf},
        time::SystemTime,
    };

    #[gpui::test]
    fn test_path_for_file(cx: &mut AppContext) {
        let file = TestFile {
            path: Path::new("").into(),
            root_name: String::new(),
        };
        assert_eq!(path_for_file(&file, 0, false, cx), None);
    }

    async fn deserialize_editor(
        item_id: ItemId,
        workspace_id: WorkspaceId,
        workspace: View<Workspace>,
        project: Model<Project>,
        cx: &mut VisualTestContext,
    ) -> View<Editor> {
        workspace
            .update(cx, |workspace, cx| {
                let pane = workspace.active_pane();
                pane.update(cx, |_, cx| {
                    Editor::deserialize(
                        project.clone(),
                        workspace.weak_handle(),
                        workspace_id,
                        item_id,
                        cx,
                    )
                })
            })
            .await
            .unwrap()
    }

    fn rust_language() -> Arc<language::Language> {
        Arc::new(language::Language::new(
            language::LanguageConfig {
                name: "Rust".into(),
                matcher: LanguageMatcher {
                    path_suffixes: vec!["rs".to_string()],
                    ..Default::default()
                },
                ..Default::default()
            },
            Some(tree_sitter_rust::LANGUAGE.into()),
        ))
    }

    #[gpui::test]
    async fn test_deserialize(cx: &mut gpui::TestAppContext) {
        init_test(cx, |_| {});

        let now = SystemTime::now();
        let fs = FakeFs::new(cx.executor());
        fs.set_next_mtime(now);
        fs.insert_file("/file.rs", Default::default()).await;

        // Test case 1: Deserialize with path and contents
        {
            let project = Project::test(fs.clone(), ["/file.rs".as_ref()], cx).await;
            let (workspace, cx) = cx.add_window_view(|cx| Workspace::test_new(project.clone(), cx));
            let workspace_id = workspace::WORKSPACE_DB.next_id().await.unwrap();
            let item_id = 1234 as ItemId;

            let serialized_editor = SerializedEditor {
                abs_path: Some(PathBuf::from("/file.rs")),
                contents: Some("fn main() {}".to_string()),
                language: Some("Rust".to_string()),
                mtime: Some(now),
            };

            DB.save_serialized_editor(item_id, workspace_id, serialized_editor.clone())
                .await
                .unwrap();

            let deserialized =
                deserialize_editor(item_id, workspace_id, workspace, project, cx).await;

            deserialized.update(cx, |editor, cx| {
                assert_eq!(editor.text(cx), "fn main() {}");
                assert!(editor.is_dirty(cx));
                assert!(!editor.has_conflict(cx));
                let buffer = editor.buffer().read(cx).as_singleton().unwrap().read(cx);
                assert!(buffer.file().is_some());
            });
        }

        // Test case 2: Deserialize with only path
        {
            let project = Project::test(fs.clone(), ["/file.rs".as_ref()], cx).await;
            let (workspace, cx) = cx.add_window_view(|cx| Workspace::test_new(project.clone(), cx));

            let workspace_id = workspace::WORKSPACE_DB.next_id().await.unwrap();

            let item_id = 5678 as ItemId;
            let serialized_editor = SerializedEditor {
                abs_path: Some(PathBuf::from("/file.rs")),
                contents: None,
                language: None,
                mtime: None,
            };

            DB.save_serialized_editor(item_id, workspace_id, serialized_editor)
                .await
                .unwrap();

            let deserialized =
                deserialize_editor(item_id, workspace_id, workspace, project, cx).await;

            deserialized.update(cx, |editor, cx| {
                assert_eq!(editor.text(cx), ""); // The file should be empty as per our initial setup
                assert!(!editor.is_dirty(cx));
                assert!(!editor.has_conflict(cx));

                let buffer = editor.buffer().read(cx).as_singleton().unwrap().read(cx);
                assert!(buffer.file().is_some());
            });
        }

        // Test case 3: Deserialize with no path (untitled buffer, with content and language)
        {
            let project = Project::test(fs.clone(), ["/file.rs".as_ref()], cx).await;
            // Add Rust to the language, so that we can restore the language of the buffer
            project.update(cx, |project, _| project.languages().add(rust_language()));

            let (workspace, cx) = cx.add_window_view(|cx| Workspace::test_new(project.clone(), cx));

            let workspace_id = workspace::WORKSPACE_DB.next_id().await.unwrap();

            let item_id = 9012 as ItemId;
            let serialized_editor = SerializedEditor {
                abs_path: None,
                contents: Some("hello".to_string()),
                language: Some("Rust".to_string()),
                mtime: None,
            };

            DB.save_serialized_editor(item_id, workspace_id, serialized_editor)
                .await
                .unwrap();

            let deserialized =
                deserialize_editor(item_id, workspace_id, workspace, project, cx).await;

            deserialized.update(cx, |editor, cx| {
                assert_eq!(editor.text(cx), "hello");
                assert!(editor.is_dirty(cx)); // The editor should be dirty for an untitled buffer

                let buffer = editor.buffer().read(cx).as_singleton().unwrap().read(cx);
                assert_eq!(
                    buffer.language().map(|lang| lang.name()),
                    Some("Rust".into())
                ); // Language should be set to Rust
                assert!(buffer.file().is_none()); // The buffer should not have an associated file
            });
        }

        // Test case 4: Deserialize with path, content, and old mtime
        {
            let project = Project::test(fs.clone(), ["/file.rs".as_ref()], cx).await;
            let (workspace, cx) = cx.add_window_view(|cx| Workspace::test_new(project.clone(), cx));

            let workspace_id = workspace::WORKSPACE_DB.next_id().await.unwrap();

            let item_id = 9345 as ItemId;
            let old_mtime = now
                .checked_sub(std::time::Duration::from_secs(60 * 60 * 24))
                .unwrap();
            let serialized_editor = SerializedEditor {
                abs_path: Some(PathBuf::from("/file.rs")),
                contents: Some("fn main() {}".to_string()),
                language: Some("Rust".to_string()),
                mtime: Some(old_mtime),
            };

            DB.save_serialized_editor(item_id, workspace_id, serialized_editor)
                .await
                .unwrap();

            let deserialized =
                deserialize_editor(item_id, workspace_id, workspace, project, cx).await;

            deserialized.update(cx, |editor, cx| {
                assert_eq!(editor.text(cx), "fn main() {}");
                assert!(editor.has_conflict(cx)); // The editor should have a conflict
            });
        }
    }
}<|MERGE_RESOLUTION|>--- conflicted
+++ resolved
@@ -649,13 +649,8 @@
             .child(
                 Label::new(self.title(cx).to_string())
                     .color(label_color)
-<<<<<<< HEAD
-                    .size(LabelSize::Default)
-                    .italic(params.preview),
-=======
                     .italic(params.preview)
                     .strikethrough(was_deleted),
->>>>>>> 3c57a407
             )
             .when_some(description, |this, description| {
                 this.child(
