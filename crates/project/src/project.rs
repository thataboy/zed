--- conflicted
+++ resolved
@@ -708,11 +708,7 @@
 
             let ssh_proto = ssh.read(cx).proto_client();
             let worktree_store =
-<<<<<<< HEAD
-                cx.new_model(|_| WorktreeStore::remote(false, ssh_proto.clone(), 0));
-=======
                 cx.new_model(|_| WorktreeStore::remote(false, ssh_proto.clone(), SSH_PROJECT_ID));
->>>>>>> c69da2df
             cx.subscribe(&worktree_store, Self::on_worktree_store_event)
                 .detach();
 
