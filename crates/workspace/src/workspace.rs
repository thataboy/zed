pub mod dock;
pub mod item;
mod modal_layer;
pub mod notifications;
pub mod pane;
pub mod pane_group;
mod persistence;
pub mod searchable;
pub mod shared_screen;
mod status_bar;
pub mod tasks;
mod toolbar;
mod workspace_settings;

use anyhow::{anyhow, Context as _, Result};
use call::{call_settings::CallSettings, ActiveCall};
use client::{
    proto::{self, ErrorCode, PanelId, PeerId},
    ChannelId, Client, DevServerProjectId, ErrorExt, ProjectId, Status, TypedEnvelope, UserStore,
};
use collections::{hash_map, HashMap, HashSet};
use derive_more::{Deref, DerefMut};
use dock::{Dock, DockPosition, Panel, PanelButtons, PanelHandle};
use futures::{
    channel::{
        mpsc::{self, UnboundedReceiver, UnboundedSender},
        oneshot,
    },
    future::try_join_all,
    Future, FutureExt, StreamExt,
};
use gpui::{
    action_as, actions, canvas, impl_action_as, impl_actions, point, relative, size,
    transparent_black, Action, AnyView, AnyWeakView, AppContext, AsyncAppContext,
    AsyncWindowContext, Bounds, CursorStyle, Decorations, DragMoveEvent, Entity as _, EntityId,
    EventEmitter, Flatten, FocusHandle, FocusableView, Global, Hsla, KeyContext, Keystroke,
    ManagedView, Model, ModelContext, MouseButton, PathPromptOptions, Point, PromptLevel, Render,
    ResizeEdge, Size, Stateful, Subscription, Task, Tiling, View, WeakView, WindowBounds,
    WindowHandle, WindowId, WindowOptions,
};
pub use item::{
    FollowableItem, FollowableItemHandle, Item, ItemHandle, ItemSettings, PreviewTabsSettings,
    ProjectItem, SerializableItem, SerializableItemHandle, WeakItemHandle,
};
use itertools::Itertools;
use language::{LanguageRegistry, Rope};
pub use modal_layer::*;
use node_runtime::NodeRuntime;
use notifications::{
    simple_message_notification::MessageNotification, DetachAndPromptErr, NotificationHandle,
};
pub use pane::*;
pub use pane_group::*;
pub use persistence::{
    model::{ItemId, LocalPaths, SerializedDevServerProject, SerializedWorkspaceLocation},
    WorkspaceDb, DB as WORKSPACE_DB,
};
use persistence::{
    model::{SerializedSshProject, SerializedWorkspace},
    SerializedWindowBounds, DB,
};
use postage::stream::Stream;
use project::{
    DirectoryLister, Project, ProjectEntryId, ProjectPath, ResolvedPath, Worktree, WorktreeId,
};
use release_channel::ReleaseChannel;
use remote::{SshClientDelegate, SshConnectionOptions};
use serde::Deserialize;
use session::AppSession;
use settings::Settings;
use shared_screen::SharedScreen;
use sqlez::{
    bindable::{Bind, Column, StaticColumnCount},
    statement::Statement,
};
use status_bar::StatusBar;
pub use status_bar::StatusItemView;
use std::{
    any::TypeId,
    borrow::Cow,
    cell::RefCell,
    cmp,
    collections::hash_map::DefaultHasher,
    env,
    hash::{Hash, Hasher},
    path::{Path, PathBuf},
    rc::Rc,
    sync::{atomic::AtomicUsize, Arc, LazyLock, Weak},
    time::Duration,
};
use task::SpawnInTerminal;
use theme::{ActiveTheme, SystemAppearance, ThemeSettings};
pub use toolbar::{Toolbar, ToolbarItemEvent, ToolbarItemLocation, ToolbarItemView};
pub use ui;
use ui::{
    div, h_flex, px, BorrowAppContext, Context as _, Div, FluentBuilder, InteractiveElement as _,
    IntoElement, ParentElement as _, Pixels, SharedString, Styled as _, ViewContext,
    VisualContext as _, WindowContext,
};
use util::{maybe, ResultExt, TryFutureExt};
use uuid::Uuid;
pub use workspace_settings::{
    AutosaveSetting, RestoreOnStartupBehavior, TabBarSettings, WorkspaceSettings,
};

use crate::notifications::NotificationId;
use crate::persistence::{
    model::{DockData, DockStructure, SerializedItem, SerializedPane, SerializedPaneGroup},
    SerializedAxis,
};

static ZED_WINDOW_SIZE: LazyLock<Option<Size<Pixels>>> = LazyLock::new(|| {
    env::var("ZED_WINDOW_SIZE")
        .ok()
        .as_deref()
        .and_then(parse_pixel_size_env_var)
});

static ZED_WINDOW_POSITION: LazyLock<Option<Point<Pixels>>> = LazyLock::new(|| {
    env::var("ZED_WINDOW_POSITION")
        .ok()
        .as_deref()
        .and_then(parse_pixel_position_env_var)
});

#[derive(Clone, PartialEq)]
pub struct RemoveWorktreeFromProject(pub WorktreeId);

actions!(assistant, [ShowConfiguration]);

actions!(
    workspace,
    [
        ActivateNextPane,
        ActivatePreviousPane,
        AddFolderToProject,
        ClearAllNotifications,
        CloseAllDocks,
        CloseWindow,
        CopyPath,
        CopyRelativePath,
        Feedback,
        FollowNextCollaborator,
        NewCenterTerminal,
        NewFile,
        NewFileSplitVertical,
        NewFileSplitHorizontal,
        NewSearch,
        NewTerminal,
        NewWindow,
        Open,
        OpenInTerminal,
        ReloadActiveItem,
        SaveAs,
        SaveWithoutFormat,
        ToggleBottomDock,
        ToggleCenteredLayout,
        ToggleLeftDock,
        ToggleLeftRightDock,
        ToggleRightDock,
        ToggleZoom,
        Unfollow,
        Welcome,
    ]
);

#[derive(Clone, PartialEq)]
pub struct OpenPaths {
    pub paths: Vec<PathBuf>,
}

#[derive(Clone, Deserialize, PartialEq)]
pub struct ActivatePane(pub usize);

#[derive(Clone, Deserialize, PartialEq)]
pub struct ActivatePaneInDirection(pub SplitDirection);

#[derive(Clone, Deserialize, PartialEq)]
pub struct SwapPaneInDirection(pub SplitDirection);

#[derive(Clone, PartialEq, Debug, Deserialize)]
#[serde(rename_all = "camelCase")]
pub struct SaveAll {
    pub save_intent: Option<SaveIntent>,
}

#[derive(Clone, PartialEq, Debug, Deserialize)]
#[serde(rename_all = "camelCase")]
pub struct Save {
    pub save_intent: Option<SaveIntent>,
}

#[derive(Clone, PartialEq, Debug, Deserialize, Default)]
#[serde(rename_all = "camelCase")]
pub struct CloseAllItemsAndPanes {
    pub save_intent: Option<SaveIntent>,
}

#[derive(Clone, PartialEq, Debug, Deserialize, Default)]
#[serde(rename_all = "camelCase")]
pub struct CloseInactiveTabsAndPanes {
    pub save_intent: Option<SaveIntent>,
}

#[derive(Clone, Deserialize, PartialEq)]
pub struct SendKeystrokes(pub String);

#[derive(Clone, Deserialize, PartialEq, Default)]
pub struct Reload {
    pub binary_path: Option<PathBuf>,
}

action_as!(project_symbols, ToggleProjectSymbols as Toggle);

#[derive(Default, PartialEq, Eq, Clone, serde::Deserialize)]
pub struct ToggleFileFinder {
    #[serde(default)]
    pub separate_history: bool,
}

impl_action_as!(file_finder, ToggleFileFinder as Toggle);

impl_actions!(
    workspace,
    [
        ActivatePane,
        ActivatePaneInDirection,
        CloseAllItemsAndPanes,
        CloseInactiveTabsAndPanes,
        OpenTerminal,
        Reload,
        Save,
        SaveAll,
        SwapPaneInDirection,
        SendKeystrokes,
    ]
);

#[derive(PartialEq, Eq, Debug)]
pub enum CloseIntent {
    /// Quit the program entirely.
    Quit,
    /// Close a window.
    CloseWindow,
    /// Replace the workspace in an existing window.
    ReplaceWindow,
}

#[derive(Clone)]
pub struct Toast {
    id: NotificationId,
    msg: Cow<'static, str>,
    autohide: bool,
    on_click: Option<(Cow<'static, str>, Arc<dyn Fn(&mut WindowContext)>)>,
}

impl Toast {
    pub fn new<I: Into<Cow<'static, str>>>(id: NotificationId, msg: I) -> Self {
        Toast {
            id,
            msg: msg.into(),
            on_click: None,
            autohide: false,
        }
    }

    pub fn on_click<F, M>(mut self, message: M, on_click: F) -> Self
    where
        M: Into<Cow<'static, str>>,
        F: Fn(&mut WindowContext) + 'static,
    {
        self.on_click = Some((message.into(), Arc::new(on_click)));
        self
    }

    pub fn autohide(mut self) -> Self {
        self.autohide = true;
        self
    }
}

impl PartialEq for Toast {
    fn eq(&self, other: &Self) -> bool {
        self.id == other.id
            && self.msg == other.msg
            && self.on_click.is_some() == other.on_click.is_some()
    }
}

#[derive(Debug, Default, Clone, Deserialize, PartialEq)]
pub struct OpenTerminal {
    pub working_directory: PathBuf,
}

#[derive(Clone, Copy, Debug, Default, Hash, PartialEq, Eq, PartialOrd, Ord)]
pub struct WorkspaceId(i64);

impl StaticColumnCount for WorkspaceId {}
impl Bind for WorkspaceId {
    fn bind(&self, statement: &Statement, start_index: i32) -> Result<i32> {
        self.0.bind(statement, start_index)
    }
}
impl Column for WorkspaceId {
    fn column(statement: &mut Statement, start_index: i32) -> Result<(Self, i32)> {
        i64::column(statement, start_index)
            .map(|(i, next_index)| (Self(i), next_index))
            .with_context(|| format!("Failed to read WorkspaceId at index {start_index}"))
    }
}
impl From<WorkspaceId> for i64 {
    fn from(val: WorkspaceId) -> Self {
        val.0
    }
}

pub fn init_settings(cx: &mut AppContext) {
    WorkspaceSettings::register(cx);
    ItemSettings::register(cx);
    PreviewTabsSettings::register(cx);
    TabBarSettings::register(cx);
}

pub fn init(app_state: Arc<AppState>, cx: &mut AppContext) {
    init_settings(cx);
    notifications::init(cx);

    cx.on_action(Workspace::close_global);
    cx.on_action(reload);

    cx.on_action({
        let app_state = Arc::downgrade(&app_state);
        move |_: &Open, cx: &mut AppContext| {
            let paths = cx.prompt_for_paths(PathPromptOptions {
                files: true,
                directories: true,
                multiple: true,
            });

            if let Some(app_state) = app_state.upgrade() {
                cx.spawn(move |cx| async move {
                    match Flatten::flatten(paths.await.map_err(|e| e.into())) {
                        Ok(Some(paths)) => {
                            cx.update(|cx| {
                                open_paths(&paths, app_state, OpenOptions::default(), cx)
                                    .detach_and_log_err(cx)
                            })
                            .ok();
                        }
                        Ok(None) => {}
                        Err(err) => {
                            cx.update(|cx| {
                                if let Some(workspace_window) = cx
                                    .active_window()
                                    .and_then(|window| window.downcast::<Workspace>())
                                {
                                    workspace_window
                                        .update(cx, |workspace, cx| {
                                            workspace.show_portal_error(err.to_string(), cx);
                                        })
                                        .ok();
                                }
                            })
                            .ok();
                        }
                    };
                })
                .detach();
            }
        }
    });
}

#[derive(Clone, Default, Deref, DerefMut)]
struct ProjectItemOpeners(Vec<ProjectItemOpener>);

type ProjectItemOpener = fn(
    &Model<Project>,
    &ProjectPath,
    &mut WindowContext,
)
    -> Option<Task<Result<(Option<ProjectEntryId>, WorkspaceItemBuilder)>>>;

type WorkspaceItemBuilder = Box<dyn FnOnce(&mut ViewContext<Pane>) -> Box<dyn ItemHandle>>;

impl Global for ProjectItemOpeners {}

/// Registers a [ProjectItem] for the app. When opening a file, all the registered
/// items will get a chance to open the file, starting from the project item that
/// was added last.
pub fn register_project_item<I: ProjectItem>(cx: &mut AppContext) {
    let builders = cx.default_global::<ProjectItemOpeners>();
    builders.push(|project, project_path, cx| {
        let project_item = <I::Item as project::Item>::try_open(project, project_path, cx)?;
        let project = project.clone();
        Some(cx.spawn(|cx| async move {
            let project_item = project_item.await?;
            let project_entry_id: Option<ProjectEntryId> =
                project_item.read_with(&cx, project::Item::entry_id)?;
            let build_workspace_item = Box::new(|cx: &mut ViewContext<Pane>| {
                Box::new(cx.new_view(|cx| I::for_project_item(project, project_item, cx)))
                    as Box<dyn ItemHandle>
            }) as Box<_>;
            Ok((project_entry_id, build_workspace_item))
        }))
    });
}

#[derive(Default)]
pub struct FollowableViewRegistry(HashMap<TypeId, FollowableViewDescriptor>);

struct FollowableViewDescriptor {
    from_state_proto: fn(
        View<Workspace>,
        ViewId,
        &mut Option<proto::view::Variant>,
        &mut WindowContext,
    ) -> Option<Task<Result<Box<dyn FollowableItemHandle>>>>,
    to_followable_view: fn(&AnyView) -> Box<dyn FollowableItemHandle>,
}

impl Global for FollowableViewRegistry {}

impl FollowableViewRegistry {
    pub fn register<I: FollowableItem>(cx: &mut AppContext) {
        cx.default_global::<Self>().0.insert(
            TypeId::of::<I>(),
            FollowableViewDescriptor {
                from_state_proto: |workspace, id, state, cx| {
                    I::from_state_proto(workspace, id, state, cx).map(|task| {
                        cx.foreground_executor()
                            .spawn(async move { Ok(Box::new(task.await?) as Box<_>) })
                    })
                },
                to_followable_view: |view| Box::new(view.clone().downcast::<I>().unwrap()),
            },
        );
    }

    pub fn from_state_proto(
        workspace: View<Workspace>,
        view_id: ViewId,
        mut state: Option<proto::view::Variant>,
        cx: &mut WindowContext,
    ) -> Option<Task<Result<Box<dyn FollowableItemHandle>>>> {
        cx.update_default_global(|this: &mut Self, cx| {
            this.0.values().find_map(|descriptor| {
                (descriptor.from_state_proto)(workspace.clone(), view_id, &mut state, cx)
            })
        })
    }

    pub fn to_followable_view(
        view: impl Into<AnyView>,
        cx: &AppContext,
    ) -> Option<Box<dyn FollowableItemHandle>> {
        let this = cx.try_global::<Self>()?;
        let view = view.into();
        let descriptor = this.0.get(&view.entity_type())?;
        Some((descriptor.to_followable_view)(&view))
    }
}

#[derive(Copy, Clone)]
struct SerializableItemDescriptor {
    deserialize: fn(
        Model<Project>,
        WeakView<Workspace>,
        WorkspaceId,
        ItemId,
        &mut ViewContext<Pane>,
    ) -> Task<Result<Box<dyn ItemHandle>>>,
    cleanup: fn(WorkspaceId, Vec<ItemId>, &mut WindowContext) -> Task<Result<()>>,
    view_to_serializable_item: fn(AnyView) -> Box<dyn SerializableItemHandle>,
}

#[derive(Default)]
struct SerializableItemRegistry {
    descriptors_by_kind: HashMap<Arc<str>, SerializableItemDescriptor>,
    descriptors_by_type: HashMap<TypeId, SerializableItemDescriptor>,
}

impl Global for SerializableItemRegistry {}

impl SerializableItemRegistry {
    fn deserialize(
        item_kind: &str,
        project: Model<Project>,
        workspace: WeakView<Workspace>,
        workspace_id: WorkspaceId,
        item_item: ItemId,
        cx: &mut ViewContext<Pane>,
    ) -> Task<Result<Box<dyn ItemHandle>>> {
        let Some(descriptor) = Self::descriptor(item_kind, cx) else {
            return Task::ready(Err(anyhow!(
                "cannot deserialize {}, descriptor not found",
                item_kind
            )));
        };

        (descriptor.deserialize)(project, workspace, workspace_id, item_item, cx)
    }

    fn cleanup(
        item_kind: &str,
        workspace_id: WorkspaceId,
        loaded_items: Vec<ItemId>,
        cx: &mut WindowContext,
    ) -> Task<Result<()>> {
        let Some(descriptor) = Self::descriptor(item_kind, cx) else {
            return Task::ready(Err(anyhow!(
                "cannot cleanup {}, descriptor not found",
                item_kind
            )));
        };

        (descriptor.cleanup)(workspace_id, loaded_items, cx)
    }

    fn view_to_serializable_item_handle(
        view: AnyView,
        cx: &AppContext,
    ) -> Option<Box<dyn SerializableItemHandle>> {
        let this = cx.try_global::<Self>()?;
        let descriptor = this.descriptors_by_type.get(&view.entity_type())?;
        Some((descriptor.view_to_serializable_item)(view))
    }

    fn descriptor(item_kind: &str, cx: &AppContext) -> Option<SerializableItemDescriptor> {
        let this = cx.try_global::<Self>()?;
        this.descriptors_by_kind.get(item_kind).copied()
    }
}

pub fn register_serializable_item<I: SerializableItem>(cx: &mut AppContext) {
    let serialized_item_kind = I::serialized_item_kind();

    let registry = cx.default_global::<SerializableItemRegistry>();
    let descriptor = SerializableItemDescriptor {
        deserialize: |project, workspace, workspace_id, item_id, cx| {
            let task = I::deserialize(project, workspace, workspace_id, item_id, cx);
            cx.foreground_executor()
                .spawn(async { Ok(Box::new(task.await?) as Box<_>) })
        },
        cleanup: |workspace_id, loaded_items, cx| I::cleanup(workspace_id, loaded_items, cx),
        view_to_serializable_item: |view| Box::new(view.downcast::<I>().unwrap()),
    };
    registry
        .descriptors_by_kind
        .insert(Arc::from(serialized_item_kind), descriptor);
    registry
        .descriptors_by_type
        .insert(TypeId::of::<I>(), descriptor);
}

pub struct AppState {
    pub languages: Arc<LanguageRegistry>,
    pub client: Arc<Client>,
    pub user_store: Model<UserStore>,
    pub workspace_store: Model<WorkspaceStore>,
    pub fs: Arc<dyn fs::Fs>,
    pub build_window_options: fn(Option<Uuid>, &mut AppContext) -> WindowOptions,
    pub node_runtime: NodeRuntime,
    pub session: Model<AppSession>,
}

struct GlobalAppState(Weak<AppState>);

impl Global for GlobalAppState {}

pub struct WorkspaceStore {
    workspaces: HashSet<WindowHandle<Workspace>>,
    client: Arc<Client>,
    _subscriptions: Vec<client::Subscription>,
}

#[derive(PartialEq, Eq, PartialOrd, Ord, Debug)]
struct Follower {
    project_id: Option<u64>,
    peer_id: PeerId,
}

impl AppState {
    pub fn global(cx: &AppContext) -> Weak<Self> {
        cx.global::<GlobalAppState>().0.clone()
    }
    pub fn try_global(cx: &AppContext) -> Option<Weak<Self>> {
        cx.try_global::<GlobalAppState>()
            .map(|state| state.0.clone())
    }
    pub fn set_global(state: Weak<AppState>, cx: &mut AppContext) {
        cx.set_global(GlobalAppState(state));
    }

    #[cfg(any(test, feature = "test-support"))]
    pub fn test(cx: &mut AppContext) -> Arc<Self> {
        use node_runtime::NodeRuntime;
        use session::Session;
        use settings::SettingsStore;
        use ui::Context as _;

        if !cx.has_global::<SettingsStore>() {
            let settings_store = SettingsStore::test(cx);
            cx.set_global(settings_store);
        }

        let fs = fs::FakeFs::new(cx.background_executor().clone());
        let languages = Arc::new(LanguageRegistry::test(cx.background_executor().clone()));
        let clock = Arc::new(clock::FakeSystemClock::default());
        let http_client = http_client::FakeHttpClient::with_404_response();
        let client = Client::new(clock, http_client.clone(), cx);
        let session = cx.new_model(|cx| AppSession::new(Session::test(), cx));
        let user_store = cx.new_model(|cx| UserStore::new(client.clone(), cx));
        let workspace_store = cx.new_model(|cx| WorkspaceStore::new(client.clone(), cx));

        theme::init(theme::LoadThemes::JustBase, cx);
        client::init(&client, cx);
        crate::init_settings(cx);

        Arc::new(Self {
            client,
            fs,
            languages,
            user_store,
            workspace_store,
            node_runtime: NodeRuntime::unavailable(),
            build_window_options: |_, _| Default::default(),
            session,
        })
    }
}

struct DelayedDebouncedEditAction {
    task: Option<Task<()>>,
    cancel_channel: Option<oneshot::Sender<()>>,
}

impl DelayedDebouncedEditAction {
    fn new() -> DelayedDebouncedEditAction {
        DelayedDebouncedEditAction {
            task: None,
            cancel_channel: None,
        }
    }

    fn fire_new<F>(&mut self, delay: Duration, cx: &mut ViewContext<Workspace>, func: F)
    where
        F: 'static + Send + FnOnce(&mut Workspace, &mut ViewContext<Workspace>) -> Task<Result<()>>,
    {
        if let Some(channel) = self.cancel_channel.take() {
            _ = channel.send(());
        }

        let (sender, mut receiver) = oneshot::channel::<()>();
        self.cancel_channel = Some(sender);

        let previous_task = self.task.take();
        self.task = Some(cx.spawn(move |workspace, mut cx| async move {
            let mut timer = cx.background_executor().timer(delay).fuse();
            if let Some(previous_task) = previous_task {
                previous_task.await;
            }

            futures::select_biased! {
                _ = receiver => return,
                    _ = timer => {}
            }

            if let Some(result) = workspace
                .update(&mut cx, |workspace, cx| (func)(workspace, cx))
                .log_err()
            {
                result.await.log_err();
            }
        }));
    }
}

pub enum Event {
    PaneAdded(View<Pane>),
    PaneRemoved,
    ItemAdded {
        item: Box<dyn ItemHandle>,
    },
    ItemRemoved,
    ActiveItemChanged,
    UserSavedItem {
        pane: WeakView<Pane>,
        item: Box<dyn WeakItemHandle>,
        save_intent: SaveIntent,
    },
    ContactRequestedJoin(u64),
    WorkspaceCreated(WeakView<Workspace>),
    SpawnTask(Box<SpawnInTerminal>),
    OpenBundledFile {
        text: Cow<'static, str>,
        title: &'static str,
        language: &'static str,
    },
    ZoomChanged,
}

#[derive(Debug)]
pub enum OpenVisible {
    All,
    None,
    OnlyFiles,
    OnlyDirectories,
}

type PromptForNewPath = Box<
    dyn Fn(&mut Workspace, &mut ViewContext<Workspace>) -> oneshot::Receiver<Option<ProjectPath>>,
>;

type PromptForOpenPath = Box<
    dyn Fn(
        &mut Workspace,
        DirectoryLister,
        &mut ViewContext<Workspace>,
    ) -> oneshot::Receiver<Option<Vec<PathBuf>>>,
>;

/// Collects everything project-related for a certain window opened.
/// In some way, is a counterpart of a window, as the [`WindowHandle`] could be downcast into `Workspace`.
///
/// A `Workspace` usually consists of 1 or more projects, a central pane group, 3 docks and a status bar.
/// The `Workspace` owns everybody's state and serves as a default, "global context",
/// that can be used to register a global action to be triggered from any place in the window.
pub struct Workspace {
    weak_self: WeakView<Self>,
    workspace_actions: Vec<Box<dyn Fn(Div, &mut ViewContext<Self>) -> Div>>,
    zoomed: Option<AnyWeakView>,
    zoomed_position: Option<DockPosition>,
    center: PaneGroup,
    left_dock: View<Dock>,
    bottom_dock: View<Dock>,
    right_dock: View<Dock>,
    panes: Vec<View<Pane>>,
    panes_by_item: HashMap<EntityId, WeakView<Pane>>,
    active_pane: View<Pane>,
    last_active_center_pane: Option<WeakView<Pane>>,
    last_active_view_id: Option<proto::ViewId>,
    status_bar: View<StatusBar>,
    modal_layer: View<ModalLayer>,
    titlebar_item: Option<AnyView>,
    notifications: Vec<(NotificationId, Box<dyn NotificationHandle>)>,
    project: Model<Project>,
    follower_states: HashMap<PeerId, FollowerState>,
    last_leaders_by_pane: HashMap<WeakView<Pane>, PeerId>,
    window_edited: bool,
    active_call: Option<(Model<ActiveCall>, Vec<Subscription>)>,
    leader_updates_tx: mpsc::UnboundedSender<(PeerId, proto::UpdateFollowers)>,
    database_id: Option<WorkspaceId>,
    app_state: Arc<AppState>,
    dispatching_keystrokes: Rc<RefCell<Vec<Keystroke>>>,
    _subscriptions: Vec<Subscription>,
    _apply_leader_updates: Task<Result<()>>,
    _observe_current_user: Task<Result<()>>,
    _schedule_serialize: Option<Task<()>>,
    pane_history_timestamp: Arc<AtomicUsize>,
    bounds: Bounds<Pixels>,
    centered_layout: bool,
    bounds_save_task_queued: Option<Task<()>>,
    on_prompt_for_new_path: Option<PromptForNewPath>,
    on_prompt_for_open_path: Option<PromptForOpenPath>,
    serializable_items_tx: UnboundedSender<Box<dyn SerializableItemHandle>>,
    serialized_ssh_project: Option<SerializedSshProject>,
    _items_serializer: Task<Result<()>>,
    session_id: Option<String>,
}

impl EventEmitter<Event> for Workspace {}

#[derive(Copy, Clone, Debug, PartialEq, Eq, Hash)]
pub struct ViewId {
    pub creator: PeerId,
    pub id: u64,
}

struct FollowerState {
    center_pane: View<Pane>,
    dock_pane: Option<View<Pane>>,
    active_view_id: Option<ViewId>,
    items_by_leader_view_id: HashMap<ViewId, FollowerView>,
}

struct FollowerView {
    view: Box<dyn FollowableItemHandle>,
    location: Option<proto::PanelId>,
}

impl Workspace {
    const DEFAULT_PADDING: f32 = 0.2;
    const MAX_PADDING: f32 = 0.4;

    pub fn new(
        workspace_id: Option<WorkspaceId>,
        project: Model<Project>,
        app_state: Arc<AppState>,
        cx: &mut ViewContext<Self>,
    ) -> Self {
        cx.observe(&project, |_, _, cx| cx.notify()).detach();
        cx.subscribe(&project, move |this, _, event, cx| {
            match event {
                project::Event::RemoteIdChanged(_) => {
                    this.update_window_title(cx);
                }

                project::Event::CollaboratorLeft(peer_id) => {
                    this.collaborator_left(*peer_id, cx);
                }

                project::Event::WorktreeRemoved(_) | project::Event::WorktreeAdded => {
                    this.update_window_title(cx);
                    this.serialize_workspace(cx);
                }

                project::Event::DisconnectedFromHost => {
                    this.update_window_edited(cx);
                    let leaders_to_unfollow =
                        this.follower_states.keys().copied().collect::<Vec<_>>();
                    for leader_id in leaders_to_unfollow {
                        this.unfollow(leader_id, cx);
                    }
                }

                project::Event::DisconnectedFromSshRemote => {
                    this.update_window_edited(cx);
                }

                project::Event::Closed => {
                    cx.remove_window();
                }

                project::Event::DeletedEntry(entry_id) => {
                    for pane in this.panes.iter() {
                        pane.update(cx, |pane, cx| {
                            pane.handle_deleted_project_item(*entry_id, cx)
                        });
                    }
                }

                project::Event::Toast {
                    notification_id,
                    message,
                } => this.show_notification(
                    NotificationId::named(notification_id.clone()),
                    cx,
                    |cx| cx.new_view(|_| MessageNotification::new(message.clone())),
                ),

                project::Event::HideToast { notification_id } => {
                    this.dismiss_notification(&NotificationId::named(notification_id.clone()), cx)
                }

                project::Event::LanguageServerPrompt(request) => {
                    struct LanguageServerPrompt;

                    let mut hasher = DefaultHasher::new();
                    request.lsp_name.as_str().hash(&mut hasher);
                    let id = hasher.finish();

                    this.show_notification(
                        NotificationId::composite::<LanguageServerPrompt>(id as usize),
                        cx,
                        |cx| {
                            cx.new_view(|_| {
                                notifications::LanguageServerPrompt::new(request.clone())
                            })
                        },
                    );
                }

                _ => {}
            }
            cx.notify()
        })
        .detach();

        cx.on_focus_lost(|this, cx| {
            let focus_handle = this.focus_handle(cx);
            cx.focus(&focus_handle);
        })
        .detach();

        let weak_handle = cx.view().downgrade();
        let pane_history_timestamp = Arc::new(AtomicUsize::new(0));

        let center_pane = cx.new_view(|cx| {
            Pane::new(
                weak_handle.clone(),
                project.clone(),
                pane_history_timestamp.clone(),
                None,
                NewFile.boxed_clone(),
                cx,
            )
        });
        cx.subscribe(&center_pane, Self::handle_pane_event).detach();

        cx.focus_view(&center_pane);
        cx.emit(Event::PaneAdded(center_pane.clone()));

        let window_handle = cx.window_handle().downcast::<Workspace>().unwrap();
        app_state.workspace_store.update(cx, |store, _| {
            store.workspaces.insert(window_handle);
        });

        let mut current_user = app_state.user_store.read(cx).watch_current_user();
        let mut connection_status = app_state.client.status();
        let _observe_current_user = cx.spawn(|this, mut cx| async move {
            current_user.next().await;
            connection_status.next().await;
            let mut stream =
                Stream::map(current_user, drop).merge(Stream::map(connection_status, drop));

            while stream.recv().await.is_some() {
                this.update(&mut cx, |_, cx| cx.notify())?;
            }
            anyhow::Ok(())
        });

        // All leader updates are enqueued and then processed in a single task, so
        // that each asynchronous operation can be run in order.
        let (leader_updates_tx, mut leader_updates_rx) =
            mpsc::unbounded::<(PeerId, proto::UpdateFollowers)>();
        let _apply_leader_updates = cx.spawn(|this, mut cx| async move {
            while let Some((leader_id, update)) = leader_updates_rx.next().await {
                Self::process_leader_update(&this, leader_id, update, &mut cx)
                    .await
                    .log_err();
            }

            Ok(())
        });

        cx.emit(Event::WorkspaceCreated(weak_handle.clone()));

        let left_dock = Dock::new(DockPosition::Left, cx);
        let bottom_dock = Dock::new(DockPosition::Bottom, cx);
        let right_dock = Dock::new(DockPosition::Right, cx);
        let left_dock_buttons = cx.new_view(|cx| PanelButtons::new(left_dock.clone(), cx));
        let bottom_dock_buttons = cx.new_view(|cx| PanelButtons::new(bottom_dock.clone(), cx));
        let right_dock_buttons = cx.new_view(|cx| PanelButtons::new(right_dock.clone(), cx));
        let status_bar = cx.new_view(|cx| {
            let mut status_bar = StatusBar::new(&center_pane.clone(), cx);
            status_bar.add_left_item(left_dock_buttons, cx);
            status_bar.add_right_item(right_dock_buttons, cx);
            status_bar.add_right_item(bottom_dock_buttons, cx);
            status_bar
        });

        let modal_layer = cx.new_view(|_| ModalLayer::new());

        let session_id = app_state.session.read(cx).id().to_owned();

        let mut active_call = None;
        if let Some(call) = ActiveCall::try_global(cx) {
            let call = call.clone();
            let subscriptions = vec![cx.subscribe(&call, Self::on_active_call_event)];
            active_call = Some((call, subscriptions));
        }

        let (serializable_items_tx, serializable_items_rx) =
            mpsc::unbounded::<Box<dyn SerializableItemHandle>>();
        let _items_serializer = cx.spawn(|this, mut cx| async move {
            Self::serialize_items(&this, serializable_items_rx, &mut cx).await
        });

        let subscriptions = vec![
            cx.observe_window_activation(Self::on_window_activation_changed),
            cx.observe_window_bounds(move |this, cx| {
                if this.bounds_save_task_queued.is_some() {
                    return;
                }
                this.bounds_save_task_queued = Some(cx.spawn(|this, mut cx| async move {
                    cx.background_executor()
                        .timer(Duration::from_millis(100))
                        .await;
                    this.update(&mut cx, |this, cx| {
                        if let Some(display) = cx.display() {
                            if let Ok(display_uuid) = display.uuid() {
                                let window_bounds = cx.window_bounds();
                                if let Some(database_id) = workspace_id {
                                    cx.background_executor()
                                        .spawn(DB.set_window_open_status(
                                            database_id,
                                            SerializedWindowBounds(window_bounds),
                                            display_uuid,
                                        ))
                                        .detach_and_log_err(cx);
                                }
                            }
                        }
                        this.bounds_save_task_queued.take();
                    })
                    .ok();
                }));
                cx.notify();
            }),
            cx.observe_window_appearance(|_, cx| {
                let window_appearance = cx.appearance();

                *SystemAppearance::global_mut(cx) = SystemAppearance(window_appearance.into());

                ThemeSettings::reload_current_theme(cx);
            }),
            cx.observe(&left_dock, |this, _, cx| {
                this.serialize_workspace(cx);
                cx.notify();
            }),
            cx.observe(&bottom_dock, |this, _, cx| {
                this.serialize_workspace(cx);
                cx.notify();
            }),
            cx.observe(&right_dock, |this, _, cx| {
                this.serialize_workspace(cx);
                cx.notify();
            }),
            cx.on_release(|this, window, cx| {
                this.app_state.workspace_store.update(cx, |store, _| {
                    let window = window.downcast::<Self>().unwrap();
                    store.workspaces.remove(&window);
                })
            }),
        ];

        cx.defer(|this, cx| {
            this.update_window_title(cx);
        });
        Workspace {
            weak_self: weak_handle.clone(),
            zoomed: None,
            zoomed_position: None,
            center: PaneGroup::new(center_pane.clone()),
            panes: vec![center_pane.clone()],
            panes_by_item: Default::default(),
            active_pane: center_pane.clone(),
            last_active_center_pane: Some(center_pane.downgrade()),
            last_active_view_id: None,
            status_bar,
            modal_layer,
            titlebar_item: None,
            notifications: Default::default(),
            left_dock,
            bottom_dock,
            right_dock,
            project: project.clone(),
            follower_states: Default::default(),
            last_leaders_by_pane: Default::default(),
            dispatching_keystrokes: Default::default(),
            window_edited: false,
            active_call,
            database_id: workspace_id,
            app_state,
            _observe_current_user,
            _apply_leader_updates,
            _schedule_serialize: None,
            leader_updates_tx,
            _subscriptions: subscriptions,
            pane_history_timestamp,
            workspace_actions: Default::default(),
            // This data will be incorrect, but it will be overwritten by the time it needs to be used.
            bounds: Default::default(),
            centered_layout: false,
            bounds_save_task_queued: None,
            on_prompt_for_new_path: None,
            on_prompt_for_open_path: None,
            serializable_items_tx,
            _items_serializer,
            session_id: Some(session_id),
            serialized_ssh_project: None,
        }
    }

    pub fn new_local(
        abs_paths: Vec<PathBuf>,
        app_state: Arc<AppState>,
        requesting_window: Option<WindowHandle<Workspace>>,
        env: Option<HashMap<String, String>>,
        cx: &mut AppContext,
    ) -> Task<
        anyhow::Result<(
            WindowHandle<Workspace>,
            Vec<Option<Result<Box<dyn ItemHandle>, anyhow::Error>>>,
        )>,
    > {
        let project_handle = Project::local(
            app_state.client.clone(),
            app_state.node_runtime.clone(),
            app_state.user_store.clone(),
            app_state.languages.clone(),
            app_state.fs.clone(),
            env,
            cx,
        );

        cx.spawn(|mut cx| async move {
            let serialized_workspace: Option<SerializedWorkspace> =
                persistence::DB.workspace_for_roots(abs_paths.as_slice());

            let mut paths_to_open = abs_paths;

            let workspace_location = serialized_workspace
                .as_ref()
                .map(|ws| &ws.location)
                .and_then(|loc| match loc {
                    SerializedWorkspaceLocation::Local(paths, order) => {
                        Some((paths.paths(), order.order()))
                    }
                    _ => None,
                });

            if let Some((paths, order)) = workspace_location {
                // todo: should probably move this logic to a method on the SerializedWorkspaceLocation
                // it's only valid for Local and would be more clear there and be able to be tested
                // and reused elsewhere
                paths_to_open = order
                    .iter()
                    .zip(paths.iter())
                    .sorted_by_key(|(i, _)| *i)
                    .map(|(_, path)| path.clone())
                    .collect();

                if order.iter().enumerate().any(|(i, &j)| i != j) {
                    project_handle
                        .update(&mut cx, |project, cx| {
                            project.set_worktrees_reordered(true, cx);
                        })
                        .log_err();
                }
            }

            // Get project paths for all of the abs_paths
            let mut project_paths: Vec<(PathBuf, Option<ProjectPath>)> =
                Vec::with_capacity(paths_to_open.len());
            for path in paths_to_open.into_iter() {
                if let Some((_, project_entry)) = cx
                    .update(|cx| {
                        Workspace::project_path_for_path(project_handle.clone(), &path, true, cx)
                    })?
                    .await
                    .log_err()
                {
                    project_paths.push((path, Some(project_entry)));
                } else {
                    project_paths.push((path, None));
                }
            }

            let workspace_id = if let Some(serialized_workspace) = serialized_workspace.as_ref() {
                serialized_workspace.id
            } else {
                DB.next_id().await.unwrap_or_else(|_| Default::default())
            };

            let window = if let Some(window) = requesting_window {
                cx.update_window(window.into(), |_, cx| {
                    cx.replace_root_view(|cx| {
                        Workspace::new(
                            Some(workspace_id),
                            project_handle.clone(),
                            app_state.clone(),
                            cx,
                        )
                    });
                })?;
                window
            } else {
                let window_bounds_override = window_bounds_env_override();

                let (window_bounds, display) = if let Some(bounds) = window_bounds_override {
                    (Some(WindowBounds::Windowed(bounds)), None)
                } else {
                    let restorable_bounds = serialized_workspace
                        .as_ref()
                        .and_then(|workspace| Some((workspace.display?, workspace.window_bounds?)))
                        .or_else(|| {
                            let (display, window_bounds) = DB.last_window().log_err()?;
                            Some((display?, window_bounds?))
                        });

                    if let Some((serialized_display, serialized_status)) = restorable_bounds {
                        (Some(serialized_status.0), Some(serialized_display))
                    } else {
                        (None, None)
                    }
                };

                // Use the serialized workspace to construct the new window
                let mut options = cx.update(|cx| (app_state.build_window_options)(display, cx))?;
                options.window_bounds = window_bounds;
                let centered_layout = serialized_workspace
                    .as_ref()
                    .map(|w| w.centered_layout)
                    .unwrap_or(false);
                cx.open_window(options, {
                    let app_state = app_state.clone();
                    let project_handle = project_handle.clone();
                    move |cx| {
                        cx.new_view(|cx| {
                            let mut workspace =
                                Workspace::new(Some(workspace_id), project_handle, app_state, cx);
                            workspace.centered_layout = centered_layout;
                            workspace
                        })
                    }
                })?
            };

            notify_if_database_failed(window, &mut cx);
            let opened_items = window
                .update(&mut cx, |_workspace, cx| {
                    open_items(serialized_workspace, project_paths, app_state, cx)
                })?
                .await
                .unwrap_or_default();

            window
                .update(&mut cx, |_, cx| cx.activate_window())
                .log_err();
            Ok((window, opened_items))
        })
    }

    pub fn weak_handle(&self) -> WeakView<Self> {
        self.weak_self.clone()
    }

    pub fn left_dock(&self) -> &View<Dock> {
        &self.left_dock
    }

    pub fn bottom_dock(&self) -> &View<Dock> {
        &self.bottom_dock
    }

    pub fn right_dock(&self) -> &View<Dock> {
        &self.right_dock
    }

    pub fn is_edited(&self) -> bool {
        self.window_edited
    }

    pub fn add_panel<T: Panel>(&mut self, panel: View<T>, cx: &mut ViewContext<Self>) {
        let focus_handle = panel.focus_handle(cx);
        cx.on_focus_in(&focus_handle, Self::handle_panel_focused)
            .detach();

        let dock = match panel.position(cx) {
            DockPosition::Left => &self.left_dock,
            DockPosition::Bottom => &self.bottom_dock,
            DockPosition::Right => &self.right_dock,
        };

        dock.update(cx, |dock, cx| {
            dock.add_panel(panel, self.weak_self.clone(), cx)
        });
    }

    pub fn status_bar(&self) -> &View<StatusBar> {
        &self.status_bar
    }

    pub fn app_state(&self) -> &Arc<AppState> {
        &self.app_state
    }

    pub fn user_store(&self) -> &Model<UserStore> {
        &self.app_state.user_store
    }

    pub fn project(&self) -> &Model<Project> {
        &self.project
    }

    pub fn recent_navigation_history(
        &self,
        limit: Option<usize>,
        cx: &AppContext,
    ) -> Vec<(ProjectPath, Option<PathBuf>)> {
        let mut abs_paths_opened: HashMap<PathBuf, HashSet<ProjectPath>> = HashMap::default();
        let mut history: HashMap<ProjectPath, (Option<PathBuf>, usize)> = HashMap::default();
        for pane in &self.panes {
            let pane = pane.read(cx);
            pane.nav_history()
                .for_each_entry(cx, |entry, (project_path, fs_path)| {
                    if let Some(fs_path) = &fs_path {
                        abs_paths_opened
                            .entry(fs_path.clone())
                            .or_default()
                            .insert(project_path.clone());
                    }
                    let timestamp = entry.timestamp;
                    match history.entry(project_path) {
                        hash_map::Entry::Occupied(mut entry) => {
                            let (_, old_timestamp) = entry.get();
                            if &timestamp > old_timestamp {
                                entry.insert((fs_path, timestamp));
                            }
                        }
                        hash_map::Entry::Vacant(entry) => {
                            entry.insert((fs_path, timestamp));
                        }
                    }
                });
        }

        history
            .into_iter()
            .sorted_by_key(|(_, (_, timestamp))| *timestamp)
            .map(|(project_path, (fs_path, _))| (project_path, fs_path))
            .rev()
            .filter(|(history_path, abs_path)| {
                let latest_project_path_opened = abs_path
                    .as_ref()
                    .and_then(|abs_path| abs_paths_opened.get(abs_path))
                    .and_then(|project_paths| {
                        project_paths
                            .iter()
                            .max_by(|b1, b2| b1.worktree_id.cmp(&b2.worktree_id))
                    });

                match latest_project_path_opened {
                    Some(latest_project_path_opened) => latest_project_path_opened == history_path,
                    None => true,
                }
            })
            .take(limit.unwrap_or(usize::MAX))
            .collect()
    }

    fn navigate_history(
        &mut self,
        pane: WeakView<Pane>,
        mode: NavigationMode,
        cx: &mut ViewContext<Workspace>,
    ) -> Task<Result<()>> {
        let to_load = if let Some(pane) = pane.upgrade() {
            pane.update(cx, |pane, cx| {
                pane.focus(cx);
                loop {
                    // Retrieve the weak item handle from the history.
                    let entry = pane.nav_history_mut().pop(mode, cx)?;

                    // If the item is still present in this pane, then activate it.
                    if let Some(index) = entry
                        .item
                        .upgrade()
                        .and_then(|v| pane.index_for_item(v.as_ref()))
                    {
                        let prev_active_item_index = pane.active_item_index();
                        pane.nav_history_mut().set_mode(mode);
                        pane.activate_item(index, true, true, cx);
                        pane.nav_history_mut().set_mode(NavigationMode::Normal);

                        let mut navigated = prev_active_item_index != pane.active_item_index();
                        if let Some(data) = entry.data {
                            navigated |= pane.active_item()?.navigate(data, cx);
                        }

                        if navigated {
                            break None;
                        }
                    }
                    // If the item is no longer present in this pane, then retrieve its
                    // project path in order to reopen it.
                    else {
                        break pane
                            .nav_history()
                            .path_for_item(entry.item.id())
                            .map(|(project_path, _)| (project_path, entry));
                    }
                }
            })
        } else {
            None
        };

        if let Some((project_path, entry)) = to_load {
            // If the item was no longer present, then load it again from its previous path.
            let task = self.load_path(project_path, cx);
            cx.spawn(|workspace, mut cx| async move {
                let task = task.await;
                let mut navigated = false;
                if let Some((project_entry_id, build_item)) = task.log_err() {
                    let prev_active_item_id = pane.update(&mut cx, |pane, _| {
                        pane.nav_history_mut().set_mode(mode);
                        pane.active_item().map(|p| p.item_id())
                    })?;

                    pane.update(&mut cx, |pane, cx| {
                        let item = pane.open_item(
                            project_entry_id,
                            true,
                            entry.is_preview,
                            cx,
                            build_item,
                        );
                        navigated |= Some(item.item_id()) != prev_active_item_id;
                        pane.nav_history_mut().set_mode(NavigationMode::Normal);
                        if let Some(data) = entry.data {
                            navigated |= item.navigate(data, cx);
                        }
                    })?;
                }

                if !navigated {
                    workspace
                        .update(&mut cx, |workspace, cx| {
                            Self::navigate_history(workspace, pane, mode, cx)
                        })?
                        .await?;
                }

                Ok(())
            })
        } else {
            Task::ready(Ok(()))
        }
    }

    pub fn go_back(
        &mut self,
        pane: WeakView<Pane>,
        cx: &mut ViewContext<Workspace>,
    ) -> Task<Result<()>> {
        self.navigate_history(pane, NavigationMode::GoingBack, cx)
    }

    pub fn go_forward(
        &mut self,
        pane: WeakView<Pane>,
        cx: &mut ViewContext<Workspace>,
    ) -> Task<Result<()>> {
        self.navigate_history(pane, NavigationMode::GoingForward, cx)
    }

    pub fn reopen_closed_item(&mut self, cx: &mut ViewContext<Workspace>) -> Task<Result<()>> {
        self.navigate_history(
            self.active_pane().downgrade(),
            NavigationMode::ReopeningClosedItem,
            cx,
        )
    }

    pub fn client(&self) -> &Arc<Client> {
        &self.app_state.client
    }

    pub fn set_titlebar_item(&mut self, item: AnyView, cx: &mut ViewContext<Self>) {
        self.titlebar_item = Some(item);
        cx.notify();
    }

    pub fn set_prompt_for_new_path(&mut self, prompt: PromptForNewPath) {
        self.on_prompt_for_new_path = Some(prompt)
    }

    pub fn set_prompt_for_open_path(&mut self, prompt: PromptForOpenPath) {
        self.on_prompt_for_open_path = Some(prompt)
    }

    pub fn serialized_ssh_project(&self) -> Option<SerializedSshProject> {
        self.serialized_ssh_project.clone()
    }

    pub fn set_serialized_ssh_project(&mut self, serialized_ssh_project: SerializedSshProject) {
        self.serialized_ssh_project = Some(serialized_ssh_project);
    }

    pub fn prompt_for_open_path(
        &mut self,
        path_prompt_options: PathPromptOptions,
        lister: DirectoryLister,
        cx: &mut ViewContext<Self>,
    ) -> oneshot::Receiver<Option<Vec<PathBuf>>> {
        if !lister.is_local(cx) || !WorkspaceSettings::get_global(cx).use_system_path_prompts {
            let prompt = self.on_prompt_for_open_path.take().unwrap();
            let rx = prompt(self, lister, cx);
            self.on_prompt_for_open_path = Some(prompt);
            rx
        } else {
            let (tx, rx) = oneshot::channel();
            let abs_path = cx.prompt_for_paths(path_prompt_options);

            cx.spawn(|this, mut cx| async move {
                let Ok(result) = abs_path.await else {
                    return Ok(());
                };

                match result {
                    Ok(result) => {
                        tx.send(result).log_err();
                    }
                    Err(err) => {
                        let rx = this.update(&mut cx, |this, cx| {
                            this.show_portal_error(err.to_string(), cx);
                            let prompt = this.on_prompt_for_open_path.take().unwrap();
                            let rx = prompt(this, lister, cx);
                            this.on_prompt_for_open_path = Some(prompt);
                            rx
                        })?;
                        if let Ok(path) = rx.await {
                            tx.send(path).log_err();
                        }
                    }
                };
                anyhow::Ok(())
            })
            .detach();

            rx
        }
    }

    pub fn prompt_for_new_path(
        &mut self,
        cx: &mut ViewContext<Self>,
    ) -> oneshot::Receiver<Option<ProjectPath>> {
        if (self.project.read(cx).is_via_collab() || self.project.read(cx).is_via_ssh())
            || !WorkspaceSettings::get_global(cx).use_system_path_prompts
        {
            let prompt = self.on_prompt_for_new_path.take().unwrap();
            let rx = prompt(self, cx);
            self.on_prompt_for_new_path = Some(prompt);
            rx
        } else {
            let start_abs_path = self
                .project
                .update(cx, |project, cx| {
                    let worktree = project.visible_worktrees(cx).next()?;
                    Some(worktree.read(cx).as_local()?.abs_path().to_path_buf())
                })
                .unwrap_or_else(|| Path::new("").into());

            let (tx, rx) = oneshot::channel();
            let abs_path = cx.prompt_for_new_path(&start_abs_path);
            cx.spawn(|this, mut cx| async move {
                let abs_path = match abs_path.await? {
                    Ok(path) => path,
                    Err(err) => {
                        let rx = this.update(&mut cx, |this, cx| {
                            this.show_portal_error(err.to_string(), cx);

                            let prompt = this.on_prompt_for_new_path.take().unwrap();
                            let rx = prompt(this, cx);
                            this.on_prompt_for_new_path = Some(prompt);
                            rx
                        })?;
                        if let Ok(path) = rx.await {
                            tx.send(path).log_err();
                        }
                        return anyhow::Ok(());
                    }
                };

                let project_path = abs_path.and_then(|abs_path| {
                    this.update(&mut cx, |this, cx| {
                        this.project.update(cx, |project, cx| {
                            project.find_or_create_worktree(abs_path, true, cx)
                        })
                    })
                    .ok()
                });

                if let Some(project_path) = project_path {
                    let (worktree, path) = project_path.await?;
                    let worktree_id = worktree.read_with(&cx, |worktree, _| worktree.id())?;
                    tx.send(Some(ProjectPath {
                        worktree_id,
                        path: path.into(),
                    }))
                    .ok();
                } else {
                    tx.send(None).ok();
                }
                anyhow::Ok(())
            })
            .detach_and_log_err(cx);

            rx
        }
    }

    pub fn titlebar_item(&self) -> Option<AnyView> {
        self.titlebar_item.clone()
    }

    /// Call the given callback with a workspace whose project is local.
    ///
    /// If the given workspace has a local project, then it will be passed
    /// to the callback. Otherwise, a new empty window will be created.
    pub fn with_local_workspace<T, F>(
        &mut self,
        cx: &mut ViewContext<Self>,
        callback: F,
    ) -> Task<Result<T>>
    where
        T: 'static,
        F: 'static + FnOnce(&mut Workspace, &mut ViewContext<Workspace>) -> T,
    {
        if self.project.read(cx).is_local() {
            Task::Ready(Some(Ok(callback(self, cx))))
        } else {
            let env = self.project.read(cx).cli_environment(cx);
            let task = Self::new_local(Vec::new(), self.app_state.clone(), None, env, cx);
            cx.spawn(|_vh, mut cx| async move {
                let (workspace, _) = task.await?;
                workspace.update(&mut cx, callback)
            })
        }
    }

    pub fn worktrees<'a>(&self, cx: &'a AppContext) -> impl 'a + Iterator<Item = Model<Worktree>> {
        self.project.read(cx).worktrees(cx)
    }

    pub fn visible_worktrees<'a>(
        &self,
        cx: &'a AppContext,
    ) -> impl 'a + Iterator<Item = Model<Worktree>> {
        self.project.read(cx).visible_worktrees(cx)
    }

    pub fn worktree_scans_complete(&self, cx: &AppContext) -> impl Future<Output = ()> + 'static {
        let futures = self
            .worktrees(cx)
            .filter_map(|worktree| worktree.read(cx).as_local())
            .map(|worktree| worktree.scan_complete())
            .collect::<Vec<_>>();
        async move {
            for future in futures {
                future.await;
            }
        }
    }

    pub fn close_global(_: &CloseWindow, cx: &mut AppContext) {
        cx.defer(|cx| {
            cx.windows().iter().find(|window| {
                window
                    .update(cx, |_, window| {
                        if window.is_window_active() {
                            //This can only get called when the window's project connection has been lost
                            //so we don't need to prompt the user for anything and instead just close the window
                            window.remove_window();
                            true
                        } else {
                            false
                        }
                    })
                    .unwrap_or(false)
            });
        });
    }

    pub fn close_window(&mut self, _: &CloseWindow, cx: &mut ViewContext<Self>) {
        let prepare = self.prepare_to_close(CloseIntent::CloseWindow, cx);
        let window = cx.window_handle();
        cx.spawn(|_, mut cx| async move {
            if prepare.await? {
                window.update(&mut cx, |_, cx| {
                    cx.remove_window();
                })?;
            }
            anyhow::Ok(())
        })
        .detach_and_log_err(cx)
    }

    pub fn prepare_to_close(
        &mut self,
        close_intent: CloseIntent,
        cx: &mut ViewContext<Self>,
    ) -> Task<Result<bool>> {
        let active_call = self.active_call().cloned();
        let window = cx.window_handle();

        // On Linux and Windows, closing the last window should restore the last workspace.
        let save_last_workspace = cfg!(not(target_os = "macos"))
            && close_intent != CloseIntent::ReplaceWindow
            && cx.windows().len() == 1;

        cx.spawn(|this, mut cx| async move {
            let workspace_count = (*cx).update(|cx| {
                cx.windows()
                    .iter()
                    .filter(|window| window.downcast::<Workspace>().is_some())
                    .count()
            })?;

            if let Some(active_call) = active_call {
                if close_intent != CloseIntent::Quit
                    && workspace_count == 1
                    && active_call.read_with(&cx, |call, _| call.room().is_some())?
                {
                    let answer = window.update(&mut cx, |_, cx| {
                        cx.prompt(
                            PromptLevel::Warning,
                            "Do you want to leave the current call?",
                            None,
                            &["Close window and hang up", "Cancel"],
                        )
                    })?;

                    if answer.await.log_err() == Some(1) {
                        return anyhow::Ok(false);
                    } else {
                        active_call
                            .update(&mut cx, |call, cx| call.hang_up(cx))?
                            .await
                            .log_err();
                    }
                }
            }

            let save_result = this
                .update(&mut cx, |this, cx| {
                    this.save_all_internal(SaveIntent::Close, cx)
                })?
                .await;

            // If we're not quitting, but closing, we remove the workspace from
            // the current session.
            if close_intent != CloseIntent::Quit
                && !save_last_workspace
                && save_result.as_ref().map_or(false, |&res| res)
            {
                this.update(&mut cx, |this, cx| this.remove_from_session(cx))?
                    .await;
            }

            save_result
        })
    }

    fn save_all(&mut self, action: &SaveAll, cx: &mut ViewContext<Self>) {
        self.save_all_internal(action.save_intent.unwrap_or(SaveIntent::SaveAll), cx)
            .detach_and_log_err(cx);
    }

    fn send_keystrokes(&mut self, action: &SendKeystrokes, cx: &mut ViewContext<Self>) {
        let mut keystrokes: Vec<Keystroke> = action
            .0
            .split(' ')
            .flat_map(|k| Keystroke::parse(k).log_err())
            .collect();
        keystrokes.reverse();

        self.dispatching_keystrokes
            .borrow_mut()
            .append(&mut keystrokes);

        let keystrokes = self.dispatching_keystrokes.clone();
        cx.window_context()
            .spawn(|mut cx| async move {
                // limit to 100 keystrokes to avoid infinite recursion.
                for _ in 0..100 {
                    let Some(keystroke) = keystrokes.borrow_mut().pop() else {
                        return Ok(());
                    };
                    cx.update(|cx| {
                        let focused = cx.focused();
                        cx.dispatch_keystroke(keystroke.clone());
                        if cx.focused() != focused {
                            // dispatch_keystroke may cause the focus to change.
                            // draw's side effect is to schedule the FocusChanged events in the current flush effect cycle
                            // And we need that to happen before the next keystroke to keep vim mode happy...
                            // (Note that the tests always do this implicitly, so you must manually test with something like:
                            //   "bindings": { "g z": ["workspace::SendKeystrokes", ": j <enter> u"]}
                            // )
                            cx.draw();
                        }
                    })?;
                }
                keystrokes.borrow_mut().clear();
                Err(anyhow!("over 100 keystrokes passed to send_keystrokes"))
            })
            .detach_and_log_err(cx);
    }

    fn save_all_internal(
        &mut self,
        mut save_intent: SaveIntent,
        cx: &mut ViewContext<Self>,
    ) -> Task<Result<bool>> {
        if self.project.read(cx).is_disconnected(cx) {
            return Task::ready(Ok(true));
        }
        let dirty_items = self
            .panes
            .iter()
            .flat_map(|pane| {
                pane.read(cx).items().filter_map(|item| {
                    if item.is_dirty(cx) {
                        item.tab_description(0, cx);
                        Some((pane.downgrade(), item.boxed_clone()))
                    } else {
                        None
                    }
                })
            })
            .collect::<Vec<_>>();

        let project = self.project.clone();
        cx.spawn(|workspace, mut cx| async move {
            let dirty_items = if save_intent == SaveIntent::Close && !dirty_items.is_empty() {
                let (serialize_tasks, remaining_dirty_items) =
                    workspace.update(&mut cx, |workspace, cx| {
                        let mut remaining_dirty_items = Vec::new();
                        let mut serialize_tasks = Vec::new();
                        for (pane, item) in dirty_items {
                            if let Some(task) = item
                                .to_serializable_item_handle(cx)
                                .and_then(|handle| handle.serialize(workspace, true, cx))
                            {
                                serialize_tasks.push(task);
                            } else {
                                remaining_dirty_items.push((pane, item));
                            }
                        }
                        (serialize_tasks, remaining_dirty_items)
                    })?;

                futures::future::try_join_all(serialize_tasks).await?;

                if remaining_dirty_items.len() > 1 {
                    let answer = workspace.update(&mut cx, |_, cx| {
                        let (prompt, detail) = Pane::file_names_for_prompt(
                            &mut remaining_dirty_items.iter().map(|(_, handle)| handle),
                            remaining_dirty_items.len(),
                            cx,
                        );
                        cx.prompt(
                            PromptLevel::Warning,
                            &prompt,
                            Some(&detail),
                            &["Save all", "Discard all", "Cancel"],
                        )
                    })?;
                    match answer.await.log_err() {
                        Some(0) => save_intent = SaveIntent::SaveAll,
                        Some(1) => save_intent = SaveIntent::Skip,
                        _ => {}
                    }
                }

                remaining_dirty_items
            } else {
                dirty_items
            };

            for (pane, item) in dirty_items {
                let (singleton, project_entry_ids) =
                    cx.update(|cx| (item.is_singleton(cx), item.project_entry_ids(cx)))?;
                if singleton || !project_entry_ids.is_empty() {
                    if let Some(ix) =
                        pane.update(&mut cx, |pane, _| pane.index_for_item(item.as_ref()))?
                    {
                        if !Pane::save_item(
                            project.clone(),
                            &pane,
                            ix,
                            &*item,
                            save_intent,
                            &mut cx,
                        )
                        .await?
                        {
                            return Ok(false);
                        }
                    }
                }
            }
            Ok(true)
        })
    }

    pub fn open(&mut self, _: &Open, cx: &mut ViewContext<Self>) {
        self.client()
            .telemetry()
            .report_app_event("open project".to_string());
        let paths = self.prompt_for_open_path(
            PathPromptOptions {
                files: true,
                directories: true,
                multiple: true,
            },
            DirectoryLister::Local(self.app_state.fs.clone()),
            cx,
        );

        cx.spawn(|this, mut cx| async move {
            let Some(paths) = paths.await.log_err().flatten() else {
                return;
            };

            if let Some(task) = this
                .update(&mut cx, |this, cx| {
                    this.open_workspace_for_paths(false, paths, cx)
                })
                .log_err()
            {
                task.await.log_err();
            }
        })
        .detach()
    }

    pub fn open_workspace_for_paths(
        &mut self,
        replace_current_window: bool,
        paths: Vec<PathBuf>,
        cx: &mut ViewContext<Self>,
    ) -> Task<Result<()>> {
        let window = cx.window_handle().downcast::<Self>();
        let is_remote = self.project.read(cx).is_via_collab();
        let has_worktree = self.project.read(cx).worktrees(cx).next().is_some();
        let has_dirty_items = self.items(cx).any(|item| item.is_dirty(cx));

        let window_to_replace = if replace_current_window {
            window
        } else if is_remote || has_worktree || has_dirty_items {
            None
        } else {
            window
        };
        let app_state = self.app_state.clone();

        cx.spawn(|_, mut cx| async move {
            cx.update(|cx| {
                open_paths(
                    &paths,
                    app_state,
                    OpenOptions {
                        replace_window: window_to_replace,
                        ..Default::default()
                    },
                    cx,
                )
            })?
            .await?;
            Ok(())
        })
    }

    #[allow(clippy::type_complexity)]
    pub fn open_paths(
        &mut self,
        mut abs_paths: Vec<PathBuf>,
        visible: OpenVisible,
        pane: Option<WeakView<Pane>>,
        cx: &mut ViewContext<Self>,
    ) -> Task<Vec<Option<Result<Box<dyn ItemHandle>, anyhow::Error>>>> {
        log::info!("open paths {abs_paths:?}");

        let fs = self.app_state.fs.clone();

        // Sort the paths to ensure we add worktrees for parents before their children.
        abs_paths.sort_unstable();
        cx.spawn(move |this, mut cx| async move {
            let mut tasks = Vec::with_capacity(abs_paths.len());

            for abs_path in &abs_paths {
                let visible = match visible {
                    OpenVisible::All => Some(true),
                    OpenVisible::None => Some(false),
                    OpenVisible::OnlyFiles => match fs.metadata(abs_path).await.log_err() {
                        Some(Some(metadata)) => Some(!metadata.is_dir),
                        Some(None) => Some(true),
                        None => None,
                    },
                    OpenVisible::OnlyDirectories => match fs.metadata(abs_path).await.log_err() {
                        Some(Some(metadata)) => Some(metadata.is_dir),
                        Some(None) => Some(false),
                        None => None,
                    },
                };
                let project_path = match visible {
                    Some(visible) => match this
                        .update(&mut cx, |this, cx| {
                            Workspace::project_path_for_path(
                                this.project.clone(),
                                abs_path,
                                visible,
                                cx,
                            )
                        })
                        .log_err()
                    {
                        Some(project_path) => project_path.await.log_err(),
                        None => None,
                    },
                    None => None,
                };

                let this = this.clone();
                let abs_path = abs_path.clone();
                let fs = fs.clone();
                let pane = pane.clone();
                let task = cx.spawn(move |mut cx| async move {
                    let (worktree, project_path) = project_path?;
                    if fs.is_dir(&abs_path).await {
                        this.update(&mut cx, |workspace, cx| {
                            let worktree = worktree.read(cx);
                            let worktree_abs_path = worktree.abs_path();
                            let entry_id = if abs_path == worktree_abs_path.as_ref() {
                                worktree.root_entry()
                            } else {
                                abs_path
                                    .strip_prefix(worktree_abs_path.as_ref())
                                    .ok()
                                    .and_then(|relative_path| {
                                        worktree.entry_for_path(relative_path)
                                    })
                            }
                            .map(|entry| entry.id);
                            if let Some(entry_id) = entry_id {
                                workspace.project.update(cx, |_, cx| {
                                    cx.emit(project::Event::ActiveEntryChanged(Some(entry_id)));
                                })
                            }
                        })
                        .log_err()?;
                        None
                    } else {
                        Some(
                            this.update(&mut cx, |this, cx| {
                                this.open_path(project_path, pane, true, cx)
                            })
                            .log_err()?
                            .await,
                        )
                    }
                });
                tasks.push(task);
            }

            futures::future::join_all(tasks).await
        })
    }

    pub fn open_resolved_path(
        &mut self,
        path: ResolvedPath,
        cx: &mut ViewContext<Self>,
    ) -> Task<anyhow::Result<Box<dyn ItemHandle>>> {
        match path {
            ResolvedPath::ProjectPath(project_path) => self.open_path(project_path, None, true, cx),
            ResolvedPath::AbsPath(path) => self.open_abs_path(path, false, cx),
        }
    }

    fn add_folder_to_project(&mut self, _: &AddFolderToProject, cx: &mut ViewContext<Self>) {
        let project = self.project.read(cx);
        if project.is_via_collab() && project.dev_server_project_id().is_none() {
            self.show_error(
                &anyhow!("You cannot add folders to someone else's project"),
                cx,
            );
            return;
        }
        let paths = self.prompt_for_open_path(
            PathPromptOptions {
                files: false,
                directories: true,
                multiple: true,
            },
            DirectoryLister::Project(self.project.clone()),
            cx,
        );
        cx.spawn(|this, mut cx| async move {
            if let Some(paths) = paths.await.log_err().flatten() {
                let results = this
                    .update(&mut cx, |this, cx| {
                        this.open_paths(paths, OpenVisible::All, None, cx)
                    })?
                    .await;
                for result in results.into_iter().flatten() {
                    result.log_err();
                }
            }
            anyhow::Ok(())
        })
        .detach_and_log_err(cx);
    }

    pub fn project_path_for_path(
        project: Model<Project>,
        abs_path: &Path,
        visible: bool,
        cx: &mut AppContext,
    ) -> Task<Result<(Model<Worktree>, ProjectPath)>> {
        let entry = project.update(cx, |project, cx| {
            project.find_or_create_worktree(abs_path, visible, cx)
        });
        cx.spawn(|mut cx| async move {
            let (worktree, path) = entry.await?;
            let worktree_id = worktree.update(&mut cx, |t, _| t.id())?;
            Ok((
                worktree,
                ProjectPath {
                    worktree_id,
                    path: path.into(),
                },
            ))
        })
    }

    pub fn items<'a>(
        &'a self,
        cx: &'a AppContext,
    ) -> impl 'a + Iterator<Item = &'a Box<dyn ItemHandle>> {
        self.panes.iter().flat_map(|pane| pane.read(cx).items())
    }

    pub fn item_of_type<T: Item>(&self, cx: &AppContext) -> Option<View<T>> {
        self.items_of_type(cx).max_by_key(|item| item.item_id())
    }

    pub fn items_of_type<'a, T: Item>(
        &'a self,
        cx: &'a AppContext,
    ) -> impl 'a + Iterator<Item = View<T>> {
        self.panes
            .iter()
            .flat_map(|pane| pane.read(cx).items_of_type())
    }

    pub fn active_item(&self, cx: &AppContext) -> Option<Box<dyn ItemHandle>> {
        self.active_pane().read(cx).active_item()
    }

    pub fn active_item_as<I: 'static>(&self, cx: &AppContext) -> Option<View<I>> {
        let item = self.active_item(cx)?;
        item.to_any().downcast::<I>().ok()
    }

    fn active_project_path(&self, cx: &AppContext) -> Option<ProjectPath> {
        self.active_item(cx).and_then(|item| item.project_path(cx))
    }

    pub fn save_active_item(
        &mut self,
        save_intent: SaveIntent,
        cx: &mut WindowContext,
    ) -> Task<Result<()>> {
        let project = self.project.clone();
        let pane = self.active_pane();
        let item_ix = pane.read(cx).active_item_index();
        let item = pane.read(cx).active_item();
        let pane = pane.downgrade();

        cx.spawn(|mut cx| async move {
            if let Some(item) = item {
                Pane::save_item(project, &pane, item_ix, item.as_ref(), save_intent, &mut cx)
                    .await
                    .map(|_| ())
            } else {
                Ok(())
            }
        })
    }

    pub fn close_inactive_items_and_panes(
        &mut self,
        action: &CloseInactiveTabsAndPanes,
        cx: &mut ViewContext<Self>,
    ) {
        if let Some(task) =
            self.close_all_internal(true, action.save_intent.unwrap_or(SaveIntent::Close), cx)
        {
            task.detach_and_log_err(cx)
        }
    }

    pub fn close_all_items_and_panes(
        &mut self,
        action: &CloseAllItemsAndPanes,
        cx: &mut ViewContext<Self>,
    ) {
        if let Some(task) =
            self.close_all_internal(false, action.save_intent.unwrap_or(SaveIntent::Close), cx)
        {
            task.detach_and_log_err(cx)
        }
    }

    fn close_all_internal(
        &mut self,
        retain_active_pane: bool,
        save_intent: SaveIntent,
        cx: &mut ViewContext<Self>,
    ) -> Option<Task<Result<()>>> {
        let current_pane = self.active_pane();

        let mut tasks = Vec::new();

        if retain_active_pane {
            if let Some(current_pane_close) = current_pane.update(cx, |pane, cx| {
                pane.close_inactive_items(&CloseInactiveItems { save_intent: None }, cx)
            }) {
                tasks.push(current_pane_close);
            };
        }

        for pane in self.panes() {
            if retain_active_pane && pane.entity_id() == current_pane.entity_id() {
                continue;
            }

            if let Some(close_pane_items) = pane.update(cx, |pane: &mut Pane, cx| {
                pane.close_all_items(
                    &CloseAllItems {
                        save_intent: Some(save_intent),
                    },
                    cx,
                )
            }) {
                tasks.push(close_pane_items)
            }
        }

        if tasks.is_empty() {
            None
        } else {
            Some(cx.spawn(|_, _| async move {
                for task in tasks {
                    task.await?
                }
                Ok(())
            }))
        }
    }

    pub fn toggle_dock(&mut self, dock_side: DockPosition, cx: &mut ViewContext<Self>) {
        let dock = match dock_side {
            DockPosition::Left => &self.left_dock,
            DockPosition::Bottom => &self.bottom_dock,
            DockPosition::Right => &self.right_dock,
        };
        let mut focus_center = false;
        let mut reveal_dock = false;
        dock.update(cx, |dock, cx| {
            let other_is_zoomed = self.zoomed.is_some() && self.zoomed_position != Some(dock_side);
            let was_visible = dock.is_open() && !other_is_zoomed;
            dock.set_open(!was_visible, cx);

            if let Some(active_panel) = dock.active_panel() {
                if was_visible {
                    if active_panel.focus_handle(cx).contains_focused(cx) {
                        focus_center = true;
                    }
                } else {
                    let focus_handle = &active_panel.focus_handle(cx);
                    cx.focus(focus_handle);
                    reveal_dock = true;
                }
            }
        });

        if reveal_dock {
            self.dismiss_zoomed_items_to_reveal(Some(dock_side), cx);
        }

        if focus_center {
            self.active_pane.update(cx, |pane, cx| pane.focus(cx))
        }

        cx.notify();
        self.serialize_workspace(cx);
    }

    pub fn close_all_docks(&mut self, cx: &mut ViewContext<Self>) {
        let docks = [&self.left_dock, &self.bottom_dock, &self.right_dock];

        for dock in docks {
            dock.update(cx, |dock, cx| {
                dock.set_open(false, cx);
            });
        }

        cx.focus_self();
        cx.notify();
        self.serialize_workspace(cx);
    }

    /// Transfer focus to the panel of the given type.
    pub fn focus_panel<T: Panel>(&mut self, cx: &mut ViewContext<Self>) -> Option<View<T>> {
        let panel = self.focus_or_unfocus_panel::<T>(cx, |_, _| true)?;
        panel.to_any().downcast().ok()
    }

    /// Focus the panel of the given type if it isn't already focused. If it is
    /// already focused, then transfer focus back to the workspace center.
    pub fn toggle_panel_focus<T: Panel>(&mut self, cx: &mut ViewContext<Self>) {
        self.focus_or_unfocus_panel::<T>(cx, |panel, cx| {
            !panel.focus_handle(cx).contains_focused(cx)
        });
    }

    pub fn activate_panel_for_proto_id(
        &mut self,
        panel_id: PanelId,
        cx: &mut ViewContext<Self>,
    ) -> Option<Arc<dyn PanelHandle>> {
        let mut panel = None;
        for dock in [&self.left_dock, &self.bottom_dock, &self.right_dock] {
            if let Some(panel_index) = dock.read(cx).panel_index_for_proto_id(panel_id) {
                panel = dock.update(cx, |dock, cx| {
                    dock.activate_panel(panel_index, cx);
                    dock.set_open(true, cx);
                    dock.active_panel().cloned()
                });
                break;
            }
        }

        if panel.is_some() {
            cx.notify();
            self.serialize_workspace(cx);
        }

        panel
    }

    /// Focus or unfocus the given panel type, depending on the given callback.
    fn focus_or_unfocus_panel<T: Panel>(
        &mut self,
        cx: &mut ViewContext<Self>,
        should_focus: impl Fn(&dyn PanelHandle, &mut ViewContext<Dock>) -> bool,
    ) -> Option<Arc<dyn PanelHandle>> {
        let mut result_panel = None;
        let mut serialize = false;
        for dock in [&self.left_dock, &self.bottom_dock, &self.right_dock] {
            if let Some(panel_index) = dock.read(cx).panel_index_for_type::<T>() {
                let mut focus_center = false;
                let panel = dock.update(cx, |dock, cx| {
                    dock.activate_panel(panel_index, cx);

                    let panel = dock.active_panel().cloned();
                    if let Some(panel) = panel.as_ref() {
                        if should_focus(&**panel, cx) {
                            dock.set_open(true, cx);
                            panel.focus_handle(cx).focus(cx);
                        } else {
                            focus_center = true;
                        }
                    }
                    panel
                });

                if focus_center {
                    self.active_pane.update(cx, |pane, cx| pane.focus(cx))
                }

                result_panel = panel;
                serialize = true;
                break;
            }
        }

        if serialize {
            self.serialize_workspace(cx);
        }

        cx.notify();
        result_panel
    }

    /// Open the panel of the given type
    pub fn open_panel<T: Panel>(&mut self, cx: &mut ViewContext<Self>) {
        for dock in [&self.left_dock, &self.bottom_dock, &self.right_dock] {
            if let Some(panel_index) = dock.read(cx).panel_index_for_type::<T>() {
                dock.update(cx, |dock, cx| {
                    dock.activate_panel(panel_index, cx);
                    dock.set_open(true, cx);
                });
            }
        }
    }

    pub fn panel<T: Panel>(&self, cx: &WindowContext) -> Option<View<T>> {
        [&self.left_dock, &self.bottom_dock, &self.right_dock]
            .iter()
            .find_map(|dock| dock.read(cx).panel::<T>())
    }

    fn dismiss_zoomed_items_to_reveal(
        &mut self,
        dock_to_reveal: Option<DockPosition>,
        cx: &mut ViewContext<Self>,
    ) {
        // If a center pane is zoomed, unzoom it.
        for pane in &self.panes {
            if pane != &self.active_pane || dock_to_reveal.is_some() {
                pane.update(cx, |pane, cx| pane.set_zoomed(false, cx));
            }
        }

        // If another dock is zoomed, hide it.
        let mut focus_center = false;
        for dock in [&self.left_dock, &self.right_dock, &self.bottom_dock] {
            dock.update(cx, |dock, cx| {
                if Some(dock.position()) != dock_to_reveal {
                    if let Some(panel) = dock.active_panel() {
                        if panel.is_zoomed(cx) {
                            focus_center |= panel.focus_handle(cx).contains_focused(cx);
                            dock.set_open(false, cx);
                        }
                    }
                }
            });
        }

        if focus_center {
            self.active_pane.update(cx, |pane, cx| pane.focus(cx))
        }

        if self.zoomed_position != dock_to_reveal {
            self.zoomed = None;
            self.zoomed_position = None;
            cx.emit(Event::ZoomChanged);
        }

        cx.notify();
    }

    fn add_pane(&mut self, cx: &mut ViewContext<Self>) -> View<Pane> {
        let pane = cx.new_view(|cx| {
            Pane::new(
                self.weak_handle(),
                self.project.clone(),
                self.pane_history_timestamp.clone(),
                None,
                NewFile.boxed_clone(),
                cx,
            )
        });
        cx.subscribe(&pane, Self::handle_pane_event).detach();
        self.panes.push(pane.clone());
        cx.focus_view(&pane);
        cx.emit(Event::PaneAdded(pane.clone()));
        pane
    }

    pub fn add_item_to_center(
        &mut self,
        item: Box<dyn ItemHandle>,
        cx: &mut ViewContext<Self>,
    ) -> bool {
        if let Some(center_pane) = self.last_active_center_pane.clone() {
            if let Some(center_pane) = center_pane.upgrade() {
                center_pane.update(cx, |pane, cx| pane.add_item(item, true, true, None, cx));
                true
            } else {
                false
            }
        } else {
            false
        }
    }

    pub fn add_item_to_active_pane(
        &mut self,
        item: Box<dyn ItemHandle>,
        destination_index: Option<usize>,
        focus_item: bool,
        cx: &mut WindowContext,
    ) {
        self.add_item(
            self.active_pane.clone(),
            item,
            destination_index,
            false,
            focus_item,
            cx,
        )
    }

    pub fn add_item(
        &mut self,
        pane: View<Pane>,
        item: Box<dyn ItemHandle>,
        destination_index: Option<usize>,
        activate_pane: bool,
        focus_item: bool,
        cx: &mut WindowContext,
    ) {
        if let Some(text) = item.telemetry_event_text(cx) {
            self.client()
                .telemetry()
                .report_app_event(format!("{}: open", text));
        }

        pane.update(cx, |pane, cx| {
            pane.add_item(item, activate_pane, focus_item, destination_index, cx)
        });
    }

    pub fn split_item(
        &mut self,
        split_direction: SplitDirection,
        item: Box<dyn ItemHandle>,
        cx: &mut ViewContext<Self>,
    ) {
        let new_pane = self.split_pane(self.active_pane.clone(), split_direction, cx);
        self.add_item(new_pane, item, None, true, true, cx);
    }

    pub fn open_abs_path(
        &mut self,
        abs_path: PathBuf,
        visible: bool,
        cx: &mut ViewContext<Self>,
    ) -> Task<anyhow::Result<Box<dyn ItemHandle>>> {
        cx.spawn(|workspace, mut cx| async move {
            let open_paths_task_result = workspace
                .update(&mut cx, |workspace, cx| {
                    workspace.open_paths(
                        vec![abs_path.clone()],
                        if visible {
                            OpenVisible::All
                        } else {
                            OpenVisible::None
                        },
                        None,
                        cx,
                    )
                })
                .with_context(|| format!("open abs path {abs_path:?} task spawn"))?
                .await;
            anyhow::ensure!(
                open_paths_task_result.len() == 1,
                "open abs path {abs_path:?} task returned incorrect number of results"
            );
            match open_paths_task_result
                .into_iter()
                .next()
                .expect("ensured single task result")
            {
                Some(open_result) => {
                    open_result.with_context(|| format!("open abs path {abs_path:?} task join"))
                }
                None => anyhow::bail!("open abs path {abs_path:?} task returned None"),
            }
        })
    }

    pub fn split_abs_path(
        &mut self,
        abs_path: PathBuf,
        visible: bool,
        cx: &mut ViewContext<Self>,
    ) -> Task<anyhow::Result<Box<dyn ItemHandle>>> {
        let project_path_task =
            Workspace::project_path_for_path(self.project.clone(), &abs_path, visible, cx);
        cx.spawn(|this, mut cx| async move {
            let (_, path) = project_path_task.await?;
            this.update(&mut cx, |this, cx| this.split_path(path, cx))?
                .await
        })
    }

    pub fn open_path(
        &mut self,
        path: impl Into<ProjectPath>,
        pane: Option<WeakView<Pane>>,
        focus_item: bool,
        cx: &mut WindowContext,
    ) -> Task<Result<Box<dyn ItemHandle>, anyhow::Error>> {
        self.open_path_preview(path, pane, focus_item, false, cx)
    }

    pub fn open_path_preview(
        &mut self,
        path: impl Into<ProjectPath>,
        pane: Option<WeakView<Pane>>,
        focus_item: bool,
        allow_preview: bool,
        cx: &mut WindowContext,
    ) -> Task<Result<Box<dyn ItemHandle>, anyhow::Error>> {
        let pane = pane.unwrap_or_else(|| {
            self.last_active_center_pane.clone().unwrap_or_else(|| {
                self.panes
                    .first()
                    .expect("There must be an active pane")
                    .downgrade()
            })
        });

        let task = self.load_path(path.into(), cx);
        cx.spawn(move |mut cx| async move {
            let (project_entry_id, build_item) = task.await?;
            pane.update(&mut cx, |pane, cx| {
                pane.open_item(project_entry_id, focus_item, allow_preview, cx, build_item)
            })
        })
    }

    pub fn split_path(
        &mut self,
        path: impl Into<ProjectPath>,
        cx: &mut ViewContext<Self>,
    ) -> Task<Result<Box<dyn ItemHandle>, anyhow::Error>> {
        self.split_path_preview(path, false, cx)
    }

    pub fn split_path_preview(
        &mut self,
        path: impl Into<ProjectPath>,
        allow_preview: bool,
        cx: &mut ViewContext<Self>,
    ) -> Task<Result<Box<dyn ItemHandle>, anyhow::Error>> {
        let pane = self.last_active_center_pane.clone().unwrap_or_else(|| {
            self.panes
                .first()
                .expect("There must be an active pane")
                .downgrade()
        });

        if let Member::Pane(center_pane) = &self.center.root {
            if center_pane.read(cx).items_len() == 0 {
                return self.open_path(path, Some(pane), true, cx);
            }
        }

        let task = self.load_path(path.into(), cx);
        cx.spawn(|this, mut cx| async move {
            let (project_entry_id, build_item) = task.await?;
            this.update(&mut cx, move |this, cx| -> Option<_> {
                let pane = pane.upgrade()?;
                let new_pane = this.split_pane(pane, SplitDirection::Right, cx);
                new_pane.update(cx, |new_pane, cx| {
                    Some(new_pane.open_item(project_entry_id, true, allow_preview, cx, build_item))
                })
            })
            .map(|option| option.ok_or_else(|| anyhow!("pane was dropped")))?
        })
    }

    fn load_path(
        &mut self,
        path: ProjectPath,
        cx: &mut WindowContext,
    ) -> Task<Result<(Option<ProjectEntryId>, WorkspaceItemBuilder)>> {
        let project = self.project().clone();
        let project_item_builders = cx.default_global::<ProjectItemOpeners>().clone();
        let Some(open_project_item) = project_item_builders
            .iter()
            .rev()
            .find_map(|open_project_item| open_project_item(&project, &path, cx))
        else {
            return Task::ready(Err(anyhow!("cannot open file {:?}", path.path)));
        };
        open_project_item
    }

    pub fn find_project_item<T>(
        &self,
        pane: &View<Pane>,
        project_item: &Model<T::Item>,
        cx: &AppContext,
    ) -> Option<View<T>>
    where
        T: ProjectItem,
    {
        use project::Item as _;
        let project_item = project_item.read(cx);
        let entry_id = project_item.entry_id(cx);
        let project_path = project_item.project_path(cx);

        let mut item = None;
        if let Some(entry_id) = entry_id {
            item = pane.read(cx).item_for_entry(entry_id, cx);
        }
        if item.is_none() {
            if let Some(project_path) = project_path {
                item = pane.read(cx).item_for_path(project_path, cx);
            }
        }

        item.and_then(|item| item.downcast::<T>())
    }

    pub fn is_project_item_open<T>(
        &self,
        pane: &View<Pane>,
        project_item: &Model<T::Item>,
        cx: &AppContext,
    ) -> bool
    where
        T: ProjectItem,
    {
        self.find_project_item::<T>(pane, project_item, cx)
            .is_some()
    }

    pub fn open_project_item<T>(
        &mut self,
        pane: View<Pane>,
        project_item: Model<T::Item>,
        activate_pane: bool,
        focus_item: bool,
        cx: &mut ViewContext<Self>,
    ) -> View<T>
    where
        T: ProjectItem,
    {
        if let Some(item) = self.find_project_item(&pane, &project_item, cx) {
            self.activate_item(&item, activate_pane, focus_item, cx);
            return item;
        }

        let item = cx.new_view(|cx| T::for_project_item(self.project().clone(), project_item, cx));
        let item_id = item.item_id();
        let mut destination_index = None;
        pane.update(cx, |pane, cx| {
            if PreviewTabsSettings::get_global(cx).enable_preview_from_code_navigation {
                if let Some(preview_item_id) = pane.preview_item_id() {
                    if preview_item_id != item_id {
                        destination_index = pane.close_current_preview_item(cx);
                    }
                }
            }
            pane.set_preview_item_id(Some(item.item_id()), cx)
        });

        self.add_item(
            pane,
            Box::new(item.clone()),
            destination_index,
            activate_pane,
            focus_item,
            cx,
        );
        item
    }

    pub fn open_shared_screen(&mut self, peer_id: PeerId, cx: &mut ViewContext<Self>) {
        if let Some(shared_screen) = self.shared_screen_for_peer(peer_id, &self.active_pane, cx) {
            self.active_pane.update(cx, |pane, cx| {
                pane.add_item(Box::new(shared_screen), false, true, None, cx)
            });
        }
    }

    pub fn activate_item(
        &mut self,
        item: &dyn ItemHandle,
        activate_pane: bool,
        focus_item: bool,
        cx: &mut WindowContext,
    ) -> bool {
        let result = self.panes.iter().find_map(|pane| {
            pane.read(cx)
                .index_for_item(item)
                .map(|ix| (pane.clone(), ix))
        });
        if let Some((pane, ix)) = result {
            pane.update(cx, |pane, cx| {
                pane.activate_item(ix, activate_pane, focus_item, cx)
            });
            true
        } else {
            false
        }
    }

    fn activate_pane_at_index(&mut self, action: &ActivatePane, cx: &mut ViewContext<Self>) {
        let panes = self.center.panes();
        if let Some(pane) = panes.get(action.0).map(|p| (*p).clone()) {
            cx.focus_view(&pane);
        } else {
            self.split_and_clone(self.active_pane.clone(), SplitDirection::Right, cx);
        }
    }

    pub fn activate_next_pane(&mut self, cx: &mut WindowContext) {
        let panes = self.center.panes();
        if let Some(ix) = panes.iter().position(|pane| **pane == self.active_pane) {
            let next_ix = (ix + 1) % panes.len();
            let next_pane = panes[next_ix].clone();
            cx.focus_view(&next_pane);
        }
    }

    pub fn activate_previous_pane(&mut self, cx: &mut WindowContext) {
        let panes = self.center.panes();
        if let Some(ix) = panes.iter().position(|pane| **pane == self.active_pane) {
            let prev_ix = cmp::min(ix.wrapping_sub(1), panes.len() - 1);
            let prev_pane = panes[prev_ix].clone();
            cx.focus_view(&prev_pane);
        }
    }

    pub fn activate_pane_in_direction(
        &mut self,
        direction: SplitDirection,
        cx: &mut WindowContext,
    ) {
        use ActivateInDirectionTarget as Target;
        enum Origin {
            LeftDock,
            RightDock,
            BottomDock,
            Center,
        }

        let origin: Origin = [
            (&self.left_dock, Origin::LeftDock),
            (&self.right_dock, Origin::RightDock),
            (&self.bottom_dock, Origin::BottomDock),
        ]
        .into_iter()
        .find_map(|(dock, origin)| {
            if dock.focus_handle(cx).contains_focused(cx) && dock.read(cx).is_open() {
                Some(origin)
            } else {
                None
            }
        })
        .unwrap_or(Origin::Center);

        let get_last_active_pane = || {
            let pane = self
                .last_active_center_pane
                .clone()
                .unwrap_or_else(|| {
                    self.panes
                        .first()
                        .expect("There must be an active pane")
                        .downgrade()
                })
                .upgrade()?;
            (pane.read(cx).items_len() != 0).then_some(pane)
        };

        let try_dock =
            |dock: &View<Dock>| dock.read(cx).is_open().then(|| Target::Dock(dock.clone()));

        let target = match (origin, direction) {
            // We're in the center, so we first try to go to a different pane,
            // otherwise try to go to a dock.
            (Origin::Center, direction) => {
                if let Some(pane) = self.find_pane_in_direction(direction, cx) {
                    Some(Target::Pane(pane))
                } else {
                    match direction {
                        SplitDirection::Up => None,
                        SplitDirection::Down => try_dock(&self.bottom_dock),
                        SplitDirection::Left => try_dock(&self.left_dock),
                        SplitDirection::Right => try_dock(&self.right_dock),
                    }
                }
            }

            (Origin::LeftDock, SplitDirection::Right) => {
                if let Some(last_active_pane) = get_last_active_pane() {
                    Some(Target::Pane(last_active_pane))
                } else {
                    try_dock(&self.bottom_dock).or_else(|| try_dock(&self.right_dock))
                }
            }

            (Origin::LeftDock, SplitDirection::Down)
            | (Origin::RightDock, SplitDirection::Down) => try_dock(&self.bottom_dock),

            (Origin::BottomDock, SplitDirection::Up) => get_last_active_pane().map(Target::Pane),
            (Origin::BottomDock, SplitDirection::Left) => try_dock(&self.left_dock),
            (Origin::BottomDock, SplitDirection::Right) => try_dock(&self.right_dock),

            (Origin::RightDock, SplitDirection::Left) => {
                if let Some(last_active_pane) = get_last_active_pane() {
                    Some(Target::Pane(last_active_pane))
                } else {
                    try_dock(&self.bottom_dock).or_else(|| try_dock(&self.left_dock))
                }
            }

            _ => None,
        };

        match target {
            Some(ActivateInDirectionTarget::Pane(pane)) => cx.focus_view(&pane),
            Some(ActivateInDirectionTarget::Dock(dock)) => {
                if let Some(panel) = dock.read(cx).active_panel() {
                    panel.focus_handle(cx).focus(cx);
                } else {
                    log::error!("Could not find a focus target when in switching focus in {direction} direction for a {:?} dock", dock.read(cx).position());
                }
            }
            None => {}
        }
    }

    pub fn find_pane_in_direction(
        &mut self,
        direction: SplitDirection,
        cx: &WindowContext,
    ) -> Option<View<Pane>> {
        let bounding_box = self.center.bounding_box_for_pane(&self.active_pane)?;
        let cursor = self.active_pane.read(cx).pixel_position_of_cursor(cx);
        let center = match cursor {
            Some(cursor) if bounding_box.contains(&cursor) => cursor,
            _ => bounding_box.center(),
        };

        let distance_to_next = pane_group::HANDLE_HITBOX_SIZE;

        let target = match direction {
            SplitDirection::Left => {
                Point::new(bounding_box.left() - distance_to_next.into(), center.y)
            }
            SplitDirection::Right => {
                Point::new(bounding_box.right() + distance_to_next.into(), center.y)
            }
            SplitDirection::Up => {
                Point::new(center.x, bounding_box.top() - distance_to_next.into())
            }
            SplitDirection::Down => {
                Point::new(center.x, bounding_box.bottom() + distance_to_next.into())
            }
        };
        self.center.pane_at_pixel_position(target).cloned()
    }

    pub fn swap_pane_in_direction(
        &mut self,
        direction: SplitDirection,
        cx: &mut ViewContext<Self>,
    ) {
        if let Some(to) = self.find_pane_in_direction(direction, cx) {
            self.center.swap(&self.active_pane.clone(), &to);
            cx.notify();
        }
    }

    fn handle_pane_focused(&mut self, pane: View<Pane>, cx: &mut ViewContext<Self>) {
        // This is explicitly hoisted out of the following check for pane identity as
        // terminal panel panes are not registered as a center panes.
        self.status_bar.update(cx, |status_bar, cx| {
            status_bar.set_active_pane(&pane, cx);
        });
        if self.active_pane != pane {
            self.active_pane = pane.clone();
            self.active_item_path_changed(cx);
            self.last_active_center_pane = Some(pane.downgrade());
        }

        if self.last_active_center_pane.is_none() {
            self.last_active_center_pane = Some(pane.downgrade());
        }

        self.dismiss_zoomed_items_to_reveal(None, cx);
        if pane.read(cx).is_zoomed() {
            self.zoomed = Some(pane.downgrade().into());
        } else {
            self.zoomed = None;
        }
        self.zoomed_position = None;
        cx.emit(Event::ZoomChanged);
        self.update_active_view_for_followers(cx);
        pane.model.update(cx, |pane, _| {
            pane.track_alternate_file_items();
        });

        cx.notify();
    }

    fn handle_panel_focused(&mut self, cx: &mut ViewContext<Self>) {
        self.update_active_view_for_followers(cx);
    }

    fn handle_pane_event(
        &mut self,
        pane: View<Pane>,
        event: &pane::Event,
        cx: &mut ViewContext<Self>,
    ) {
        match event {
            pane::Event::AddItem { item } => {
                item.added_to_pane(self, pane, cx);
                cx.emit(Event::ItemAdded {
                    item: item.boxed_clone(),
                });
            }
            pane::Event::Split(direction) => {
                self.split_and_clone(pane, *direction, cx);
            }
            pane::Event::JoinIntoNext => self.join_pane_into_next(pane, cx),
            pane::Event::JoinAll => self.join_all_panes(cx),
            pane::Event::Remove { focus_on_pane } => {
                self.remove_pane(pane, focus_on_pane.clone(), cx)
            }
            pane::Event::ActivateItem { local } => {
                cx.on_next_frame(|_, cx| {
                    cx.invalidate_character_coordinates();
                });

                pane.model.update(cx, |pane, _| {
                    pane.track_alternate_file_items();
                });
                if *local {
                    self.unfollow_in_pane(&pane, cx);
                }
                if &pane == self.active_pane() {
                    self.active_item_path_changed(cx);
                    self.update_active_view_for_followers(cx);
                }
            }
            pane::Event::UserSavedItem { item, save_intent } => cx.emit(Event::UserSavedItem {
                pane: pane.downgrade(),
                item: item.boxed_clone(),
                save_intent: *save_intent,
            }),
            pane::Event::ChangeItemTitle => {
                if pane == self.active_pane {
                    self.active_item_path_changed(cx);
                }
                self.update_window_edited(cx);
            }
            pane::Event::RemoveItem { .. } => {}
            pane::Event::RemovedItem { item_id } => {
                cx.emit(Event::ActiveItemChanged);
                self.update_window_edited(cx);
                if let hash_map::Entry::Occupied(entry) = self.panes_by_item.entry(*item_id) {
                    if entry.get().entity_id() == pane.entity_id() {
                        entry.remove();
                    }
                }
            }
            pane::Event::Focus => {
                cx.on_next_frame(|_, cx| {
                    cx.invalidate_character_coordinates();
                });
                self.handle_pane_focused(pane.clone(), cx);
            }
            pane::Event::ZoomIn => {
                if pane == self.active_pane {
                    pane.update(cx, |pane, cx| pane.set_zoomed(true, cx));
                    if pane.read(cx).has_focus(cx) {
                        self.zoomed = Some(pane.downgrade().into());
                        self.zoomed_position = None;
                        cx.emit(Event::ZoomChanged);
                    }
                    cx.notify();
                }
            }
            pane::Event::ZoomOut => {
                pane.update(cx, |pane, cx| pane.set_zoomed(false, cx));
                if self.zoomed_position.is_none() {
                    self.zoomed = None;
                    cx.emit(Event::ZoomChanged);
                }
                cx.notify();
            }
        }

        self.serialize_workspace(cx);
    }

    pub fn unfollow_in_pane(
        &mut self,
        pane: &View<Pane>,
        cx: &mut ViewContext<Workspace>,
    ) -> Option<PeerId> {
        let leader_id = self.leader_for_pane(pane)?;
        self.unfollow(leader_id, cx);
        Some(leader_id)
    }

    pub fn split_pane(
        &mut self,
        pane_to_split: View<Pane>,
        split_direction: SplitDirection,
        cx: &mut ViewContext<Self>,
    ) -> View<Pane> {
        let new_pane = self.add_pane(cx);
        self.center
            .split(&pane_to_split, &new_pane, split_direction)
            .unwrap();
        cx.notify();
        new_pane
    }

    pub fn split_and_clone(
        &mut self,
        pane: View<Pane>,
        direction: SplitDirection,
        cx: &mut ViewContext<Self>,
    ) -> Option<View<Pane>> {
        let item = pane.read(cx).active_item()?;
        let maybe_pane_handle = if let Some(clone) = item.clone_on_split(self.database_id(), cx) {
            let new_pane = self.add_pane(cx);
            new_pane.update(cx, |pane, cx| pane.add_item(clone, true, true, None, cx));
            self.center.split(&pane, &new_pane, direction).unwrap();
            Some(new_pane)
        } else {
            None
        };
        cx.notify();
        maybe_pane_handle
    }

    pub fn split_pane_with_item(
        &mut self,
        pane_to_split: WeakView<Pane>,
        split_direction: SplitDirection,
        from: WeakView<Pane>,
        item_id_to_move: EntityId,
        cx: &mut ViewContext<Self>,
    ) {
        let Some(pane_to_split) = pane_to_split.upgrade() else {
            return;
        };
        let Some(from) = from.upgrade() else {
            return;
        };

        let new_pane = self.add_pane(cx);
        move_item(&from, &new_pane, item_id_to_move, 0, cx);
        self.center
            .split(&pane_to_split, &new_pane, split_direction)
            .unwrap();
        cx.notify();
    }

    pub fn split_pane_with_project_entry(
        &mut self,
        pane_to_split: WeakView<Pane>,
        split_direction: SplitDirection,
        project_entry: ProjectEntryId,
        cx: &mut ViewContext<Self>,
    ) -> Option<Task<Result<()>>> {
        let pane_to_split = pane_to_split.upgrade()?;
        let new_pane = self.add_pane(cx);
        self.center
            .split(&pane_to_split, &new_pane, split_direction)
            .unwrap();

        let path = self.project.read(cx).path_for_entry(project_entry, cx)?;
        let task = self.open_path(path, Some(new_pane.downgrade()), true, cx);
        Some(cx.foreground_executor().spawn(async move {
            task.await?;
            Ok(())
        }))
    }

    pub fn join_all_panes(&mut self, cx: &mut ViewContext<Self>) {
        let active_item = self.active_pane.read(cx).active_item();
        for pane in &self.panes {
            join_pane_into_active(&self.active_pane, pane, cx);
        }
        if let Some(active_item) = active_item {
            self.activate_item(active_item.as_ref(), true, true, cx);
        }
        cx.notify();
    }

    pub fn join_pane_into_next(&mut self, pane: View<Pane>, cx: &mut ViewContext<Self>) {
        let next_pane = self
            .find_pane_in_direction(SplitDirection::Right, cx)
            .or_else(|| self.find_pane_in_direction(SplitDirection::Down, cx))
            .or_else(|| self.find_pane_in_direction(SplitDirection::Left, cx))
            .or_else(|| self.find_pane_in_direction(SplitDirection::Up, cx));
        let Some(next_pane) = next_pane else {
            return;
        };
        move_all_items(&pane, &next_pane, cx);
        cx.notify();
    }

    fn remove_pane(
        &mut self,
        pane: View<Pane>,
        focus_on: Option<View<Pane>>,
        cx: &mut ViewContext<Self>,
    ) {
        if self.center.remove(&pane).unwrap() {
            self.force_remove_pane(&pane, &focus_on, cx);
            self.unfollow_in_pane(&pane, cx);
            self.last_leaders_by_pane.remove(&pane.downgrade());
            for removed_item in pane.read(cx).items() {
                self.panes_by_item.remove(&removed_item.item_id());
            }

            cx.notify();
        } else {
            self.active_item_path_changed(cx);
        }
        cx.emit(Event::PaneRemoved);
    }

    pub fn panes(&self) -> &[View<Pane>] {
        &self.panes
    }

    pub fn active_pane(&self) -> &View<Pane> {
        &self.active_pane
    }

    pub fn adjacent_pane(&mut self, cx: &mut ViewContext<Self>) -> View<Pane> {
        self.find_pane_in_direction(SplitDirection::Right, cx)
            .or_else(|| self.find_pane_in_direction(SplitDirection::Left, cx))
            .unwrap_or_else(|| self.split_pane(self.active_pane.clone(), SplitDirection::Right, cx))
            .clone()
    }

    pub fn pane_for(&self, handle: &dyn ItemHandle) -> Option<View<Pane>> {
        let weak_pane = self.panes_by_item.get(&handle.item_id())?;
        weak_pane.upgrade()
    }

    fn collaborator_left(&mut self, peer_id: PeerId, cx: &mut ViewContext<Self>) {
        self.follower_states.retain(|leader_id, state| {
            if *leader_id == peer_id {
                for item in state.items_by_leader_view_id.values() {
                    item.view.set_leader_peer_id(None, cx);
                }
                false
            } else {
                true
            }
        });
        cx.notify();
    }

    pub fn start_following(
        &mut self,
        leader_id: PeerId,
        cx: &mut ViewContext<Self>,
    ) -> Option<Task<Result<()>>> {
        let pane = self.active_pane().clone();

        self.last_leaders_by_pane
            .insert(pane.downgrade(), leader_id);
        self.unfollow(leader_id, cx);
        self.unfollow_in_pane(&pane, cx);
        self.follower_states.insert(
            leader_id,
            FollowerState {
                center_pane: pane.clone(),
                dock_pane: None,
                active_view_id: None,
                items_by_leader_view_id: Default::default(),
            },
        );
        cx.notify();

        let room_id = self.active_call()?.read(cx).room()?.read(cx).id();
        let project_id = self.project.read(cx).remote_id();
        let request = self.app_state.client.request(proto::Follow {
            room_id,
            project_id,
            leader_id: Some(leader_id),
        });

        Some(cx.spawn(|this, mut cx| async move {
            let response = request.await?;
            this.update(&mut cx, |this, _| {
                let state = this
                    .follower_states
                    .get_mut(&leader_id)
                    .ok_or_else(|| anyhow!("following interrupted"))?;
                state.active_view_id = response
                    .active_view
                    .as_ref()
                    .and_then(|view| ViewId::from_proto(view.id.clone()?).ok());
                Ok::<_, anyhow::Error>(())
            })??;
            if let Some(view) = response.active_view {
                Self::add_view_from_leader(this.clone(), leader_id, &view, &mut cx).await?;
            }
            this.update(&mut cx, |this, cx| this.leader_updated(leader_id, cx))?;
            Ok(())
        }))
    }

    pub fn follow_next_collaborator(
        &mut self,
        _: &FollowNextCollaborator,
        cx: &mut ViewContext<Self>,
    ) {
        let collaborators = self.project.read(cx).collaborators();
        let next_leader_id = if let Some(leader_id) = self.leader_for_pane(&self.active_pane) {
            let mut collaborators = collaborators.keys().copied();
            for peer_id in collaborators.by_ref() {
                if peer_id == leader_id {
                    break;
                }
            }
            collaborators.next()
        } else if let Some(last_leader_id) =
            self.last_leaders_by_pane.get(&self.active_pane.downgrade())
        {
            if collaborators.contains_key(last_leader_id) {
                Some(*last_leader_id)
            } else {
                None
            }
        } else {
            None
        };

        let pane = self.active_pane.clone();
        let Some(leader_id) = next_leader_id.or_else(|| collaborators.keys().copied().next())
        else {
            return;
        };
        if self.unfollow_in_pane(&pane, cx) == Some(leader_id) {
            return;
        }
        if let Some(task) = self.start_following(leader_id, cx) {
            task.detach_and_log_err(cx)
        }
    }

    pub fn follow(&mut self, leader_id: PeerId, cx: &mut ViewContext<Self>) {
        let Some(room) = ActiveCall::global(cx).read(cx).room() else {
            return;
        };
        let room = room.read(cx);
        let Some(remote_participant) = room.remote_participant_for_peer_id(leader_id) else {
            return;
        };

        let project = self.project.read(cx);

        let other_project_id = match remote_participant.location {
            call::ParticipantLocation::External => None,
            call::ParticipantLocation::UnsharedProject => None,
            call::ParticipantLocation::SharedProject { project_id } => {
                if Some(project_id) == project.remote_id() {
                    None
                } else {
                    Some(project_id)
                }
            }
        };

        // if they are active in another project, follow there.
        if let Some(project_id) = other_project_id {
            let app_state = self.app_state.clone();
            crate::join_in_room_project(project_id, remote_participant.user.id, app_state, cx)
                .detach_and_log_err(cx);
        }

        // if you're already following, find the right pane and focus it.
        if let Some(follower_state) = self.follower_states.get(&leader_id) {
            cx.focus_view(follower_state.pane());
            return;
        }

        // Otherwise, follow.
        if let Some(task) = self.start_following(leader_id, cx) {
            task.detach_and_log_err(cx)
        }
    }

    pub fn unfollow(&mut self, leader_id: PeerId, cx: &mut ViewContext<Self>) -> Option<()> {
        cx.notify();
        let state = self.follower_states.remove(&leader_id)?;
        for (_, item) in state.items_by_leader_view_id {
            item.view.set_leader_peer_id(None, cx);
        }

        let project_id = self.project.read(cx).remote_id();
        let room_id = self.active_call()?.read(cx).room()?.read(cx).id();
        self.app_state
            .client
            .send(proto::Unfollow {
                room_id,
                project_id,
                leader_id: Some(leader_id),
            })
            .log_err();

        Some(())
    }

    pub fn is_being_followed(&self, peer_id: PeerId) -> bool {
        self.follower_states.contains_key(&peer_id)
    }

    fn active_item_path_changed(&mut self, cx: &mut ViewContext<Self>) {
        cx.emit(Event::ActiveItemChanged);
        let active_entry = self.active_project_path(cx);
        self.project
            .update(cx, |project, cx| project.set_active_path(active_entry, cx));

        self.update_window_title(cx);
    }

    fn update_window_title(&mut self, cx: &mut WindowContext) {
        let project = self.project().read(cx);
        let mut title = String::new();

        if let Some(path) = self.active_item(cx).and_then(|item| item.project_path(cx)) {
            let filename = path
                .path
                .file_name()
                .map(|s| s.to_string_lossy())
                .or_else(|| {
                    Some(Cow::Borrowed(
                        project
                            .worktree_for_id(path.worktree_id, cx)?
                            .read(cx)
                            .root_name(),
                    ))
                });

            if let Some(filename) = filename {
                title.push_str(filename.as_ref());
                title.push_str(" — ");
            }
        }

        for (i, name) in project.worktree_root_names(cx).enumerate() {
            if i > 0 {
                title.push_str(", ");
            }
            title.push_str(name);
        }

        if title.is_empty() {
            title = "empty project".to_string();
        }

        if project.is_via_collab() {
            title.push_str(" ↙");
        } else if project.is_shared() {
            title.push_str(" ↗");
        }

        cx.set_window_title(&title);
    }

    fn update_window_edited(&mut self, cx: &mut WindowContext) {
        let is_edited = !self.project.read(cx).is_disconnected(cx)
            && self
                .items(cx)
                .any(|item| item.has_conflict(cx) || item.is_dirty(cx));
        if is_edited != self.window_edited {
            self.window_edited = is_edited;
            cx.set_window_edited(self.window_edited)
        }
    }

    fn render_notifications(&self, _cx: &ViewContext<Self>) -> Option<Div> {
        if self.notifications.is_empty() {
            None
        } else {
            Some(
                div()
                    .absolute()
                    .right_3()
                    .bottom_3()
                    .w_112()
                    .h_full()
                    .flex()
                    .flex_col()
                    .justify_end()
                    .gap_2()
                    .children(
                        self.notifications
                            .iter()
                            .map(|(_, notification)| notification.to_any()),
                    ),
            )
        }
    }

    // RPC handlers

    fn active_view_for_follower(
        &self,
        follower_project_id: Option<u64>,
        cx: &mut ViewContext<Self>,
    ) -> Option<proto::View> {
        let (item, panel_id) = self.active_item_for_followers(cx);
        let item = item?;
        let leader_id = self
            .pane_for(&*item)
            .and_then(|pane| self.leader_for_pane(&pane));

        let item_handle = item.to_followable_item_handle(cx)?;
        let id = item_handle.remote_id(&self.app_state.client, cx)?;
        let variant = item_handle.to_state_proto(cx)?;

        if item_handle.is_project_item(cx)
            && (follower_project_id.is_none()
                || follower_project_id != self.project.read(cx).remote_id())
        {
            return None;
        }

        Some(proto::View {
            id: Some(id.to_proto()),
            leader_id,
            variant: Some(variant),
            panel_id: panel_id.map(|id| id as i32),
        })
    }

    fn handle_follow(
        &mut self,
        follower_project_id: Option<u64>,
        cx: &mut ViewContext<Self>,
    ) -> proto::FollowResponse {
        let active_view = self.active_view_for_follower(follower_project_id, cx);

        cx.notify();
        proto::FollowResponse {
            // TODO: Remove after version 0.145.x stabilizes.
            active_view_id: active_view.as_ref().and_then(|view| view.id.clone()),
            views: active_view.iter().cloned().collect(),
            active_view,
        }
    }

    fn handle_update_followers(
        &mut self,
        leader_id: PeerId,
        message: proto::UpdateFollowers,
        _cx: &mut ViewContext<Self>,
    ) {
        self.leader_updates_tx
            .unbounded_send((leader_id, message))
            .ok();
    }

    async fn process_leader_update(
        this: &WeakView<Self>,
        leader_id: PeerId,
        update: proto::UpdateFollowers,
        cx: &mut AsyncWindowContext,
    ) -> Result<()> {
        match update.variant.ok_or_else(|| anyhow!("invalid update"))? {
            proto::update_followers::Variant::CreateView(view) => {
                let view_id = ViewId::from_proto(view.id.clone().context("invalid view id")?)?;
                let should_add_view = this.update(cx, |this, _| {
                    if let Some(state) = this.follower_states.get_mut(&leader_id) {
                        anyhow::Ok(!state.items_by_leader_view_id.contains_key(&view_id))
                    } else {
                        anyhow::Ok(false)
                    }
                })??;

                if should_add_view {
                    Self::add_view_from_leader(this.clone(), leader_id, &view, cx).await?
                }
            }
            proto::update_followers::Variant::UpdateActiveView(update_active_view) => {
                let should_add_view = this.update(cx, |this, _| {
                    if let Some(state) = this.follower_states.get_mut(&leader_id) {
                        state.active_view_id = update_active_view
                            .view
                            .as_ref()
                            .and_then(|view| ViewId::from_proto(view.id.clone()?).ok());

                        if state.active_view_id.is_some_and(|view_id| {
                            !state.items_by_leader_view_id.contains_key(&view_id)
                        }) {
                            anyhow::Ok(true)
                        } else {
                            anyhow::Ok(false)
                        }
                    } else {
                        anyhow::Ok(false)
                    }
                })??;

                if should_add_view {
                    if let Some(view) = update_active_view.view {
                        Self::add_view_from_leader(this.clone(), leader_id, &view, cx).await?
                    }
                }
            }
            proto::update_followers::Variant::UpdateView(update_view) => {
                let variant = update_view
                    .variant
                    .ok_or_else(|| anyhow!("missing update view variant"))?;
                let id = update_view
                    .id
                    .ok_or_else(|| anyhow!("missing update view id"))?;
                let mut tasks = Vec::new();
                this.update(cx, |this, cx| {
                    let project = this.project.clone();
                    if let Some(state) = this.follower_states.get(&leader_id) {
                        let view_id = ViewId::from_proto(id.clone())?;
                        if let Some(item) = state.items_by_leader_view_id.get(&view_id) {
                            tasks.push(item.view.apply_update_proto(&project, variant.clone(), cx));
                        }
                    }
                    anyhow::Ok(())
                })??;
                try_join_all(tasks).await.log_err();
            }
        }
        this.update(cx, |this, cx| this.leader_updated(leader_id, cx))?;
        Ok(())
    }

    async fn add_view_from_leader(
        this: WeakView<Self>,
        leader_id: PeerId,
        view: &proto::View,
        cx: &mut AsyncWindowContext,
    ) -> Result<()> {
        let this = this.upgrade().context("workspace dropped")?;

        let Some(id) = view.id.clone() else {
            return Err(anyhow!("no id for view"));
        };
        let id = ViewId::from_proto(id)?;
        let panel_id = view.panel_id.and_then(proto::PanelId::from_i32);

        let pane = this.update(cx, |this, _cx| {
            let state = this
                .follower_states
                .get(&leader_id)
                .context("stopped following")?;
            anyhow::Ok(state.pane().clone())
        })??;
        let existing_item = pane.update(cx, |pane, cx| {
            let client = this.read(cx).client().clone();
            pane.items().find_map(|item| {
                let item = item.to_followable_item_handle(cx)?;
                if item.remote_id(&client, cx) == Some(id) {
                    Some(item)
                } else {
                    None
                }
            })
        })?;
        let item = if let Some(existing_item) = existing_item {
            existing_item
        } else {
            let variant = view.variant.clone();
            if variant.is_none() {
                Err(anyhow!("missing view variant"))?;
            }

            let task = cx.update(|cx| {
                FollowableViewRegistry::from_state_proto(this.clone(), id, variant, cx)
            })?;

            let Some(task) = task else {
                return Err(anyhow!(
                    "failed to construct view from leader (maybe from a different version of zed?)"
                ));
            };

            let mut new_item = task.await?;
            pane.update(cx, |pane, cx| {
                let mut item_ix_to_remove = None;
                for (ix, item) in pane.items().enumerate() {
                    if let Some(item) = item.to_followable_item_handle(cx) {
                        match new_item.dedup(item.as_ref(), cx) {
                            Some(item::Dedup::KeepExisting) => {
                                new_item =
                                    item.boxed_clone().to_followable_item_handle(cx).unwrap();
                                break;
                            }
                            Some(item::Dedup::ReplaceExisting) => {
                                item_ix_to_remove = Some(ix);
                                break;
                            }
                            None => {}
                        }
                    }
                }

                if let Some(ix) = item_ix_to_remove {
                    pane.remove_item(ix, false, false, cx);
                    pane.add_item(new_item.boxed_clone(), false, false, Some(ix), cx);
                }
            })?;

            new_item
        };

        this.update(cx, |this, cx| {
            let state = this.follower_states.get_mut(&leader_id)?;
            item.set_leader_peer_id(Some(leader_id), cx);
            state.items_by_leader_view_id.insert(
                id,
                FollowerView {
                    view: item,
                    location: panel_id,
                },
            );

            Some(())
        })?;

        Ok(())
    }

    pub fn update_active_view_for_followers(&mut self, cx: &mut WindowContext) {
        let mut is_project_item = true;
        let mut update = proto::UpdateActiveView::default();
        if cx.is_window_active() {
            let (active_item, panel_id) = self.active_item_for_followers(cx);

            if let Some(item) = active_item {
                if item.focus_handle(cx).contains_focused(cx) {
                    let leader_id = self
                        .pane_for(&*item)
                        .and_then(|pane| self.leader_for_pane(&pane));

                    if let Some(item) = item.to_followable_item_handle(cx) {
                        let id = item
                            .remote_id(&self.app_state.client, cx)
                            .map(|id| id.to_proto());

                        if let Some(id) = id.clone() {
                            if let Some(variant) = item.to_state_proto(cx) {
                                let view = Some(proto::View {
                                    id: Some(id.clone()),
                                    leader_id,
                                    variant: Some(variant),
                                    panel_id: panel_id.map(|id| id as i32),
                                });

                                is_project_item = item.is_project_item(cx);
                                update = proto::UpdateActiveView {
                                    view,
                                    // TODO: Remove after version 0.145.x stabilizes.
                                    id: Some(id.clone()),
                                    leader_id,
                                };
                            }
                        };
                    }
                }
            }
        }

        let active_view_id = update.view.as_ref().and_then(|view| view.id.as_ref());
        if active_view_id != self.last_active_view_id.as_ref() {
            self.last_active_view_id = active_view_id.cloned();
            self.update_followers(
                is_project_item,
                proto::update_followers::Variant::UpdateActiveView(update),
                cx,
            );
        }
    }

    fn active_item_for_followers(
        &self,
        cx: &mut WindowContext,
    ) -> (Option<Box<dyn ItemHandle>>, Option<proto::PanelId>) {
        let mut active_item = None;
        let mut panel_id = None;
        for dock in [&self.left_dock, &self.right_dock, &self.bottom_dock] {
            if dock.focus_handle(cx).contains_focused(cx) {
                if let Some(panel) = dock.read(cx).active_panel() {
                    if let Some(pane) = panel.pane(cx) {
                        if let Some(item) = pane.read(cx).active_item() {
                            active_item = Some(item);
                            panel_id = panel.remote_id();
                            break;
                        }
                    }
                }
            }
        }

        if active_item.is_none() {
            active_item = self.active_pane().read(cx).active_item();
        }
        (active_item, panel_id)
    }

    fn update_followers(
        &self,
        project_only: bool,
        update: proto::update_followers::Variant,
        cx: &mut WindowContext,
    ) -> Option<()> {
        // If this update only applies to for followers in the current project,
        // then skip it unless this project is shared. If it applies to all
        // followers, regardless of project, then set `project_id` to none,
        // indicating that it goes to all followers.
        let project_id = if project_only {
            Some(self.project.read(cx).remote_id()?)
        } else {
            None
        };
        self.app_state().workspace_store.update(cx, |store, cx| {
            store.update_followers(project_id, update, cx)
        })
    }

    pub fn leader_for_pane(&self, pane: &View<Pane>) -> Option<PeerId> {
        self.follower_states.iter().find_map(|(leader_id, state)| {
            if state.center_pane == *pane || state.dock_pane.as_ref() == Some(pane) {
                Some(*leader_id)
            } else {
                None
            }
        })
    }

    fn leader_updated(&mut self, leader_id: PeerId, cx: &mut ViewContext<Self>) -> Option<()> {
        cx.notify();

        let call = self.active_call()?;
        let room = call.read(cx).room()?.read(cx);
        let participant = room.remote_participant_for_peer_id(leader_id)?;

        let leader_in_this_app;
        let leader_in_this_project;
        match participant.location {
            call::ParticipantLocation::SharedProject { project_id } => {
                leader_in_this_app = true;
                leader_in_this_project = Some(project_id) == self.project.read(cx).remote_id();
            }
            call::ParticipantLocation::UnsharedProject => {
                leader_in_this_app = true;
                leader_in_this_project = false;
            }
            call::ParticipantLocation::External => {
                leader_in_this_app = false;
                leader_in_this_project = false;
            }
        };

        let state = self.follower_states.get(&leader_id)?;
        let mut item_to_activate = None;
        if let (Some(active_view_id), true) = (state.active_view_id, leader_in_this_app) {
            if let Some(item) = state.items_by_leader_view_id.get(&active_view_id) {
                if leader_in_this_project || !item.view.is_project_item(cx) {
                    item_to_activate = Some((item.location, item.view.boxed_clone()));
                }
            }
        } else if let Some(shared_screen) =
            self.shared_screen_for_peer(leader_id, &state.center_pane, cx)
        {
            item_to_activate = Some((None, Box::new(shared_screen)));
        }

        let (panel_id, item) = item_to_activate?;

        let mut transfer_focus = state.center_pane.read(cx).has_focus(cx);
        let pane;
        if let Some(panel_id) = panel_id {
            pane = self.activate_panel_for_proto_id(panel_id, cx)?.pane(cx)?;
            let state = self.follower_states.get_mut(&leader_id)?;
            state.dock_pane = Some(pane.clone());
        } else {
            pane = state.center_pane.clone();
            let state = self.follower_states.get_mut(&leader_id)?;
            if let Some(dock_pane) = state.dock_pane.take() {
                transfer_focus |= dock_pane.focus_handle(cx).contains_focused(cx);
            }
        }

        pane.update(cx, |pane, cx| {
            let focus_active_item = pane.has_focus(cx) || transfer_focus;
            if let Some(index) = pane.index_for_item(item.as_ref()) {
                pane.activate_item(index, false, false, cx);
            } else {
                pane.add_item(item.boxed_clone(), false, false, None, cx)
            }

            if focus_active_item {
                pane.focus_active_item(cx)
            }
        });

        None
    }

    fn shared_screen_for_peer(
        &self,
        peer_id: PeerId,
        pane: &View<Pane>,
        cx: &mut WindowContext,
    ) -> Option<View<SharedScreen>> {
        let call = self.active_call()?;
        let room = call.read(cx).room()?.read(cx);
        let participant = room.remote_participant_for_peer_id(peer_id)?;
        let track = participant.video_tracks.values().next()?.clone();
        let user = participant.user.clone();

        for item in pane.read(cx).items_of_type::<SharedScreen>() {
            if item.read(cx).peer_id == peer_id {
                return Some(item);
            }
        }

        Some(cx.new_view(|cx| SharedScreen::new(&track, peer_id, user.clone(), cx)))
    }

    pub fn on_window_activation_changed(&mut self, cx: &mut ViewContext<Self>) {
        if cx.is_window_active() {
            self.update_active_view_for_followers(cx);

            if let Some(database_id) = self.database_id {
                cx.background_executor()
                    .spawn(persistence::DB.update_timestamp(database_id))
                    .detach();
            }
        } else {
            for pane in &self.panes {
                pane.update(cx, |pane, cx| {
                    if let Some(item) = pane.active_item() {
                        item.workspace_deactivated(cx);
                    }
                    for item in pane.items() {
                        if matches!(
                            item.workspace_settings(cx).autosave,
                            AutosaveSetting::OnWindowChange | AutosaveSetting::OnFocusChange
                        ) {
                            Pane::autosave_item(item.as_ref(), self.project.clone(), cx)
                                .detach_and_log_err(cx);
                        }
                    }
                });
            }
        }
    }

    fn active_call(&self) -> Option<&Model<ActiveCall>> {
        self.active_call.as_ref().map(|(call, _)| call)
    }

    fn on_active_call_event(
        &mut self,
        _: Model<ActiveCall>,
        event: &call::room::Event,
        cx: &mut ViewContext<Self>,
    ) {
        match event {
            call::room::Event::ParticipantLocationChanged { participant_id }
            | call::room::Event::RemoteVideoTracksChanged { participant_id } => {
                self.leader_updated(*participant_id, cx);
            }
            _ => {}
        }
    }

    pub fn database_id(&self) -> Option<WorkspaceId> {
        self.database_id
    }

    fn local_paths(&self, cx: &AppContext) -> Option<Vec<Arc<Path>>> {
        let project = self.project().read(cx);

        if project.is_local() {
            Some(
                project
                    .visible_worktrees(cx)
                    .map(|worktree| worktree.read(cx).abs_path())
                    .collect::<Vec<_>>(),
            )
        } else {
            None
        }
    }

    fn remove_panes(&mut self, member: Member, cx: &mut ViewContext<Workspace>) {
        match member {
            Member::Axis(PaneAxis { members, .. }) => {
                for child in members.iter() {
                    self.remove_panes(child.clone(), cx)
                }
            }
            Member::Pane(pane) => {
                self.force_remove_pane(&pane, &None, cx);
            }
        }
    }

    fn remove_from_session(&mut self, cx: &mut WindowContext) -> Task<()> {
        self.session_id.take();
        self.serialize_workspace_internal(cx)
    }

    fn force_remove_pane(
        &mut self,
        pane: &View<Pane>,
        focus_on: &Option<View<Pane>>,
        cx: &mut ViewContext<Workspace>,
    ) {
        self.panes.retain(|p| p != pane);
        if let Some(focus_on) = focus_on {
            focus_on.update(cx, |pane, cx| pane.focus(cx));
        } else {
            self.panes
                .last()
                .unwrap()
                .update(cx, |pane, cx| pane.focus(cx));
        }
        if self.last_active_center_pane == Some(pane.downgrade()) {
            self.last_active_center_pane = None;
        }
        cx.notify();
    }

    fn serialize_workspace(&mut self, cx: &mut ViewContext<Self>) {
        if self._schedule_serialize.is_none() {
            self._schedule_serialize = Some(cx.spawn(|this, mut cx| async move {
                cx.background_executor()
                    .timer(Duration::from_millis(100))
                    .await;
                this.update(&mut cx, |this, cx| {
                    this.serialize_workspace_internal(cx).detach();
                    this._schedule_serialize.take();
                })
                .log_err();
            }));
        }
    }

    fn serialize_workspace_internal(&self, cx: &mut WindowContext) -> Task<()> {
        let Some(database_id) = self.database_id() else {
            return Task::ready(());
        };

        fn serialize_pane_handle(pane_handle: &View<Pane>, cx: &WindowContext) -> SerializedPane {
            let (items, active, pinned_count) = {
                let pane = pane_handle.read(cx);
                let active_item_id = pane.active_item().map(|item| item.item_id());
                (
                    pane.items()
                        .filter_map(|handle| {
                            let handle = handle.to_serializable_item_handle(cx)?;

                            Some(SerializedItem {
                                kind: Arc::from(handle.serialized_item_kind()),
                                item_id: handle.item_id().as_u64(),
                                active: Some(handle.item_id()) == active_item_id,
                                preview: pane.is_active_preview_item(handle.item_id()),
                            })
                        })
                        .collect::<Vec<_>>(),
                    pane.has_focus(cx),
                    pane.pinned_count(),
                )
            };

            SerializedPane::new(items, active, pinned_count)
        }

        fn build_serialized_pane_group(
            pane_group: &Member,
            cx: &WindowContext,
        ) -> SerializedPaneGroup {
            match pane_group {
                Member::Axis(PaneAxis {
                    axis,
                    members,
                    flexes,
                    bounding_boxes: _,
                }) => SerializedPaneGroup::Group {
                    axis: SerializedAxis(*axis),
                    children: members
                        .iter()
                        .map(|member| build_serialized_pane_group(member, cx))
                        .collect::<Vec<_>>(),
                    flexes: Some(flexes.lock().clone()),
                },
                Member::Pane(pane_handle) => {
                    SerializedPaneGroup::Pane(serialize_pane_handle(pane_handle, cx))
                }
            }
        }

        fn build_serialized_docks(this: &Workspace, cx: &mut WindowContext) -> DockStructure {
            let left_dock = this.left_dock.read(cx);
            let left_visible = left_dock.is_open();
            let left_active_panel = left_dock
                .visible_panel()
                .map(|panel| panel.persistent_name().to_string());
            let left_dock_zoom = left_dock
                .visible_panel()
                .map(|panel| panel.is_zoomed(cx))
                .unwrap_or(false);

            let right_dock = this.right_dock.read(cx);
            let right_visible = right_dock.is_open();
            let right_active_panel = right_dock
                .visible_panel()
                .map(|panel| panel.persistent_name().to_string());
            let right_dock_zoom = right_dock
                .visible_panel()
                .map(|panel| panel.is_zoomed(cx))
                .unwrap_or(false);

            let bottom_dock = this.bottom_dock.read(cx);
            let bottom_visible = bottom_dock.is_open();
            let bottom_active_panel = bottom_dock
                .visible_panel()
                .map(|panel| panel.persistent_name().to_string());
            let bottom_dock_zoom = bottom_dock
                .visible_panel()
                .map(|panel| panel.is_zoomed(cx))
                .unwrap_or(false);

            DockStructure {
                left: DockData {
                    visible: left_visible,
                    active_panel: left_active_panel,
                    zoom: left_dock_zoom,
                },
                right: DockData {
                    visible: right_visible,
                    active_panel: right_active_panel,
                    zoom: right_dock_zoom,
                },
                bottom: DockData {
                    visible: bottom_visible,
                    active_panel: bottom_active_panel,
                    zoom: bottom_dock_zoom,
                },
            }
        }

        let location = if let Some(ssh_project) = &self.serialized_ssh_project {
            Some(SerializedWorkspaceLocation::Ssh(ssh_project.clone()))
        } else if let Some(local_paths) = self.local_paths(cx) {
            if !local_paths.is_empty() {
                Some(SerializedWorkspaceLocation::from_local_paths(local_paths))
            } else {
                None
            }
        } else if let Some(dev_server_project_id) = self.project().read(cx).dev_server_project_id()
        {
            let store = dev_server_projects::Store::global(cx).read(cx);
            maybe!({
                let project = store.dev_server_project(dev_server_project_id)?;
                let dev_server = store.dev_server(project.dev_server_id)?;

                let dev_server_project = SerializedDevServerProject {
                    id: dev_server_project_id,
                    dev_server_name: dev_server.name.to_string(),
                    paths: project.paths.to_vec(),
                };
                Some(SerializedWorkspaceLocation::DevServer(dev_server_project))
            })
        } else {
            None
        };

        if let Some(location) = location {
            let center_group = build_serialized_pane_group(&self.center.root, cx);
            let docks = build_serialized_docks(self, cx);
            let window_bounds = Some(SerializedWindowBounds(cx.window_bounds()));
            let serialized_workspace = SerializedWorkspace {
                id: database_id,
                location,
                center_group,
                window_bounds,
                display: Default::default(),
                docks,
                centered_layout: self.centered_layout,
                session_id: self.session_id.clone(),
                window_id: Some(cx.window_handle().window_id().as_u64()),
            };
            return cx.spawn(|_| persistence::DB.save_workspace(serialized_workspace));
        }
        Task::ready(())
    }

    async fn serialize_items(
        this: &WeakView<Self>,
        items_rx: UnboundedReceiver<Box<dyn SerializableItemHandle>>,
        cx: &mut AsyncWindowContext,
    ) -> Result<()> {
        const CHUNK_SIZE: usize = 200;
        const THROTTLE_TIME: Duration = Duration::from_millis(200);

        let mut serializable_items = items_rx.ready_chunks(CHUNK_SIZE);

        while let Some(items_received) = serializable_items.next().await {
            let unique_items =
                items_received
                    .into_iter()
                    .fold(HashMap::default(), |mut acc, item| {
                        acc.entry(item.item_id()).or_insert(item);
                        acc
                    });

            // We use into_iter() here so that the references to the items are moved into
            // the tasks and not kept alive while we're sleeping.
            for (_, item) in unique_items.into_iter() {
                if let Ok(Some(task)) =
                    this.update(cx, |workspace, cx| item.serialize(workspace, false, cx))
                {
                    cx.background_executor()
                        .spawn(async move { task.await.log_err() })
                        .detach();
                }
            }

            cx.background_executor().timer(THROTTLE_TIME).await;
        }

        Ok(())
    }

    pub(crate) fn enqueue_item_serialization(
        &mut self,
        item: Box<dyn SerializableItemHandle>,
    ) -> Result<()> {
        self.serializable_items_tx
            .unbounded_send(item)
            .map_err(|err| anyhow!("failed to send serializable item over channel: {}", err))
    }

    pub(crate) fn load_workspace(
        serialized_workspace: SerializedWorkspace,
        paths_to_open: Vec<Option<ProjectPath>>,
        cx: &mut ViewContext<Workspace>,
    ) -> Task<Result<Vec<Option<Box<dyn ItemHandle>>>>> {
        cx.spawn(|workspace, mut cx| async move {
            let project = workspace.update(&mut cx, |workspace, _| workspace.project().clone())?;

            let mut center_group = None;
            let mut center_items = None;

            // Traverse the splits tree and add to things
            if let Some((group, active_pane, items)) = serialized_workspace
                .center_group
                .deserialize(
                    &project,
                    serialized_workspace.id,
                    workspace.clone(),
                    &mut cx,
                )
                .await
            {
                center_items = Some(items);
                center_group = Some((group, active_pane))
            }

            let mut items_by_project_path = HashMap::default();
            let mut item_ids_by_kind = HashMap::default();
            let mut all_deserialized_items = Vec::default();
            cx.update(|cx| {
                for item in center_items.unwrap_or_default().into_iter().flatten() {
                    if let Some(serializable_item_handle) = item.to_serializable_item_handle(cx) {
                        item_ids_by_kind
                            .entry(serializable_item_handle.serialized_item_kind())
                            .or_insert(Vec::new())
                            .push(item.item_id().as_u64() as ItemId);
                    }

                    if let Some(project_path) = item.project_path(cx) {
                        items_by_project_path.insert(project_path, item.clone());
                    }
                    all_deserialized_items.push(item);
                }
            })?;

            let opened_items = paths_to_open
                .into_iter()
                .map(|path_to_open| {
                    path_to_open
                        .and_then(|path_to_open| items_by_project_path.remove(&path_to_open))
                })
                .collect::<Vec<_>>();

            // Remove old panes from workspace panes list
            workspace.update(&mut cx, |workspace, cx| {
                if let Some((center_group, active_pane)) = center_group {
                    workspace.remove_panes(workspace.center.root.clone(), cx);

                    // Swap workspace center group
                    workspace.center = PaneGroup::with_root(center_group);
                    workspace.last_active_center_pane = active_pane.as_ref().map(|p| p.downgrade());
                    if let Some(active_pane) = active_pane {
                        workspace.active_pane = active_pane;
                        cx.focus_self();
                    } else {
                        workspace.active_pane = workspace.center.first_pane().clone();
                    }
                }

                let docks = serialized_workspace.docks;

                for (dock, serialized_dock) in [
                    (&mut workspace.right_dock, docks.right),
                    (&mut workspace.left_dock, docks.left),
                    (&mut workspace.bottom_dock, docks.bottom),
                ]
                .iter_mut()
                {
                    dock.update(cx, |dock, cx| {
                        dock.serialized_dock = Some(serialized_dock.clone());
                        dock.restore_state(cx);
                    });
                }

                cx.notify();
            })?;

            // Clean up all the items that have _not_ been loaded. Our ItemIds aren't stable. That means
            // after loading the items, we might have different items and in order to avoid
            // the database filling up, we delete items that haven't been loaded now.
            //
            // The items that have been loaded, have been saved after they've been added to the workspace.
            let clean_up_tasks = workspace.update(&mut cx, |_, cx| {
                item_ids_by_kind
                    .into_iter()
                    .map(|(item_kind, loaded_items)| {
                        SerializableItemRegistry::cleanup(
                            item_kind,
                            serialized_workspace.id,
                            loaded_items,
                            cx,
                        )
                        .log_err()
                    })
                    .collect::<Vec<_>>()
            })?;

            futures::future::join_all(clean_up_tasks).await;

            workspace
                .update(&mut cx, |workspace, cx| {
                    // Serialize ourself to make sure our timestamps and any pane / item changes are replicated
                    workspace.serialize_workspace_internal(cx).detach();

                    // Ensure that we mark the window as edited if we did load dirty items
                    workspace.update_window_edited(cx);
                })
                .ok();

            Ok(opened_items)
        })
    }

    fn actions(&self, div: Div, cx: &mut ViewContext<Self>) -> Div {
        self.add_workspace_actions_listeners(div, cx)
            .on_action(cx.listener(Self::close_inactive_items_and_panes))
            .on_action(cx.listener(Self::close_all_items_and_panes))
            .on_action(cx.listener(Self::save_all))
            .on_action(cx.listener(Self::send_keystrokes))
            .on_action(cx.listener(Self::add_folder_to_project))
            .on_action(cx.listener(Self::follow_next_collaborator))
            .on_action(cx.listener(Self::open))
            .on_action(cx.listener(Self::close_window))
            .on_action(cx.listener(Self::activate_pane_at_index))
            .on_action(cx.listener(|workspace, _: &Unfollow, cx| {
                let pane = workspace.active_pane().clone();
                workspace.unfollow_in_pane(&pane, cx);
            }))
            .on_action(cx.listener(|workspace, action: &Save, cx| {
                workspace
                    .save_active_item(action.save_intent.unwrap_or(SaveIntent::Save), cx)
                    .detach_and_prompt_err("Failed to save", cx, |_, _| None);
            }))
            .on_action(cx.listener(|workspace, _: &SaveWithoutFormat, cx| {
                workspace
                    .save_active_item(SaveIntent::SaveWithoutFormat, cx)
                    .detach_and_prompt_err("Failed to save", cx, |_, _| None);
            }))
            .on_action(cx.listener(|workspace, _: &SaveAs, cx| {
                workspace
                    .save_active_item(SaveIntent::SaveAs, cx)
                    .detach_and_prompt_err("Failed to save", cx, |_, _| None);
            }))
            .on_action(cx.listener(|workspace, _: &ActivatePreviousPane, cx| {
                workspace.activate_previous_pane(cx)
            }))
            .on_action(
                cx.listener(|workspace, _: &ActivateNextPane, cx| workspace.activate_next_pane(cx)),
            )
            .on_action(
                cx.listener(|workspace, action: &ActivatePaneInDirection, cx| {
                    workspace.activate_pane_in_direction(action.0, cx)
                }),
            )
            .on_action(cx.listener(|workspace, action: &SwapPaneInDirection, cx| {
                workspace.swap_pane_in_direction(action.0, cx)
            }))
            .on_action(cx.listener(|this, _: &ToggleLeftDock, cx| {
                this.toggle_dock(DockPosition::Left, cx);
            }))
            .on_action(
                cx.listener(|workspace: &mut Workspace, _: &ToggleRightDock, cx| {
                    workspace.toggle_dock(DockPosition::Right, cx);
                }),
            )
            .on_action(cx.listener(|this, _: &ToggleLeftRightDock, cx| {
                if this.left_dock().read(cx).is_open() ^ this.right_dock().read(cx).is_open() {
                    this.toggle_dock(DockPosition::Right, cx);
                    this.toggle_dock(DockPosition::Left, cx);
                } else if this.right_dock().read(cx).is_open() {
                    this.toggle_dock(DockPosition::Right, cx);
                } else {
                    this.toggle_dock(DockPosition::Left, cx);
                }
                if this.left_dock().read(cx).is_open() {
                    this.activate_next_pane(cx);
                }
            }))
            .on_action(
                cx.listener(|workspace: &mut Workspace, _: &ToggleBottomDock, cx| {
                    workspace.toggle_dock(DockPosition::Bottom, cx);
                }),
            )
            .on_action(
                cx.listener(|workspace: &mut Workspace, _: &CloseAllDocks, cx| {
                    workspace.close_all_docks(cx);
                }),
            )
            .on_action(
                cx.listener(|workspace: &mut Workspace, _: &ClearAllNotifications, cx| {
                    workspace.clear_all_notifications(cx);
                }),
            )
            .on_action(
                cx.listener(|workspace: &mut Workspace, _: &ReopenClosedItem, cx| {
                    workspace.reopen_closed_item(cx).detach();
                }),
            )
            .on_action(cx.listener(Workspace::toggle_centered_layout))
    }

    #[cfg(any(test, feature = "test-support"))]
    pub fn test_new(project: Model<Project>, cx: &mut ViewContext<Self>) -> Self {
        use node_runtime::NodeRuntime;
        use session::Session;

        let client = project.read(cx).client();
        let user_store = project.read(cx).user_store();

        let workspace_store = cx.new_model(|cx| WorkspaceStore::new(client.clone(), cx));
        let session = cx.new_model(|cx| AppSession::new(Session::test(), cx));
        cx.activate_window();
        let app_state = Arc::new(AppState {
            languages: project.read(cx).languages().clone(),
            workspace_store,
            client,
            user_store,
            fs: project.read(cx).fs().clone(),
            build_window_options: |_, _| Default::default(),
            node_runtime: NodeRuntime::unavailable(),
            session,
        });
        let workspace = Self::new(Default::default(), project, app_state, cx);
        workspace.active_pane.update(cx, |pane, cx| pane.focus(cx));
        workspace
    }

    pub fn register_action<A: Action>(
        &mut self,
        callback: impl Fn(&mut Self, &A, &mut ViewContext<Self>) + 'static,
    ) -> &mut Self {
        let callback = Arc::new(callback);

        self.workspace_actions.push(Box::new(move |div, cx| {
            let callback = callback.clone();
            div.on_action(
                cx.listener(move |workspace, event, cx| (callback.clone())(workspace, event, cx)),
            )
        }));
        self
    }

    fn add_workspace_actions_listeners(&self, mut div: Div, cx: &mut ViewContext<Self>) -> Div {
        for action in self.workspace_actions.iter() {
            div = (action)(div, cx)
        }
        div
    }

    pub fn has_active_modal(&self, cx: &WindowContext<'_>) -> bool {
        self.modal_layer.read(cx).has_active_modal()
    }

    pub fn active_modal<V: ManagedView + 'static>(&mut self, cx: &AppContext) -> Option<View<V>> {
        self.modal_layer.read(cx).active_modal()
    }

    pub fn toggle_modal<V: ModalView, B>(&mut self, cx: &mut WindowContext, build: B)
    where
        B: FnOnce(&mut ViewContext<V>) -> V,
    {
        self.modal_layer
            .update(cx, |modal_layer, cx| modal_layer.toggle_modal(cx, build))
    }

    pub fn toggle_centered_layout(&mut self, _: &ToggleCenteredLayout, cx: &mut ViewContext<Self>) {
        self.centered_layout = !self.centered_layout;
        if let Some(database_id) = self.database_id() {
            cx.background_executor()
                .spawn(DB.set_centered_layout(database_id, self.centered_layout))
                .detach_and_log_err(cx);
        }
        cx.notify();
    }

    fn adjust_padding(padding: Option<f32>) -> f32 {
        padding
            .unwrap_or(Self::DEFAULT_PADDING)
            .clamp(0.0, Self::MAX_PADDING)
    }

    fn render_dock(
        &self,
        position: DockPosition,
        dock: &View<Dock>,
        cx: &WindowContext,
    ) -> Option<Div> {
        if self.zoomed_position == Some(position) {
            return None;
        }

        let leader_border = dock.read(cx).active_panel().and_then(|panel| {
            let pane = panel.pane(cx)?;
            let follower_states = &self.follower_states;
            leader_border_for_pane(follower_states, &pane, cx)
        });

        Some(
            div()
                .flex()
                .flex_none()
                .overflow_hidden()
                .child(dock.clone())
                .children(leader_border),
        )
    }
}

fn leader_border_for_pane(
    follower_states: &HashMap<PeerId, FollowerState>,
    pane: &View<Pane>,
    cx: &WindowContext,
) -> Option<Div> {
    let (leader_id, _follower_state) = follower_states.iter().find_map(|(leader_id, state)| {
        if state.pane() == pane {
            Some((*leader_id, state))
        } else {
            None
        }
    })?;

    let room = ActiveCall::try_global(cx)?.read(cx).room()?.read(cx);
    let leader = room.remote_participant_for_peer_id(leader_id)?;

    let mut leader_color = cx
        .theme()
        .players()
        .color_for_participant(leader.participant_index.0)
        .cursor;
    leader_color.fade_out(0.3);
    Some(
        div()
            .absolute()
            .size_full()
            .left_0()
            .top_0()
            .border_2()
            .border_color(leader_color),
    )
}

fn window_bounds_env_override() -> Option<Bounds<Pixels>> {
    ZED_WINDOW_POSITION
        .zip(*ZED_WINDOW_SIZE)
        .map(|(position, size)| Bounds {
            origin: position,
            size,
        })
}

fn open_items(
    serialized_workspace: Option<SerializedWorkspace>,
    mut project_paths_to_open: Vec<(PathBuf, Option<ProjectPath>)>,
    app_state: Arc<AppState>,
    cx: &mut ViewContext<Workspace>,
) -> impl 'static + Future<Output = Result<Vec<Option<Result<Box<dyn ItemHandle>>>>>> {
    let restored_items = serialized_workspace.map(|serialized_workspace| {
        Workspace::load_workspace(
            serialized_workspace,
            project_paths_to_open
                .iter()
                .map(|(_, project_path)| project_path)
                .cloned()
                .collect(),
            cx,
        )
    });

    cx.spawn(|workspace, mut cx| async move {
        let mut opened_items = Vec::with_capacity(project_paths_to_open.len());

        if let Some(restored_items) = restored_items {
            let restored_items = restored_items.await?;

            let restored_project_paths = restored_items
                .iter()
                .filter_map(|item| {
                    cx.update(|cx| item.as_ref()?.project_path(cx))
                        .ok()
                        .flatten()
                })
                .collect::<HashSet<_>>();

            for restored_item in restored_items {
                opened_items.push(restored_item.map(Ok));
            }

            project_paths_to_open
                .iter_mut()
                .for_each(|(_, project_path)| {
                    if let Some(project_path_to_open) = project_path {
                        if restored_project_paths.contains(project_path_to_open) {
                            *project_path = None;
                        }
                    }
                });
        } else {
            for _ in 0..project_paths_to_open.len() {
                opened_items.push(None);
            }
        }
        assert!(opened_items.len() == project_paths_to_open.len());

        let tasks =
            project_paths_to_open
                .into_iter()
                .enumerate()
                .map(|(ix, (abs_path, project_path))| {
                    let workspace = workspace.clone();
                    cx.spawn(|mut cx| {
                        let fs = app_state.fs.clone();
                        async move {
                            let file_project_path = project_path?;
                            if fs.is_dir(&abs_path).await {
                                None
                            } else {
                                Some((
                                    ix,
                                    workspace
                                        .update(&mut cx, |workspace, cx| {
                                            workspace.open_path(file_project_path, None, true, cx)
                                        })
                                        .log_err()?
                                        .await,
                                ))
                            }
                        }
                    })
                });

        let tasks = tasks.collect::<Vec<_>>();

        let tasks = futures::future::join_all(tasks);
        for (ix, path_open_result) in tasks.await.into_iter().flatten() {
            opened_items[ix] = Some(path_open_result);
        }

        Ok(opened_items)
    })
}

enum ActivateInDirectionTarget {
    Pane(View<Pane>),
    Dock(View<Dock>),
}

fn notify_if_database_failed(workspace: WindowHandle<Workspace>, cx: &mut AsyncAppContext) {
    const REPORT_ISSUE_URL: &str = "https://github.com/zed-industries/zed/issues/new?assignees=&labels=defect%2Ctriage&template=2_bug_report.yml";

    workspace
        .update(cx, |workspace, cx| {
            if (*db::ALL_FILE_DB_FAILED).load(std::sync::atomic::Ordering::Acquire) {
                struct DatabaseFailedNotification;

                workspace.show_notification_once(
                    NotificationId::unique::<DatabaseFailedNotification>(),
                    cx,
                    |cx| {
                        cx.new_view(|_| {
                            MessageNotification::new("Failed to load the database file.")
                                .with_click_message("File an issue")
                                .on_click(|cx| cx.open_url(REPORT_ISSUE_URL))
                        })
                    },
                );
            }
        })
        .log_err();
}

impl FocusableView for Workspace {
    fn focus_handle(&self, cx: &AppContext) -> FocusHandle {
        self.active_pane.focus_handle(cx)
    }
}

#[derive(Clone, Render)]
struct DraggedDock(DockPosition);

impl Render for Workspace {
    fn render(&mut self, cx: &mut ViewContext<Self>) -> impl IntoElement {
        let mut context = KeyContext::new_with_defaults();
        context.add("Workspace");
        let centered_layout = self.centered_layout
            && self.center.panes().len() == 1
            && self.active_item(cx).is_some();
        let render_padding = |size| {
            (size > 0.0).then(|| {
                div()
                    .h_full()
                    .w(relative(size))
                    .bg(cx.theme().colors().editor_background)
                    .border_color(cx.theme().colors().pane_group_border)
            })
        };
        let paddings = if centered_layout {
            let settings = WorkspaceSettings::get_global(cx).centered_layout;
            (
                render_padding(Self::adjust_padding(settings.left_padding)),
                render_padding(Self::adjust_padding(settings.right_padding)),
            )
        } else {
            (None, None)
        };
        let ui_font = theme::setup_ui_font(cx);

        let theme = cx.theme().clone();
        let colors = theme.colors();

        client_side_decorations(
            self.actions(div(), cx)
                .key_context(context)
                .relative()
                .size_full()
                .flex()
                .flex_col()
                .font(ui_font)
                .gap_0()
                .justify_start()
                .items_start()
                .text_color(colors.text)
                .overflow_hidden()
                .children(self.titlebar_item.clone())
                .child(
                    div()
                        .size_full()
                        .relative()
                        .flex_1()
                        .flex()
                        .flex_col()
<<<<<<< HEAD
                        .overflow_hidden()
                        .border_l_1()
                        .border_r_1()
                        .border_color(colors.border_disabled)
                        .child({
                            let this = cx.view().clone();
                            canvas(
                                move |bounds, cx| this.update(cx, |this, _cx| this.bounds = bounds),
                                |_, _, _| {},
                            )
                            .absolute()
                            .size_full()
                        })
                        .when(self.zoomed.is_none(), |this| {
                            this.on_drag_move(cx.listener(
                                |workspace, e: &DragMoveEvent<DraggedDock>, cx| match e.drag(cx).0 {
                                    DockPosition::Left => {
                                        let size = e.event.position.x - workspace.bounds.left();
                                        workspace.left_dock.update(cx, |left_dock, cx| {
                                            left_dock.resize_active_panel(Some(size), cx);
                                        });
                                    }
                                    DockPosition::Right => {
                                        let size = workspace.bounds.right() - e.event.position.x;
                                        workspace.right_dock.update(cx, |right_dock, cx| {
                                            right_dock.resize_active_panel(Some(size), cx);
                                        });
                                    }
                                    DockPosition::Bottom => {
                                        let size = workspace.bounds.bottom() - e.event.position.y;
                                        workspace.bottom_dock.update(cx, |bottom_dock, cx| {
                                            bottom_dock.resize_active_panel(Some(size), cx);
                                        });
                                    }
                                },
                            ))
                        })
=======
>>>>>>> dcb0da0a
                        .child(
                            div()
                                .id("workspace")
                                .bg(colors.background)
                                .relative()
                                .flex_1()
                                .w_full()
                                .flex()
                                .flex_col()
                                .overflow_hidden()
                                .border_t_1()
                                .border_b_1()
                                .border_color(colors.border)
                                .child({
                                    let this = cx.view().clone();
                                    canvas(
                                        move |bounds, cx| {
                                            this.update(cx, |this, _cx| this.bounds = bounds)
                                        },
                                        |_, _, _| {},
                                    )
                                    .absolute()
                                    .size_full()
                                })
                                .when(self.zoomed.is_none(), |this| {
                                    this.on_drag_move(cx.listener(
                                        |workspace, e: &DragMoveEvent<DraggedDock>, cx| {
                                            match e.drag(cx).0 {
                                                DockPosition::Left => {
                                                    let size = e.event.position.x
                                                        - workspace.bounds.left();
                                                    workspace.left_dock.update(
                                                        cx,
                                                        |left_dock, cx| {
                                                            left_dock.resize_active_panel(
                                                                Some(size),
                                                                cx,
                                                            );
                                                        },
                                                    );
                                                }
                                                DockPosition::Right => {
                                                    let size = workspace.bounds.right()
                                                        - e.event.position.x;
                                                    workspace.right_dock.update(
                                                        cx,
                                                        |right_dock, cx| {
                                                            right_dock.resize_active_panel(
                                                                Some(size),
                                                                cx,
                                                            );
                                                        },
                                                    );
                                                }
                                                DockPosition::Bottom => {
                                                    let size = workspace.bounds.bottom()
                                                        - e.event.position.y;
                                                    workspace.bottom_dock.update(
                                                        cx,
                                                        |bottom_dock, cx| {
                                                            bottom_dock.resize_active_panel(
                                                                Some(size),
                                                                cx,
                                                            );
                                                        },
                                                    );
                                                }
                                            }
                                        },
                                    ))
                                })
                                .child(
                                    div()
                                        .flex()
                                        .flex_row()
                                        .h_full()
                                        // Left Dock
                                        .children(self.render_dock(
                                            DockPosition::Left,
                                            &self.left_dock,
                                            cx,
                                        ))
                                        // Panes
                                        .child(
                                            div()
                                                .flex()
                                                .flex_col()
                                                .flex_1()
                                                .overflow_hidden()
                                                .child(
                                                    h_flex()
                                                        .flex_1()
                                                        .when_some(paddings.0, |this, p| {
                                                            this.child(p.border_r_1())
                                                        })
                                                        .child(self.center.render(
                                                            &self.project,
                                                            &self.follower_states,
                                                            self.active_call(),
                                                            &self.active_pane,
                                                            self.zoomed.as_ref(),
                                                            &self.app_state,
                                                            cx,
                                                        ))
                                                        .when_some(paddings.1, |this, p| {
                                                            this.child(p.border_l_1())
                                                        }),
                                                )
                                                .children(self.render_dock(
                                                    DockPosition::Bottom,
                                                    &self.bottom_dock,
                                                    cx,
                                                )),
                                        )
                                        // Right Dock
                                        .children(self.render_dock(
                                            DockPosition::Right,
                                            &self.right_dock,
                                            cx,
                                        )),
                                )
                                .children(self.zoomed.as_ref().and_then(|view| {
                                    let zoomed_view = view.upgrade()?;
                                    let div = div()
                                        .occlude()
                                        .absolute()
                                        .overflow_hidden()
                                        .border_color(colors.border)
                                        .bg(colors.background)
                                        .child(zoomed_view)
                                        .inset_0()
                                        .shadow_lg();

                                    Some(match self.zoomed_position {
                                        Some(DockPosition::Left) => div.right_2().border_r_1(),
                                        Some(DockPosition::Right) => div.left_2().border_l_1(),
                                        Some(DockPosition::Bottom) => div.top_2().border_t_1(),
                                        None => {
                                            div.top_2().bottom_2().left_2().right_2().border_1()
                                        }
                                    })
                                }))
                                .children(self.render_notifications(cx)),
                        )
                        .child(self.status_bar.clone())
                        .child(self.modal_layer.clone()),
                ),
            cx,
        )
    }
}

impl WorkspaceStore {
    pub fn new(client: Arc<Client>, cx: &mut ModelContext<Self>) -> Self {
        Self {
            workspaces: Default::default(),
            _subscriptions: vec![
                client.add_request_handler(cx.weak_model(), Self::handle_follow),
                client.add_message_handler(cx.weak_model(), Self::handle_update_followers),
            ],
            client,
        }
    }

    pub fn update_followers(
        &self,
        project_id: Option<u64>,
        update: proto::update_followers::Variant,
        cx: &AppContext,
    ) -> Option<()> {
        let active_call = ActiveCall::try_global(cx)?;
        let room_id = active_call.read(cx).room()?.read(cx).id();
        self.client
            .send(proto::UpdateFollowers {
                room_id,
                project_id,
                variant: Some(update),
            })
            .log_err()
    }

    pub async fn handle_follow(
        this: Model<Self>,
        envelope: TypedEnvelope<proto::Follow>,
        mut cx: AsyncAppContext,
    ) -> Result<proto::FollowResponse> {
        this.update(&mut cx, |this, cx| {
            let follower = Follower {
                project_id: envelope.payload.project_id,
                peer_id: envelope.original_sender_id()?,
            };

            let mut response = proto::FollowResponse::default();
            this.workspaces.retain(|workspace| {
                workspace
                    .update(cx, |workspace, cx| {
                        let handler_response = workspace.handle_follow(follower.project_id, cx);
                        if let Some(active_view) = handler_response.active_view.clone() {
                            if workspace.project.read(cx).remote_id() == follower.project_id {
                                response.active_view = Some(active_view)
                            }
                        }
                    })
                    .is_ok()
            });

            Ok(response)
        })?
    }

    async fn handle_update_followers(
        this: Model<Self>,
        envelope: TypedEnvelope<proto::UpdateFollowers>,
        mut cx: AsyncAppContext,
    ) -> Result<()> {
        let leader_id = envelope.original_sender_id()?;
        let update = envelope.payload;

        this.update(&mut cx, |this, cx| {
            this.workspaces.retain(|workspace| {
                workspace
                    .update(cx, |workspace, cx| {
                        let project_id = workspace.project.read(cx).remote_id();
                        if update.project_id != project_id && update.project_id.is_some() {
                            return;
                        }
                        workspace.handle_update_followers(leader_id, update.clone(), cx);
                    })
                    .is_ok()
            });
            Ok(())
        })?
    }
}

impl ViewId {
    pub(crate) fn from_proto(message: proto::ViewId) -> Result<Self> {
        Ok(Self {
            creator: message
                .creator
                .ok_or_else(|| anyhow!("creator is missing"))?,
            id: message.id,
        })
    }

    pub(crate) fn to_proto(self) -> proto::ViewId {
        proto::ViewId {
            creator: Some(self.creator),
            id: self.id,
        }
    }
}

impl FollowerState {
    fn pane(&self) -> &View<Pane> {
        self.dock_pane.as_ref().unwrap_or(&self.center_pane)
    }
}

pub trait WorkspaceHandle {
    fn file_project_paths(&self, cx: &AppContext) -> Vec<ProjectPath>;
}

impl WorkspaceHandle for View<Workspace> {
    fn file_project_paths(&self, cx: &AppContext) -> Vec<ProjectPath> {
        self.read(cx)
            .worktrees(cx)
            .flat_map(|worktree| {
                let worktree_id = worktree.read(cx).id();
                worktree.read(cx).files(true, 0).map(move |f| ProjectPath {
                    worktree_id,
                    path: f.path.clone(),
                })
            })
            .collect::<Vec<_>>()
    }
}

impl std::fmt::Debug for OpenPaths {
    fn fmt(&self, f: &mut std::fmt::Formatter<'_>) -> std::fmt::Result {
        f.debug_struct("OpenPaths")
            .field("paths", &self.paths)
            .finish()
    }
}

pub fn activate_workspace_for_project(
    cx: &mut AppContext,
    predicate: impl Fn(&Project, &AppContext) -> bool + Send + 'static,
) -> Option<WindowHandle<Workspace>> {
    for window in cx.windows() {
        let Some(workspace) = window.downcast::<Workspace>() else {
            continue;
        };

        let predicate = workspace
            .update(cx, |workspace, cx| {
                let project = workspace.project.read(cx);
                if predicate(project, cx) {
                    cx.activate_window();
                    true
                } else {
                    false
                }
            })
            .log_err()
            .unwrap_or(false);

        if predicate {
            return Some(workspace);
        }
    }

    None
}

pub async fn last_opened_workspace_location() -> Option<SerializedWorkspaceLocation> {
    DB.last_workspace().await.log_err().flatten()
}

pub fn last_session_workspace_locations(
    last_session_id: &str,
    last_session_window_stack: Option<Vec<WindowId>>,
) -> Option<Vec<SerializedWorkspaceLocation>> {
    DB.last_session_workspace_locations(last_session_id, last_session_window_stack)
        .log_err()
}

actions!(collab, [OpenChannelNotes]);
actions!(zed, [OpenLog]);

async fn join_channel_internal(
    channel_id: ChannelId,
    app_state: &Arc<AppState>,
    requesting_window: Option<WindowHandle<Workspace>>,
    active_call: &Model<ActiveCall>,
    cx: &mut AsyncAppContext,
) -> Result<bool> {
    let (should_prompt, open_room) = active_call.update(cx, |active_call, cx| {
        let Some(room) = active_call.room().map(|room| room.read(cx)) else {
            return (false, None);
        };

        let already_in_channel = room.channel_id() == Some(channel_id);
        let should_prompt = room.is_sharing_project()
            && !room.remote_participants().is_empty()
            && !already_in_channel;
        let open_room = if already_in_channel {
            active_call.room().cloned()
        } else {
            None
        };
        (should_prompt, open_room)
    })?;

    if let Some(room) = open_room {
        let task = room.update(cx, |room, cx| {
            if let Some((project, host)) = room.most_active_project(cx) {
                return Some(join_in_room_project(project, host, app_state.clone(), cx));
            }

            None
        })?;
        if let Some(task) = task {
            task.await?;
        }
        return anyhow::Ok(true);
    }

    if should_prompt {
        if let Some(workspace) = requesting_window {
            let answer = workspace
                .update(cx, |_, cx| {
                    cx.prompt(
                        PromptLevel::Warning,
                        "Do you want to switch channels?",
                        Some("Leaving this call will unshare your current project."),
                        &["Yes, Join Channel", "Cancel"],
                    )
                })?
                .await;

            if answer == Ok(1) {
                return Ok(false);
            }
        } else {
            return Ok(false); // unreachable!() hopefully
        }
    }

    let client = cx.update(|cx| active_call.read(cx).client())?;

    let mut client_status = client.status();

    // this loop will terminate within client::CONNECTION_TIMEOUT seconds.
    'outer: loop {
        let Some(status) = client_status.recv().await else {
            return Err(anyhow!("error connecting"));
        };

        match status {
            Status::Connecting
            | Status::Authenticating
            | Status::Reconnecting
            | Status::Reauthenticating => continue,
            Status::Connected { .. } => break 'outer,
            Status::SignedOut => return Err(ErrorCode::SignedOut.into()),
            Status::UpgradeRequired => return Err(ErrorCode::UpgradeRequired.into()),
            Status::ConnectionError | Status::ConnectionLost | Status::ReconnectionError { .. } => {
                return Err(ErrorCode::Disconnected.into());
            }
        }
    }

    let room = active_call
        .update(cx, |active_call, cx| {
            active_call.join_channel(channel_id, cx)
        })?
        .await?;

    let Some(room) = room else {
        return anyhow::Ok(true);
    };

    room.update(cx, |room, _| room.room_update_completed())?
        .await;

    let task = room.update(cx, |room, cx| {
        if let Some((project, host)) = room.most_active_project(cx) {
            return Some(join_in_room_project(project, host, app_state.clone(), cx));
        }

        // If you are the first to join a channel, see if you should share your project.
        if room.remote_participants().is_empty() && !room.local_participant_is_guest() {
            if let Some(workspace) = requesting_window {
                let project = workspace.update(cx, |workspace, cx| {
                    let project = workspace.project.read(cx);
                    let is_dev_server = project.dev_server_project_id().is_some();

                    if !is_dev_server && !CallSettings::get_global(cx).share_on_join {
                        return None;
                    }

                    if (project.is_local() || project.is_via_ssh() || is_dev_server)
                        && project.visible_worktrees(cx).any(|tree| {
                            tree.read(cx)
                                .root_entry()
                                .map_or(false, |entry| entry.is_dir())
                        })
                    {
                        Some(workspace.project.clone())
                    } else {
                        None
                    }
                });
                if let Ok(Some(project)) = project {
                    return Some(cx.spawn(|room, mut cx| async move {
                        room.update(&mut cx, |room, cx| room.share_project(project, cx))?
                            .await?;
                        Ok(())
                    }));
                }
            }
        }

        None
    })?;
    if let Some(task) = task {
        task.await?;
        return anyhow::Ok(true);
    }
    anyhow::Ok(false)
}

pub fn join_channel(
    channel_id: ChannelId,
    app_state: Arc<AppState>,
    requesting_window: Option<WindowHandle<Workspace>>,
    cx: &mut AppContext,
) -> Task<Result<()>> {
    let active_call = ActiveCall::global(cx);
    cx.spawn(|mut cx| async move {
        let result = join_channel_internal(
            channel_id,
            &app_state,
            requesting_window,
            &active_call,
            &mut cx,
        )
            .await;

        // join channel succeeded, and opened a window
        if matches!(result, Ok(true)) {
            return anyhow::Ok(());
        }

        // find an existing workspace to focus and show call controls
        let mut active_window =
            requesting_window.or_else(|| activate_any_workspace_window(&mut cx));
        if active_window.is_none() {
            // no open workspaces, make one to show the error in (blergh)
            let (window_handle, _) = cx
                .update(|cx| {
                    Workspace::new_local(vec![], app_state.clone(), requesting_window, None, cx)
                })?
                .await?;

            if result.is_ok() {
                cx.update(|cx| {
                    cx.dispatch_action(&OpenChannelNotes);
                }).log_err();
            }

            active_window = Some(window_handle);
        }

        if let Err(err) = result {
            log::error!("failed to join channel: {}", err);
            if let Some(active_window) = active_window {
                active_window
                    .update(&mut cx, |_, cx| {
                        let detail: SharedString = match err.error_code() {
                            ErrorCode::SignedOut => {
                                "Please sign in to continue.".into()
                            }
                            ErrorCode::UpgradeRequired => {
                                "Your are running an unsupported version of Zed. Please update to continue.".into()
                            }
                            ErrorCode::NoSuchChannel => {
                                "No matching channel was found. Please check the link and try again.".into()
                            }
                            ErrorCode::Forbidden => {
                                "This channel is private, and you do not have access. Please ask someone to add you and try again.".into()
                            }
                            ErrorCode::Disconnected => "Please check your internet connection and try again.".into(),
                            _ => format!("{}\n\nPlease try again.", err).into(),
                        };
                        cx.prompt(
                            PromptLevel::Critical,
                            "Failed to join channel",
                            Some(&detail),
                            &["Ok"],
                        )
                    })?
                    .await
                    .ok();
            }
        }

        // return ok, we showed the error to the user.
        anyhow::Ok(())
    })
}

pub async fn get_any_active_workspace(
    app_state: Arc<AppState>,
    mut cx: AsyncAppContext,
) -> anyhow::Result<WindowHandle<Workspace>> {
    // find an existing workspace to focus and show call controls
    let active_window = activate_any_workspace_window(&mut cx);
    if active_window.is_none() {
        cx.update(|cx| Workspace::new_local(vec![], app_state.clone(), None, None, cx))?
            .await?;
    }
    activate_any_workspace_window(&mut cx).context("could not open zed")
}

fn activate_any_workspace_window(cx: &mut AsyncAppContext) -> Option<WindowHandle<Workspace>> {
    cx.update(|cx| {
        if let Some(workspace_window) = cx
            .active_window()
            .and_then(|window| window.downcast::<Workspace>())
        {
            return Some(workspace_window);
        }

        for window in cx.windows() {
            if let Some(workspace_window) = window.downcast::<Workspace>() {
                workspace_window
                    .update(cx, |_, cx| cx.activate_window())
                    .ok();
                return Some(workspace_window);
            }
        }
        None
    })
    .ok()
    .flatten()
}

pub fn local_workspace_windows(cx: &AppContext) -> Vec<WindowHandle<Workspace>> {
    cx.windows()
        .into_iter()
        .filter_map(|window| window.downcast::<Workspace>())
        .filter(|workspace| {
            workspace
                .read(cx)
                .is_ok_and(|workspace| workspace.project.read(cx).is_local())
        })
        .collect()
}

#[derive(Default)]
pub struct OpenOptions {
    pub open_new_workspace: Option<bool>,
    pub replace_window: Option<WindowHandle<Workspace>>,
    pub env: Option<HashMap<String, String>>,
}

#[allow(clippy::type_complexity)]
pub fn open_paths(
    abs_paths: &[PathBuf],
    app_state: Arc<AppState>,
    open_options: OpenOptions,
    cx: &mut AppContext,
) -> Task<
    anyhow::Result<(
        WindowHandle<Workspace>,
        Vec<Option<Result<Box<dyn ItemHandle>, anyhow::Error>>>,
    )>,
> {
    let abs_paths = abs_paths.to_vec();
    let mut existing = None;
    let mut best_match = None;
    let mut open_visible = OpenVisible::All;

    if open_options.open_new_workspace != Some(true) {
        for window in local_workspace_windows(cx) {
            if let Ok(workspace) = window.read(cx) {
                let m = workspace
                    .project
                    .read(cx)
                    .visibility_for_paths(&abs_paths, cx);
                if m > best_match {
                    existing = Some(window);
                    best_match = m;
                } else if best_match.is_none() && open_options.open_new_workspace == Some(false) {
                    existing = Some(window)
                }
            }
        }
    }

    cx.spawn(move |mut cx| async move {
        if open_options.open_new_workspace.is_none() && existing.is_none() {
            let all_files = abs_paths.iter().map(|path| app_state.fs.metadata(path));
            if futures::future::join_all(all_files)
                .await
                .into_iter()
                .filter_map(|result| result.ok().flatten())
                .all(|file| !file.is_dir)
            {
                cx.update(|cx| {
                    for window in local_workspace_windows(cx) {
                        if let Ok(workspace) = window.read(cx) {
                            let project = workspace.project().read(cx);
                            if project.is_via_collab() {
                                continue;
                            }
                            existing = Some(window);
                            open_visible = OpenVisible::None;
                            break;
                        }
                    }
                })?;
            }
        }

        if let Some(existing) = existing {
            Ok((
                existing,
                existing
                    .update(&mut cx, |workspace, cx| {
                        cx.activate_window();
                        workspace.open_paths(abs_paths, open_visible, None, cx)
                    })?
                    .await,
            ))
        } else {
            cx.update(move |cx| {
                Workspace::new_local(
                    abs_paths,
                    app_state.clone(),
                    open_options.replace_window,
                    open_options.env,
                    cx,
                )
            })?
            .await
        }
    })
}

pub fn open_new(
    open_options: OpenOptions,
    app_state: Arc<AppState>,
    cx: &mut AppContext,
    init: impl FnOnce(&mut Workspace, &mut ViewContext<Workspace>) + 'static + Send,
) -> Task<anyhow::Result<()>> {
    let task = Workspace::new_local(Vec::new(), app_state, None, open_options.env, cx);
    cx.spawn(|mut cx| async move {
        let (workspace, opened_paths) = task.await?;
        workspace.update(&mut cx, |workspace, cx| {
            if opened_paths.is_empty() {
                init(workspace, cx)
            }
        })?;
        Ok(())
    })
}

pub fn create_and_open_local_file(
    path: &'static Path,
    cx: &mut ViewContext<Workspace>,
    default_content: impl 'static + Send + FnOnce() -> Rope,
) -> Task<Result<Box<dyn ItemHandle>>> {
    cx.spawn(|workspace, mut cx| async move {
        let fs = workspace.update(&mut cx, |workspace, _| workspace.app_state().fs.clone())?;
        if !fs.is_file(path).await {
            fs.create_file(path, Default::default()).await?;
            fs.save(path, &default_content(), Default::default())
                .await?;
        }

        let mut items = workspace
            .update(&mut cx, |workspace, cx| {
                workspace.with_local_workspace(cx, |workspace, cx| {
                    workspace.open_paths(vec![path.to_path_buf()], OpenVisible::None, None, cx)
                })
            })?
            .await?
            .await;

        let item = items.pop().flatten();
        item.ok_or_else(|| anyhow!("path {path:?} is not a file"))?
    })
}

pub fn join_hosted_project(
    hosted_project_id: ProjectId,
    app_state: Arc<AppState>,
    cx: &mut AppContext,
) -> Task<Result<()>> {
    cx.spawn(|mut cx| async move {
        let existing_window = cx.update(|cx| {
            cx.windows().into_iter().find_map(|window| {
                let workspace = window.downcast::<Workspace>()?;
                workspace
                    .read(cx)
                    .is_ok_and(|workspace| {
                        workspace.project().read(cx).hosted_project_id() == Some(hosted_project_id)
                    })
                    .then_some(workspace)
            })
        })?;

        let workspace = if let Some(existing_window) = existing_window {
            existing_window
        } else {
            let project = Project::hosted(
                hosted_project_id,
                app_state.user_store.clone(),
                app_state.client.clone(),
                app_state.languages.clone(),
                app_state.fs.clone(),
                cx.clone(),
            )
            .await?;

            let window_bounds_override = window_bounds_env_override();
            cx.update(|cx| {
                let mut options = (app_state.build_window_options)(None, cx);
                options.window_bounds = window_bounds_override.map(WindowBounds::Windowed);
                cx.open_window(options, |cx| {
                    cx.new_view(|cx| {
                        Workspace::new(Default::default(), project, app_state.clone(), cx)
                    })
                })
            })??
        };

        workspace.update(&mut cx, |_, cx| {
            cx.activate(true);
            cx.activate_window();
        })?;

        Ok(())
    })
}

pub fn open_ssh_project(
    window: WindowHandle<Workspace>,
    connection_options: SshConnectionOptions,
    cancel_rx: oneshot::Receiver<()>,
    delegate: Arc<dyn SshClientDelegate>,
    app_state: Arc<AppState>,
    paths: Vec<PathBuf>,
    cx: &mut AppContext,
) -> Task<Result<()>> {
    let release_channel = ReleaseChannel::global(cx);

    cx.spawn(|mut cx| async move {
        let (serialized_ssh_project, workspace_id, serialized_workspace) =
            serialize_ssh_project(connection_options.clone(), paths.clone(), &cx).await?;

        let identifier_prefix = match release_channel {
            ReleaseChannel::Stable => None,
            _ => Some(format!("{}-", release_channel.dev_name())),
        };
        let unique_identifier = format!(
            "{}workspace-{}",
            identifier_prefix.unwrap_or_default(),
            workspace_id.0
        );

        let session = match cx
            .update(|cx| {
                remote::SshRemoteClient::new(
                    unique_identifier,
                    connection_options,
                    cancel_rx,
                    delegate,
                    cx,
                )
            })?
            .await?
        {
            Some(result) => result,
            None => return Ok(()),
        };

        let project = cx.update(|cx| {
            project::Project::ssh(
                session,
                app_state.client.clone(),
                app_state.node_runtime.clone(),
                app_state.user_store.clone(),
                app_state.languages.clone(),
                app_state.fs.clone(),
                cx,
            )
        })?;

        let mut project_paths_to_open = vec![];
        let mut project_path_errors = vec![];

        for path in paths {
            let result = cx
                .update(|cx| Workspace::project_path_for_path(project.clone(), &path, true, cx))?
                .await;
            match result {
                Ok((_, project_path)) => {
                    project_paths_to_open.push((path.clone(), Some(project_path)));
                }
                Err(error) => {
                    project_path_errors.push(error);
                }
            };
        }

        if project_paths_to_open.is_empty() {
            return Err(project_path_errors
                .pop()
                .unwrap_or_else(|| anyhow!("no paths given")));
        }

        cx.update_window(window.into(), |_, cx| {
            cx.replace_root_view(|cx| {
                let mut workspace =
                    Workspace::new(Some(workspace_id), project, app_state.clone(), cx);

                workspace
                    .client()
                    .telemetry()
                    .report_app_event("open ssh project".to_string());

                workspace.set_serialized_ssh_project(serialized_ssh_project);
                workspace
            });
        })?;

        window
            .update(&mut cx, |_, cx| {
                cx.activate_window();

                open_items(serialized_workspace, project_paths_to_open, app_state, cx)
            })?
            .await?;

        window.update(&mut cx, |workspace, cx| {
            for error in project_path_errors {
                if error.error_code() == proto::ErrorCode::DevServerProjectPathDoesNotExist {
                    if let Some(path) = error.error_tag("path") {
                        workspace.show_error(&anyhow!("'{path}' does not exist"), cx)
                    }
                } else {
                    workspace.show_error(&error, cx)
                }
            }
        })
    })
}

fn serialize_ssh_project(
    connection_options: SshConnectionOptions,
    paths: Vec<PathBuf>,
    cx: &AsyncAppContext,
) -> Task<
    Result<(
        SerializedSshProject,
        WorkspaceId,
        Option<SerializedWorkspace>,
    )>,
> {
    cx.background_executor().spawn(async move {
        let serialized_ssh_project = persistence::DB
            .get_or_create_ssh_project(
                connection_options.host.clone(),
                connection_options.port,
                paths
                    .iter()
                    .map(|path| path.to_string_lossy().to_string())
                    .collect::<Vec<_>>(),
                connection_options.username.clone(),
            )
            .await?;

        let serialized_workspace =
            persistence::DB.workspace_for_ssh_project(&serialized_ssh_project);

        let workspace_id = if let Some(workspace_id) =
            serialized_workspace.as_ref().map(|workspace| workspace.id)
        {
            workspace_id
        } else {
            persistence::DB.next_id().await?
        };

        Ok((serialized_ssh_project, workspace_id, serialized_workspace))
    })
}

pub fn join_dev_server_project(
    dev_server_project_id: DevServerProjectId,
    project_id: ProjectId,
    app_state: Arc<AppState>,
    window_to_replace: Option<WindowHandle<Workspace>>,
    cx: &mut AppContext,
) -> Task<Result<WindowHandle<Workspace>>> {
    let windows = cx.windows();
    cx.spawn(|mut cx| async move {
        let existing_workspace = windows.into_iter().find_map(|window| {
            window.downcast::<Workspace>().and_then(|window| {
                window
                    .update(&mut cx, |workspace, cx| {
                        if workspace.project().read(cx).remote_id() == Some(project_id.0) {
                            Some(window)
                        } else {
                            None
                        }
                    })
                    .unwrap_or(None)
            })
        });

        let serialized_workspace: Option<SerializedWorkspace> =
            persistence::DB.workspace_for_dev_server_project(dev_server_project_id);

        let workspace = if let Some(existing_workspace) = existing_workspace {
            existing_workspace
        } else {
            let project = Project::remote(
                project_id.0,
                app_state.client.clone(),
                app_state.user_store.clone(),
                app_state.languages.clone(),
                app_state.fs.clone(),
                cx.clone(),
            )
            .await?;

            let workspace_id = if let Some(ref serialized_workspace) = serialized_workspace {
                serialized_workspace.id
            } else {
                persistence::DB.next_id().await?
            };

            if let Some(window_to_replace) = window_to_replace {
                cx.update_window(window_to_replace.into(), |_, cx| {
                    cx.replace_root_view(|cx| {
                        Workspace::new(Some(workspace_id), project, app_state.clone(), cx)
                    });
                })?;
                window_to_replace
            } else {
                let window_bounds_override = window_bounds_env_override();
                cx.update(|cx| {
                    let mut options = (app_state.build_window_options)(None, cx);
                    options.window_bounds = window_bounds_override.map(WindowBounds::Windowed);
                    cx.open_window(options, |cx| {
                        cx.new_view(|cx| {
                            Workspace::new(Some(workspace_id), project, app_state.clone(), cx)
                        })
                    })
                })??
            }
        };

        workspace
            .update(&mut cx, |_, cx| {
                cx.activate(true);
                cx.activate_window();
                open_items(serialized_workspace, vec![], app_state, cx)
            })?
            .await?;

        anyhow::Ok(workspace)
    })
}

pub fn join_in_room_project(
    project_id: u64,
    follow_user_id: u64,
    app_state: Arc<AppState>,
    cx: &mut AppContext,
) -> Task<Result<()>> {
    let windows = cx.windows();
    cx.spawn(|mut cx| async move {
        let existing_workspace = windows.into_iter().find_map(|window| {
            window.downcast::<Workspace>().and_then(|window| {
                window
                    .update(&mut cx, |workspace, cx| {
                        if workspace.project().read(cx).remote_id() == Some(project_id) {
                            Some(window)
                        } else {
                            None
                        }
                    })
                    .unwrap_or(None)
            })
        });

        let workspace = if let Some(existing_workspace) = existing_workspace {
            existing_workspace
        } else {
            let active_call = cx.update(|cx| ActiveCall::global(cx))?;
            let room = active_call
                .read_with(&cx, |call, _| call.room().cloned())?
                .ok_or_else(|| anyhow!("not in a call"))?;
            let project = room
                .update(&mut cx, |room, cx| {
                    room.join_project(
                        project_id,
                        app_state.languages.clone(),
                        app_state.fs.clone(),
                        cx,
                    )
                })?
                .await?;

            let window_bounds_override = window_bounds_env_override();
            cx.update(|cx| {
                let mut options = (app_state.build_window_options)(None, cx);
                options.window_bounds = window_bounds_override.map(WindowBounds::Windowed);
                cx.open_window(options, |cx| {
                    cx.new_view(|cx| {
                        Workspace::new(Default::default(), project, app_state.clone(), cx)
                    })
                })
            })??
        };

        workspace.update(&mut cx, |workspace, cx| {
            cx.activate(true);
            cx.activate_window();

            if let Some(room) = ActiveCall::global(cx).read(cx).room().cloned() {
                let follow_peer_id = room
                    .read(cx)
                    .remote_participants()
                    .iter()
                    .find(|(_, participant)| participant.user.id == follow_user_id)
                    .map(|(_, p)| p.peer_id)
                    .or_else(|| {
                        // If we couldn't follow the given user, follow the host instead.
                        let collaborator = workspace
                            .project()
                            .read(cx)
                            .collaborators()
                            .values()
                            .find(|collaborator| collaborator.replica_id == 0)?;
                        Some(collaborator.peer_id)
                    });

                if let Some(follow_peer_id) = follow_peer_id {
                    workspace.follow(follow_peer_id, cx);
                }
            }
        })?;

        anyhow::Ok(())
    })
}

pub fn reload(reload: &Reload, cx: &mut AppContext) {
    let should_confirm = WorkspaceSettings::get_global(cx).confirm_quit;
    let mut workspace_windows = cx
        .windows()
        .into_iter()
        .filter_map(|window| window.downcast::<Workspace>())
        .collect::<Vec<_>>();

    // If multiple windows have unsaved changes, and need a save prompt,
    // prompt in the active window before switching to a different window.
    workspace_windows.sort_by_key(|window| window.is_active(cx) == Some(false));

    let mut prompt = None;
    if let (true, Some(window)) = (should_confirm, workspace_windows.first()) {
        prompt = window
            .update(cx, |_, cx| {
                cx.prompt(
                    PromptLevel::Info,
                    "Are you sure you want to restart?",
                    None,
                    &["Restart", "Cancel"],
                )
            })
            .ok();
    }

    let binary_path = reload.binary_path.clone();
    cx.spawn(|mut cx| async move {
        if let Some(prompt) = prompt {
            let answer = prompt.await?;
            if answer != 0 {
                return Ok(());
            }
        }

        // If the user cancels any save prompt, then keep the app open.
        for window in workspace_windows {
            if let Ok(should_close) = window.update(&mut cx, |workspace, cx| {
                workspace.prepare_to_close(CloseIntent::Quit, cx)
            }) {
                if !should_close.await? {
                    return Ok(());
                }
            }
        }

        cx.update(|cx| cx.restart(binary_path))
    })
    .detach_and_log_err(cx);
}

fn parse_pixel_position_env_var(value: &str) -> Option<Point<Pixels>> {
    let mut parts = value.split(',');
    let x: usize = parts.next()?.parse().ok()?;
    let y: usize = parts.next()?.parse().ok()?;
    Some(point(px(x as f32), px(y as f32)))
}

fn parse_pixel_size_env_var(value: &str) -> Option<Size<Pixels>> {
    let mut parts = value.split(',');
    let width: usize = parts.next()?.parse().ok()?;
    let height: usize = parts.next()?.parse().ok()?;
    Some(size(px(width as f32), px(height as f32)))
}

pub fn client_side_decorations(element: impl IntoElement, cx: &mut WindowContext) -> Stateful<Div> {
    const BORDER_SIZE: Pixels = px(1.0);
    let decorations = cx.window_decorations();

    if matches!(decorations, Decorations::Client { .. }) {
        cx.set_client_inset(theme::CLIENT_SIDE_DECORATION_SHADOW);
    }

    struct GlobalResizeEdge(ResizeEdge);
    impl Global for GlobalResizeEdge {}

    div()
        .id("window-backdrop")
        .bg(transparent_black())
        .map(|div| match decorations {
            Decorations::Server => div,
            Decorations::Client { tiling, .. } => div
                .when(!(tiling.top || tiling.right), |div| {
                    div.rounded_tr(theme::CLIENT_SIDE_DECORATION_ROUNDING)
                })
                .when(!(tiling.top || tiling.left), |div| {
                    div.rounded_tl(theme::CLIENT_SIDE_DECORATION_ROUNDING)
                })
                .when(!(tiling.bottom || tiling.right), |div| {
                    div.rounded_br(theme::CLIENT_SIDE_DECORATION_ROUNDING)
                })
                .when(!(tiling.bottom || tiling.left), |div| {
                    div.rounded_bl(theme::CLIENT_SIDE_DECORATION_ROUNDING)
                })
                .when(!tiling.top, |div| {
                    div.pt(theme::CLIENT_SIDE_DECORATION_SHADOW)
                })
                .when(!tiling.bottom, |div| {
                    div.pb(theme::CLIENT_SIDE_DECORATION_SHADOW)
                })
                .when(!tiling.left, |div| {
                    div.pl(theme::CLIENT_SIDE_DECORATION_SHADOW)
                })
                .when(!tiling.right, |div| {
                    div.pr(theme::CLIENT_SIDE_DECORATION_SHADOW)
                })
                .on_mouse_move(move |e, cx| {
                    let size = cx.window_bounds().get_bounds().size;
                    let pos = e.position;

                    let new_edge =
                        resize_edge(pos, theme::CLIENT_SIDE_DECORATION_SHADOW, size, tiling);

                    let edge = cx.try_global::<GlobalResizeEdge>();
                    if new_edge != edge.map(|edge| edge.0) {
                        cx.window_handle()
                            .update(cx, |workspace, cx| cx.notify(workspace.entity_id()))
                            .ok();
                    }
                })
                .on_mouse_down(MouseButton::Left, move |e, cx| {
                    let size = cx.window_bounds().get_bounds().size;
                    let pos = e.position;

                    let edge = match resize_edge(
                        pos,
                        theme::CLIENT_SIDE_DECORATION_SHADOW,
                        size,
                        tiling,
                    ) {
                        Some(value) => value,
                        None => return,
                    };

                    cx.start_window_resize(edge);
                }),
        })
        .size_full()
        .child(
            div()
                .cursor(CursorStyle::Arrow)
                .map(|div| match decorations {
                    Decorations::Server => div,
                    Decorations::Client { tiling } => div
                        .border_color(cx.theme().colors().border)
                        .when(!(tiling.top || tiling.right), |div| {
                            div.rounded_tr(theme::CLIENT_SIDE_DECORATION_ROUNDING)
                        })
                        .when(!(tiling.top || tiling.left), |div| {
                            div.rounded_tl(theme::CLIENT_SIDE_DECORATION_ROUNDING)
                        })
                        .when(!(tiling.bottom || tiling.right), |div| {
                            div.rounded_br(theme::CLIENT_SIDE_DECORATION_ROUNDING)
                        })
                        .when(!(tiling.bottom || tiling.left), |div| {
                            div.rounded_bl(theme::CLIENT_SIDE_DECORATION_ROUNDING)
                        })
                        .when(!tiling.top, |div| div.border_t(BORDER_SIZE))
                        .when(!tiling.bottom, |div| div.border_b(BORDER_SIZE))
                        .when(!tiling.left, |div| div.border_l(BORDER_SIZE))
                        .when(!tiling.right, |div| div.border_r(BORDER_SIZE))
                        .when(!tiling.is_tiled(), |div| {
                            div.shadow(smallvec::smallvec![gpui::BoxShadow {
                                color: Hsla {
                                    h: 0.,
                                    s: 0.,
                                    l: 0.,
                                    a: 0.4,
                                },
                                blur_radius: theme::CLIENT_SIDE_DECORATION_SHADOW / 2.,
                                spread_radius: px(0.),
                                offset: point(px(0.0), px(0.0)),
                            }])
                        }),
                })
                .on_mouse_move(|_e, cx| {
                    cx.stop_propagation();
                })
                .size_full()
                .child(element),
        )
        .map(|div| match decorations {
            Decorations::Server => div,
            Decorations::Client { tiling, .. } => div.child(
                canvas(
                    |_bounds, cx| {
                        cx.insert_hitbox(
                            Bounds::new(
                                point(px(0.0), px(0.0)),
                                cx.window_bounds().get_bounds().size,
                            ),
                            false,
                        )
                    },
                    move |_bounds, hitbox, cx| {
                        let mouse = cx.mouse_position();
                        let size = cx.window_bounds().get_bounds().size;
                        let Some(edge) =
                            resize_edge(mouse, theme::CLIENT_SIDE_DECORATION_SHADOW, size, tiling)
                        else {
                            return;
                        };
                        cx.set_global(GlobalResizeEdge(edge));
                        cx.set_cursor_style(
                            match edge {
                                ResizeEdge::Top | ResizeEdge::Bottom => CursorStyle::ResizeUpDown,
                                ResizeEdge::Left | ResizeEdge::Right => {
                                    CursorStyle::ResizeLeftRight
                                }
                                ResizeEdge::TopLeft | ResizeEdge::BottomRight => {
                                    CursorStyle::ResizeUpLeftDownRight
                                }
                                ResizeEdge::TopRight | ResizeEdge::BottomLeft => {
                                    CursorStyle::ResizeUpRightDownLeft
                                }
                            },
                            &hitbox,
                        );
                    },
                )
                .size_full()
                .absolute(),
            ),
        })
}

fn resize_edge(
    pos: Point<Pixels>,
    shadow_size: Pixels,
    window_size: Size<Pixels>,
    tiling: Tiling,
) -> Option<ResizeEdge> {
    let bounds = Bounds::new(Point::default(), window_size).inset(shadow_size * 1.5);
    if bounds.contains(&pos) {
        return None;
    }

    let corner_size = size(shadow_size * 1.5, shadow_size * 1.5);
    let top_left_bounds = Bounds::new(Point::new(px(0.), px(0.)), corner_size);
    if !tiling.top && top_left_bounds.contains(&pos) {
        return Some(ResizeEdge::TopLeft);
    }

    let top_right_bounds = Bounds::new(
        Point::new(window_size.width - corner_size.width, px(0.)),
        corner_size,
    );
    if !tiling.top && top_right_bounds.contains(&pos) {
        return Some(ResizeEdge::TopRight);
    }

    let bottom_left_bounds = Bounds::new(
        Point::new(px(0.), window_size.height - corner_size.height),
        corner_size,
    );
    if !tiling.bottom && bottom_left_bounds.contains(&pos) {
        return Some(ResizeEdge::BottomLeft);
    }

    let bottom_right_bounds = Bounds::new(
        Point::new(
            window_size.width - corner_size.width,
            window_size.height - corner_size.height,
        ),
        corner_size,
    );
    if !tiling.bottom && bottom_right_bounds.contains(&pos) {
        return Some(ResizeEdge::BottomRight);
    }

    if !tiling.top && pos.y < shadow_size {
        Some(ResizeEdge::Top)
    } else if !tiling.bottom && pos.y > window_size.height - shadow_size {
        Some(ResizeEdge::Bottom)
    } else if !tiling.left && pos.x < shadow_size {
        Some(ResizeEdge::Left)
    } else if !tiling.right && pos.x > window_size.width - shadow_size {
        Some(ResizeEdge::Right)
    } else {
        None
    }
}

fn join_pane_into_active(active_pane: &View<Pane>, pane: &View<Pane>, cx: &mut WindowContext<'_>) {
    if pane == active_pane {
        return;
    } else if pane.read(cx).items_len() == 0 {
        pane.update(cx, |_, cx| {
            cx.emit(pane::Event::Remove {
                focus_on_pane: None,
            });
        })
    } else {
        move_all_items(pane, active_pane, cx);
    }
}

fn move_all_items(from_pane: &View<Pane>, to_pane: &View<Pane>, cx: &mut WindowContext<'_>) {
    let destination_is_different = from_pane != to_pane;
    let mut moved_items = 0;
    for (item_ix, item_handle) in from_pane
        .read(cx)
        .items()
        .enumerate()
        .map(|(ix, item)| (ix, item.clone()))
        .collect::<Vec<_>>()
    {
        let ix = item_ix - moved_items;
        if destination_is_different {
            // Close item from previous pane
            from_pane.update(cx, |source, cx| {
                source.remove_item_and_focus_on_pane(ix, false, to_pane.clone(), cx);
            });
            moved_items += 1;
        }

        // This automatically removes duplicate items in the pane
        to_pane.update(cx, |destination, cx| {
            destination.add_item(item_handle, true, true, None, cx);
            destination.focus(cx)
        });
    }
}

pub fn move_item(
    source: &View<Pane>,
    destination: &View<Pane>,
    item_id_to_move: EntityId,
    destination_index: usize,
    cx: &mut WindowContext<'_>,
) {
    let Some((item_ix, item_handle)) = source
        .read(cx)
        .items()
        .enumerate()
        .find(|(_, item_handle)| item_handle.item_id() == item_id_to_move)
        .map(|(ix, item)| (ix, item.clone()))
    else {
        // Tab was closed during drag
        return;
    };

    if source != destination {
        // Close item from previous pane
        source.update(cx, |source, cx| {
            source.remove_item_and_focus_on_pane(item_ix, false, destination.clone(), cx);
        });
    }

    // This automatically removes duplicate items in the pane
    destination.update(cx, |destination, cx| {
        destination.add_item(item_handle, true, true, Some(destination_index), cx);
        destination.focus(cx)
    });
}

#[cfg(test)]
mod tests {
    use std::{cell::RefCell, rc::Rc};

    use super::*;
    use crate::{
        dock::{test::TestPanel, PanelEvent},
        item::{
            test::{TestItem, TestProjectItem},
            ItemEvent,
        },
    };
    use fs::FakeFs;
    use gpui::{
        px, DismissEvent, Empty, EventEmitter, FocusHandle, FocusableView, Render, TestAppContext,
        UpdateGlobal, VisualTestContext,
    };
    use project::{Project, ProjectEntryId};
    use serde_json::json;
    use settings::SettingsStore;

    #[gpui::test]
    async fn test_tab_disambiguation(cx: &mut TestAppContext) {
        init_test(cx);

        let fs = FakeFs::new(cx.executor());
        let project = Project::test(fs, [], cx).await;
        let (workspace, cx) = cx.add_window_view(|cx| Workspace::test_new(project.clone(), cx));

        // Adding an item with no ambiguity renders the tab without detail.
        let item1 = cx.new_view(|cx| {
            let mut item = TestItem::new(cx);
            item.tab_descriptions = Some(vec!["c", "b1/c", "a/b1/c"]);
            item
        });
        workspace.update(cx, |workspace, cx| {
            workspace.add_item_to_active_pane(Box::new(item1.clone()), None, true, cx);
        });
        item1.update(cx, |item, _| assert_eq!(item.tab_detail.get(), Some(0)));

        // Adding an item that creates ambiguity increases the level of detail on
        // both tabs.
        let item2 = cx.new_view(|cx| {
            let mut item = TestItem::new(cx);
            item.tab_descriptions = Some(vec!["c", "b2/c", "a/b2/c"]);
            item
        });
        workspace.update(cx, |workspace, cx| {
            workspace.add_item_to_active_pane(Box::new(item2.clone()), None, true, cx);
        });
        item1.update(cx, |item, _| assert_eq!(item.tab_detail.get(), Some(1)));
        item2.update(cx, |item, _| assert_eq!(item.tab_detail.get(), Some(1)));

        // Adding an item that creates ambiguity increases the level of detail only
        // on the ambiguous tabs. In this case, the ambiguity can't be resolved so
        // we stop at the highest detail available.
        let item3 = cx.new_view(|cx| {
            let mut item = TestItem::new(cx);
            item.tab_descriptions = Some(vec!["c", "b2/c", "a/b2/c"]);
            item
        });
        workspace.update(cx, |workspace, cx| {
            workspace.add_item_to_active_pane(Box::new(item3.clone()), None, true, cx);
        });
        item1.update(cx, |item, _| assert_eq!(item.tab_detail.get(), Some(1)));
        item2.update(cx, |item, _| assert_eq!(item.tab_detail.get(), Some(3)));
        item3.update(cx, |item, _| assert_eq!(item.tab_detail.get(), Some(3)));
    }

    #[gpui::test]
    async fn test_tracking_active_path(cx: &mut TestAppContext) {
        init_test(cx);

        let fs = FakeFs::new(cx.executor());
        fs.insert_tree(
            "/root1",
            json!({
                "one.txt": "",
                "two.txt": "",
            }),
        )
        .await;
        fs.insert_tree(
            "/root2",
            json!({
                "three.txt": "",
            }),
        )
        .await;

        let project = Project::test(fs, ["root1".as_ref()], cx).await;
        let (workspace, cx) = cx.add_window_view(|cx| Workspace::test_new(project.clone(), cx));
        let pane = workspace.update(cx, |workspace, _| workspace.active_pane().clone());
        let worktree_id = project.update(cx, |project, cx| {
            project.worktrees(cx).next().unwrap().read(cx).id()
        });

        let item1 = cx.new_view(|cx| {
            TestItem::new(cx).with_project_items(&[TestProjectItem::new(1, "one.txt", cx)])
        });
        let item2 = cx.new_view(|cx| {
            TestItem::new(cx).with_project_items(&[TestProjectItem::new(2, "two.txt", cx)])
        });

        // Add an item to an empty pane
        workspace.update(cx, |workspace, cx| {
            workspace.add_item_to_active_pane(Box::new(item1), None, true, cx)
        });
        project.update(cx, |project, cx| {
            assert_eq!(
                project.active_entry(),
                project
                    .entry_for_path(&(worktree_id, "one.txt").into(), cx)
                    .map(|e| e.id)
            );
        });
        assert_eq!(cx.window_title().as_deref(), Some("one.txt — root1"));

        // Add a second item to a non-empty pane
        workspace.update(cx, |workspace, cx| {
            workspace.add_item_to_active_pane(Box::new(item2), None, true, cx)
        });
        assert_eq!(cx.window_title().as_deref(), Some("two.txt — root1"));
        project.update(cx, |project, cx| {
            assert_eq!(
                project.active_entry(),
                project
                    .entry_for_path(&(worktree_id, "two.txt").into(), cx)
                    .map(|e| e.id)
            );
        });

        // Close the active item
        pane.update(cx, |pane, cx| {
            pane.close_active_item(&Default::default(), cx).unwrap()
        })
        .await
        .unwrap();
        assert_eq!(cx.window_title().as_deref(), Some("one.txt — root1"));
        project.update(cx, |project, cx| {
            assert_eq!(
                project.active_entry(),
                project
                    .entry_for_path(&(worktree_id, "one.txt").into(), cx)
                    .map(|e| e.id)
            );
        });

        // Add a project folder
        project
            .update(cx, |project, cx| {
                project.find_or_create_worktree("root2", true, cx)
            })
            .await
            .unwrap();
        assert_eq!(cx.window_title().as_deref(), Some("one.txt — root1, root2"));

        // Remove a project folder
        project.update(cx, |project, cx| project.remove_worktree(worktree_id, cx));
        assert_eq!(cx.window_title().as_deref(), Some("one.txt — root2"));
    }

    #[gpui::test]
    async fn test_close_window(cx: &mut TestAppContext) {
        init_test(cx);

        let fs = FakeFs::new(cx.executor());
        fs.insert_tree("/root", json!({ "one": "" })).await;

        let project = Project::test(fs, ["root".as_ref()], cx).await;
        let (workspace, cx) = cx.add_window_view(|cx| Workspace::test_new(project.clone(), cx));

        // When there are no dirty items, there's nothing to do.
        let item1 = cx.new_view(TestItem::new);
        workspace.update(cx, |w, cx| {
            w.add_item_to_active_pane(Box::new(item1.clone()), None, true, cx)
        });
        let task = workspace.update(cx, |w, cx| w.prepare_to_close(CloseIntent::CloseWindow, cx));
        assert!(task.await.unwrap());

        // When there are dirty untitled items, prompt to save each one. If the user
        // cancels any prompt, then abort.
        let item2 = cx.new_view(|cx| TestItem::new(cx).with_dirty(true));
        let item3 = cx.new_view(|cx| {
            TestItem::new(cx)
                .with_dirty(true)
                .with_project_items(&[TestProjectItem::new(1, "1.txt", cx)])
        });
        workspace.update(cx, |w, cx| {
            w.add_item_to_active_pane(Box::new(item2.clone()), None, true, cx);
            w.add_item_to_active_pane(Box::new(item3.clone()), None, true, cx);
        });
        let task = workspace.update(cx, |w, cx| w.prepare_to_close(CloseIntent::CloseWindow, cx));
        cx.executor().run_until_parked();
        cx.simulate_prompt_answer(2); // cancel save all
        cx.executor().run_until_parked();
        cx.simulate_prompt_answer(2); // cancel save all
        cx.executor().run_until_parked();
        assert!(!cx.has_pending_prompt());
        assert!(!task.await.unwrap());
    }

    #[gpui::test]
    async fn test_close_window_with_serializable_items(cx: &mut TestAppContext) {
        init_test(cx);

        // Register TestItem as a serializable item
        cx.update(|cx| {
            register_serializable_item::<TestItem>(cx);
        });

        let fs = FakeFs::new(cx.executor());
        fs.insert_tree("/root", json!({ "one": "" })).await;

        let project = Project::test(fs, ["root".as_ref()], cx).await;
        let (workspace, cx) = cx.add_window_view(|cx| Workspace::test_new(project.clone(), cx));

        // When there are dirty untitled items, but they can serialize, then there is no prompt.
        let item1 = cx.new_view(|cx| {
            TestItem::new(cx)
                .with_dirty(true)
                .with_serialize(|| Some(Task::ready(Ok(()))))
        });
        let item2 = cx.new_view(|cx| {
            TestItem::new(cx)
                .with_dirty(true)
                .with_project_items(&[TestProjectItem::new(1, "1.txt", cx)])
                .with_serialize(|| Some(Task::ready(Ok(()))))
        });
        workspace.update(cx, |w, cx| {
            w.add_item_to_active_pane(Box::new(item1.clone()), None, true, cx);
            w.add_item_to_active_pane(Box::new(item2.clone()), None, true, cx);
        });
        let task = workspace.update(cx, |w, cx| w.prepare_to_close(CloseIntent::CloseWindow, cx));
        assert!(task.await.unwrap());
    }

    #[gpui::test]
    async fn test_close_pane_items(cx: &mut TestAppContext) {
        init_test(cx);

        let fs = FakeFs::new(cx.executor());

        let project = Project::test(fs, None, cx).await;
        let (workspace, cx) = cx.add_window_view(|cx| Workspace::test_new(project, cx));

        let item1 = cx.new_view(|cx| {
            TestItem::new(cx)
                .with_dirty(true)
                .with_project_items(&[TestProjectItem::new(1, "1.txt", cx)])
        });
        let item2 = cx.new_view(|cx| {
            TestItem::new(cx)
                .with_dirty(true)
                .with_conflict(true)
                .with_project_items(&[TestProjectItem::new(2, "2.txt", cx)])
        });
        let item3 = cx.new_view(|cx| {
            TestItem::new(cx)
                .with_dirty(true)
                .with_conflict(true)
                .with_project_items(&[TestProjectItem::new(3, "3.txt", cx)])
        });
        let item4 = cx.new_view(|cx| {
            TestItem::new(cx)
                .with_dirty(true)
                .with_project_items(&[TestProjectItem::new_untitled(cx)])
        });
        let pane = workspace.update(cx, |workspace, cx| {
            workspace.add_item_to_active_pane(Box::new(item1.clone()), None, true, cx);
            workspace.add_item_to_active_pane(Box::new(item2.clone()), None, true, cx);
            workspace.add_item_to_active_pane(Box::new(item3.clone()), None, true, cx);
            workspace.add_item_to_active_pane(Box::new(item4.clone()), None, true, cx);
            workspace.active_pane().clone()
        });

        let close_items = pane.update(cx, |pane, cx| {
            pane.activate_item(1, true, true, cx);
            assert_eq!(pane.active_item().unwrap().item_id(), item2.item_id());
            let item1_id = item1.item_id();
            let item3_id = item3.item_id();
            let item4_id = item4.item_id();
            pane.close_items(cx, SaveIntent::Close, move |id| {
                [item1_id, item3_id, item4_id].contains(&id)
            })
        });
        cx.executor().run_until_parked();

        assert!(cx.has_pending_prompt());
        // Ignore "Save all" prompt
        cx.simulate_prompt_answer(2);
        cx.executor().run_until_parked();
        // There's a prompt to save item 1.
        pane.update(cx, |pane, _| {
            assert_eq!(pane.items_len(), 4);
            assert_eq!(pane.active_item().unwrap().item_id(), item1.item_id());
        });
        // Confirm saving item 1.
        cx.simulate_prompt_answer(0);
        cx.executor().run_until_parked();

        // Item 1 is saved. There's a prompt to save item 3.
        pane.update(cx, |pane, cx| {
            assert_eq!(item1.read(cx).save_count, 1);
            assert_eq!(item1.read(cx).save_as_count, 0);
            assert_eq!(item1.read(cx).reload_count, 0);
            assert_eq!(pane.items_len(), 3);
            assert_eq!(pane.active_item().unwrap().item_id(), item3.item_id());
        });
        assert!(cx.has_pending_prompt());

        // Cancel saving item 3.
        cx.simulate_prompt_answer(1);
        cx.executor().run_until_parked();

        // Item 3 is reloaded. There's a prompt to save item 4.
        pane.update(cx, |pane, cx| {
            assert_eq!(item3.read(cx).save_count, 0);
            assert_eq!(item3.read(cx).save_as_count, 0);
            assert_eq!(item3.read(cx).reload_count, 1);
            assert_eq!(pane.items_len(), 2);
            assert_eq!(pane.active_item().unwrap().item_id(), item4.item_id());
        });
        assert!(cx.has_pending_prompt());

        // Confirm saving item 4.
        cx.simulate_prompt_answer(0);
        cx.executor().run_until_parked();

        // There's a prompt for a path for item 4.
        cx.simulate_new_path_selection(|_| Some(Default::default()));
        close_items.await.unwrap();

        // The requested items are closed.
        pane.update(cx, |pane, cx| {
            assert_eq!(item4.read(cx).save_count, 0);
            assert_eq!(item4.read(cx).save_as_count, 1);
            assert_eq!(item4.read(cx).reload_count, 0);
            assert_eq!(pane.items_len(), 1);
            assert_eq!(pane.active_item().unwrap().item_id(), item2.item_id());
        });
    }

    #[gpui::test]
    async fn test_prompting_to_save_only_on_last_item_for_entry(cx: &mut TestAppContext) {
        init_test(cx);

        let fs = FakeFs::new(cx.executor());
        let project = Project::test(fs, [], cx).await;
        let (workspace, cx) = cx.add_window_view(|cx| Workspace::test_new(project, cx));

        // Create several workspace items with single project entries, and two
        // workspace items with multiple project entries.
        let single_entry_items = (0..=4)
            .map(|project_entry_id| {
                cx.new_view(|cx| {
                    TestItem::new(cx)
                        .with_dirty(true)
                        .with_project_items(&[TestProjectItem::new(
                            project_entry_id,
                            &format!("{project_entry_id}.txt"),
                            cx,
                        )])
                })
            })
            .collect::<Vec<_>>();
        let item_2_3 = cx.new_view(|cx| {
            TestItem::new(cx)
                .with_dirty(true)
                .with_singleton(false)
                .with_project_items(&[
                    single_entry_items[2].read(cx).project_items[0].clone(),
                    single_entry_items[3].read(cx).project_items[0].clone(),
                ])
        });
        let item_3_4 = cx.new_view(|cx| {
            TestItem::new(cx)
                .with_dirty(true)
                .with_singleton(false)
                .with_project_items(&[
                    single_entry_items[3].read(cx).project_items[0].clone(),
                    single_entry_items[4].read(cx).project_items[0].clone(),
                ])
        });

        // Create two panes that contain the following project entries:
        //   left pane:
        //     multi-entry items:   (2, 3)
        //     single-entry items:  0, 1, 2, 3, 4
        //   right pane:
        //     single-entry items:  1
        //     multi-entry items:   (3, 4)
        let left_pane = workspace.update(cx, |workspace, cx| {
            let left_pane = workspace.active_pane().clone();
            workspace.add_item_to_active_pane(Box::new(item_2_3.clone()), None, true, cx);
            for item in single_entry_items {
                workspace.add_item_to_active_pane(Box::new(item), None, true, cx);
            }
            left_pane.update(cx, |pane, cx| {
                pane.activate_item(2, true, true, cx);
            });

            let right_pane = workspace
                .split_and_clone(left_pane.clone(), SplitDirection::Right, cx)
                .unwrap();

            right_pane.update(cx, |pane, cx| {
                pane.add_item(Box::new(item_3_4.clone()), true, true, None, cx);
            });

            left_pane
        });

        cx.focus_view(&left_pane);

        // When closing all of the items in the left pane, we should be prompted twice:
        // once for project entry 0, and once for project entry 2. Project entries 1,
        // 3, and 4 are all still open in the other paten. After those two
        // prompts, the task should complete.

        let close = left_pane.update(cx, |pane, cx| {
            pane.close_all_items(&CloseAllItems::default(), cx).unwrap()
        });
        cx.executor().run_until_parked();

        // Discard "Save all" prompt
        cx.simulate_prompt_answer(2);

        cx.executor().run_until_parked();
        left_pane.update(cx, |pane, cx| {
            assert_eq!(
                pane.active_item().unwrap().project_entry_ids(cx).as_slice(),
                &[ProjectEntryId::from_proto(0)]
            );
        });
        cx.simulate_prompt_answer(0);

        cx.executor().run_until_parked();
        left_pane.update(cx, |pane, cx| {
            assert_eq!(
                pane.active_item().unwrap().project_entry_ids(cx).as_slice(),
                &[ProjectEntryId::from_proto(2)]
            );
        });
        cx.simulate_prompt_answer(0);

        cx.executor().run_until_parked();
        close.await.unwrap();
        left_pane.update(cx, |pane, _| {
            assert_eq!(pane.items_len(), 0);
        });
    }

    #[gpui::test]
    async fn test_autosave(cx: &mut gpui::TestAppContext) {
        init_test(cx);

        let fs = FakeFs::new(cx.executor());
        let project = Project::test(fs, [], cx).await;
        let (workspace, cx) = cx.add_window_view(|cx| Workspace::test_new(project, cx));
        let pane = workspace.update(cx, |workspace, _| workspace.active_pane().clone());

        let item = cx.new_view(|cx| {
            TestItem::new(cx).with_project_items(&[TestProjectItem::new(1, "1.txt", cx)])
        });
        let item_id = item.entity_id();
        workspace.update(cx, |workspace, cx| {
            workspace.add_item_to_active_pane(Box::new(item.clone()), None, true, cx);
        });

        // Autosave on window change.
        item.update(cx, |item, cx| {
            SettingsStore::update_global(cx, |settings, cx| {
                settings.update_user_settings::<WorkspaceSettings>(cx, |settings| {
                    settings.autosave = Some(AutosaveSetting::OnWindowChange);
                })
            });
            item.is_dirty = true;
        });

        // Deactivating the window saves the file.
        cx.deactivate_window();
        item.update(cx, |item, _| assert_eq!(item.save_count, 1));

        // Re-activating the window doesn't save the file.
        cx.update(|cx| cx.activate_window());
        cx.executor().run_until_parked();
        item.update(cx, |item, _| assert_eq!(item.save_count, 1));

        // Autosave on focus change.
        item.update(cx, |item, cx| {
            cx.focus_self();
            SettingsStore::update_global(cx, |settings, cx| {
                settings.update_user_settings::<WorkspaceSettings>(cx, |settings| {
                    settings.autosave = Some(AutosaveSetting::OnFocusChange);
                })
            });
            item.is_dirty = true;
        });

        // Blurring the item saves the file.
        item.update(cx, |_, cx| cx.blur());
        cx.executor().run_until_parked();
        item.update(cx, |item, _| assert_eq!(item.save_count, 2));

        // Deactivating the window still saves the file.
        item.update(cx, |item, cx| {
            cx.focus_self();
            item.is_dirty = true;
        });
        cx.deactivate_window();
        item.update(cx, |item, _| assert_eq!(item.save_count, 3));

        // Autosave after delay.
        item.update(cx, |item, cx| {
            SettingsStore::update_global(cx, |settings, cx| {
                settings.update_user_settings::<WorkspaceSettings>(cx, |settings| {
                    settings.autosave = Some(AutosaveSetting::AfterDelay { milliseconds: 500 });
                })
            });
            item.is_dirty = true;
            cx.emit(ItemEvent::Edit);
        });

        // Delay hasn't fully expired, so the file is still dirty and unsaved.
        cx.executor().advance_clock(Duration::from_millis(250));
        item.update(cx, |item, _| assert_eq!(item.save_count, 3));

        // After delay expires, the file is saved.
        cx.executor().advance_clock(Duration::from_millis(250));
        item.update(cx, |item, _| assert_eq!(item.save_count, 4));

        // Autosave on focus change, ensuring closing the tab counts as such.
        item.update(cx, |item, cx| {
            SettingsStore::update_global(cx, |settings, cx| {
                settings.update_user_settings::<WorkspaceSettings>(cx, |settings| {
                    settings.autosave = Some(AutosaveSetting::OnFocusChange);
                })
            });
            item.is_dirty = true;
        });

        pane.update(cx, |pane, cx| {
            pane.close_items(cx, SaveIntent::Close, move |id| id == item_id)
        })
        .await
        .unwrap();
        assert!(!cx.has_pending_prompt());
        item.update(cx, |item, _| assert_eq!(item.save_count, 5));

        // Add the item again, ensuring autosave is prevented if the underlying file has been deleted.
        workspace.update(cx, |workspace, cx| {
            workspace.add_item_to_active_pane(Box::new(item.clone()), None, true, cx);
        });
        item.update(cx, |item, cx| {
            item.project_items[0].update(cx, |item, _| {
                item.entry_id = None;
            });
            item.is_dirty = true;
            cx.blur();
        });
        cx.run_until_parked();
        item.update(cx, |item, _| assert_eq!(item.save_count, 5));

        // Ensure autosave is prevented for deleted files also when closing the buffer.
        let _close_items = pane.update(cx, |pane, cx| {
            pane.close_items(cx, SaveIntent::Close, move |id| id == item_id)
        });
        cx.run_until_parked();
        assert!(cx.has_pending_prompt());
        item.update(cx, |item, _| assert_eq!(item.save_count, 5));
    }

    #[gpui::test]
    async fn test_pane_navigation(cx: &mut gpui::TestAppContext) {
        init_test(cx);

        let fs = FakeFs::new(cx.executor());

        let project = Project::test(fs, [], cx).await;
        let (workspace, cx) = cx.add_window_view(|cx| Workspace::test_new(project, cx));

        let item = cx.new_view(|cx| {
            TestItem::new(cx).with_project_items(&[TestProjectItem::new(1, "1.txt", cx)])
        });
        let pane = workspace.update(cx, |workspace, _| workspace.active_pane().clone());
        let toolbar = pane.update(cx, |pane, _| pane.toolbar().clone());
        let toolbar_notify_count = Rc::new(RefCell::new(0));

        workspace.update(cx, |workspace, cx| {
            workspace.add_item_to_active_pane(Box::new(item.clone()), None, true, cx);
            let toolbar_notification_count = toolbar_notify_count.clone();
            cx.observe(&toolbar, move |_, _, _| {
                *toolbar_notification_count.borrow_mut() += 1
            })
            .detach();
        });

        pane.update(cx, |pane, _| {
            assert!(!pane.can_navigate_backward());
            assert!(!pane.can_navigate_forward());
        });

        item.update(cx, |item, cx| {
            item.set_state("one".to_string(), cx);
        });

        // Toolbar must be notified to re-render the navigation buttons
        assert_eq!(*toolbar_notify_count.borrow(), 1);

        pane.update(cx, |pane, _| {
            assert!(pane.can_navigate_backward());
            assert!(!pane.can_navigate_forward());
        });

        workspace
            .update(cx, |workspace, cx| workspace.go_back(pane.downgrade(), cx))
            .await
            .unwrap();

        assert_eq!(*toolbar_notify_count.borrow(), 2);
        pane.update(cx, |pane, _| {
            assert!(!pane.can_navigate_backward());
            assert!(pane.can_navigate_forward());
        });
    }

    #[gpui::test]
    async fn test_toggle_docks_and_panels(cx: &mut gpui::TestAppContext) {
        init_test(cx);
        let fs = FakeFs::new(cx.executor());

        let project = Project::test(fs, [], cx).await;
        let (workspace, cx) = cx.add_window_view(|cx| Workspace::test_new(project, cx));

        let panel = workspace.update(cx, |workspace, cx| {
            let panel = cx.new_view(|cx| TestPanel::new(DockPosition::Right, cx));
            workspace.add_panel(panel.clone(), cx);

            workspace
                .right_dock()
                .update(cx, |right_dock, cx| right_dock.set_open(true, cx));

            panel
        });

        let pane = workspace.update(cx, |workspace, _| workspace.active_pane().clone());
        pane.update(cx, |pane, cx| {
            let item = cx.new_view(TestItem::new);
            pane.add_item(Box::new(item), true, true, None, cx);
        });

        // Transfer focus from center to panel
        workspace.update(cx, |workspace, cx| {
            workspace.toggle_panel_focus::<TestPanel>(cx);
        });

        workspace.update(cx, |workspace, cx| {
            assert!(workspace.right_dock().read(cx).is_open());
            assert!(!panel.is_zoomed(cx));
            assert!(panel.read(cx).focus_handle(cx).contains_focused(cx));
        });

        // Transfer focus from panel to center
        workspace.update(cx, |workspace, cx| {
            workspace.toggle_panel_focus::<TestPanel>(cx);
        });

        workspace.update(cx, |workspace, cx| {
            assert!(workspace.right_dock().read(cx).is_open());
            assert!(!panel.is_zoomed(cx));
            assert!(!panel.read(cx).focus_handle(cx).contains_focused(cx));
        });

        // Close the dock
        workspace.update(cx, |workspace, cx| {
            workspace.toggle_dock(DockPosition::Right, cx);
        });

        workspace.update(cx, |workspace, cx| {
            assert!(!workspace.right_dock().read(cx).is_open());
            assert!(!panel.is_zoomed(cx));
            assert!(!panel.read(cx).focus_handle(cx).contains_focused(cx));
        });

        // Open the dock
        workspace.update(cx, |workspace, cx| {
            workspace.toggle_dock(DockPosition::Right, cx);
        });

        workspace.update(cx, |workspace, cx| {
            assert!(workspace.right_dock().read(cx).is_open());
            assert!(!panel.is_zoomed(cx));
            assert!(panel.read(cx).focus_handle(cx).contains_focused(cx));
        });

        // Focus and zoom panel
        panel.update(cx, |panel, cx| {
            cx.focus_self();
            panel.set_zoomed(true, cx)
        });

        workspace.update(cx, |workspace, cx| {
            assert!(workspace.right_dock().read(cx).is_open());
            assert!(panel.is_zoomed(cx));
            assert!(panel.read(cx).focus_handle(cx).contains_focused(cx));
        });

        // Transfer focus to the center closes the dock
        workspace.update(cx, |workspace, cx| {
            workspace.toggle_panel_focus::<TestPanel>(cx);
        });

        workspace.update(cx, |workspace, cx| {
            assert!(!workspace.right_dock().read(cx).is_open());
            assert!(panel.is_zoomed(cx));
            assert!(!panel.read(cx).focus_handle(cx).contains_focused(cx));
        });

        // Transferring focus back to the panel keeps it zoomed
        workspace.update(cx, |workspace, cx| {
            workspace.toggle_panel_focus::<TestPanel>(cx);
        });

        workspace.update(cx, |workspace, cx| {
            assert!(workspace.right_dock().read(cx).is_open());
            assert!(panel.is_zoomed(cx));
            assert!(panel.read(cx).focus_handle(cx).contains_focused(cx));
        });

        // Close the dock while it is zoomed
        workspace.update(cx, |workspace, cx| {
            workspace.toggle_dock(DockPosition::Right, cx)
        });

        workspace.update(cx, |workspace, cx| {
            assert!(!workspace.right_dock().read(cx).is_open());
            assert!(panel.is_zoomed(cx));
            assert!(workspace.zoomed.is_none());
            assert!(!panel.read(cx).focus_handle(cx).contains_focused(cx));
        });

        // Opening the dock, when it's zoomed, retains focus
        workspace.update(cx, |workspace, cx| {
            workspace.toggle_dock(DockPosition::Right, cx)
        });

        workspace.update(cx, |workspace, cx| {
            assert!(workspace.right_dock().read(cx).is_open());
            assert!(panel.is_zoomed(cx));
            assert!(workspace.zoomed.is_some());
            assert!(panel.read(cx).focus_handle(cx).contains_focused(cx));
        });

        // Unzoom and close the panel, zoom the active pane.
        panel.update(cx, |panel, cx| panel.set_zoomed(false, cx));
        workspace.update(cx, |workspace, cx| {
            workspace.toggle_dock(DockPosition::Right, cx)
        });
        pane.update(cx, |pane, cx| pane.toggle_zoom(&Default::default(), cx));

        // Opening a dock unzooms the pane.
        workspace.update(cx, |workspace, cx| {
            workspace.toggle_dock(DockPosition::Right, cx)
        });
        workspace.update(cx, |workspace, cx| {
            let pane = pane.read(cx);
            assert!(!pane.is_zoomed());
            assert!(!pane.focus_handle(cx).is_focused(cx));
            assert!(workspace.right_dock().read(cx).is_open());
            assert!(workspace.zoomed.is_none());
        });
    }

    #[gpui::test]
    async fn test_join_pane_into_next(cx: &mut gpui::TestAppContext) {
        init_test(cx);

        let fs = FakeFs::new(cx.executor());

        let project = Project::test(fs, None, cx).await;
        let (workspace, cx) = cx.add_window_view(|cx| Workspace::test_new(project, cx));

        // Let's arrange the panes like this:
        //
        // +-----------------------+
        // |         top           |
        // +------+--------+-------+
        // | left | center | right |
        // +------+--------+-------+
        // |        bottom         |
        // +-----------------------+

        let top_item = cx.new_view(|cx| {
            TestItem::new(cx).with_project_items(&[TestProjectItem::new(1, "top.txt", cx)])
        });
        let bottom_item = cx.new_view(|cx| {
            TestItem::new(cx).with_project_items(&[TestProjectItem::new(2, "bottom.txt", cx)])
        });
        let left_item = cx.new_view(|cx| {
            TestItem::new(cx).with_project_items(&[TestProjectItem::new(3, "left.txt", cx)])
        });
        let right_item = cx.new_view(|cx| {
            TestItem::new(cx).with_project_items(&[TestProjectItem::new(4, "right.txt", cx)])
        });
        let center_item = cx.new_view(|cx| {
            TestItem::new(cx).with_project_items(&[TestProjectItem::new(5, "center.txt", cx)])
        });

        let top_pane_id = workspace.update(cx, |workspace, cx| {
            let top_pane_id = workspace.active_pane().entity_id();
            workspace.add_item_to_active_pane(Box::new(top_item.clone()), None, false, cx);
            workspace.split_pane(workspace.active_pane().clone(), SplitDirection::Down, cx);
            top_pane_id
        });
        let bottom_pane_id = workspace.update(cx, |workspace, cx| {
            let bottom_pane_id = workspace.active_pane().entity_id();
            workspace.add_item_to_active_pane(Box::new(bottom_item.clone()), None, false, cx);
            workspace.split_pane(workspace.active_pane().clone(), SplitDirection::Up, cx);
            bottom_pane_id
        });
        let left_pane_id = workspace.update(cx, |workspace, cx| {
            let left_pane_id = workspace.active_pane().entity_id();
            workspace.add_item_to_active_pane(Box::new(left_item.clone()), None, false, cx);
            workspace.split_pane(workspace.active_pane().clone(), SplitDirection::Right, cx);
            left_pane_id
        });
        let right_pane_id = workspace.update(cx, |workspace, cx| {
            let right_pane_id = workspace.active_pane().entity_id();
            workspace.add_item_to_active_pane(Box::new(right_item.clone()), None, false, cx);
            workspace.split_pane(workspace.active_pane().clone(), SplitDirection::Left, cx);
            right_pane_id
        });
        let center_pane_id = workspace.update(cx, |workspace, cx| {
            let center_pane_id = workspace.active_pane().entity_id();
            workspace.add_item_to_active_pane(Box::new(center_item.clone()), None, false, cx);
            center_pane_id
        });
        cx.executor().run_until_parked();

        workspace.update(cx, |workspace, cx| {
            assert_eq!(center_pane_id, workspace.active_pane().entity_id());

            // Join into next from center pane into right
            workspace.join_pane_into_next(workspace.active_pane().clone(), cx);
        });

        workspace.update(cx, |workspace, cx| {
            let active_pane = workspace.active_pane();
            assert_eq!(right_pane_id, active_pane.entity_id());
            assert_eq!(2, active_pane.read(cx).items_len());
            let item_ids_in_pane =
                HashSet::from_iter(active_pane.read(cx).items().map(|item| item.item_id()));
            assert!(item_ids_in_pane.contains(&center_item.item_id()));
            assert!(item_ids_in_pane.contains(&right_item.item_id()));

            // Join into next from right pane into bottom
            workspace.join_pane_into_next(workspace.active_pane().clone(), cx);
        });

        workspace.update(cx, |workspace, cx| {
            let active_pane = workspace.active_pane();
            assert_eq!(bottom_pane_id, active_pane.entity_id());
            assert_eq!(3, active_pane.read(cx).items_len());
            let item_ids_in_pane =
                HashSet::from_iter(active_pane.read(cx).items().map(|item| item.item_id()));
            assert!(item_ids_in_pane.contains(&center_item.item_id()));
            assert!(item_ids_in_pane.contains(&right_item.item_id()));
            assert!(item_ids_in_pane.contains(&bottom_item.item_id()));

            // Join into next from bottom pane into left
            workspace.join_pane_into_next(workspace.active_pane().clone(), cx);
        });

        workspace.update(cx, |workspace, cx| {
            let active_pane = workspace.active_pane();
            assert_eq!(left_pane_id, active_pane.entity_id());
            assert_eq!(4, active_pane.read(cx).items_len());
            let item_ids_in_pane =
                HashSet::from_iter(active_pane.read(cx).items().map(|item| item.item_id()));
            assert!(item_ids_in_pane.contains(&center_item.item_id()));
            assert!(item_ids_in_pane.contains(&right_item.item_id()));
            assert!(item_ids_in_pane.contains(&bottom_item.item_id()));
            assert!(item_ids_in_pane.contains(&left_item.item_id()));

            // Join into next from left pane into top
            workspace.join_pane_into_next(workspace.active_pane().clone(), cx);
        });

        workspace.update(cx, |workspace, cx| {
            let active_pane = workspace.active_pane();
            assert_eq!(top_pane_id, active_pane.entity_id());
            assert_eq!(5, active_pane.read(cx).items_len());
            let item_ids_in_pane =
                HashSet::from_iter(active_pane.read(cx).items().map(|item| item.item_id()));
            assert!(item_ids_in_pane.contains(&center_item.item_id()));
            assert!(item_ids_in_pane.contains(&right_item.item_id()));
            assert!(item_ids_in_pane.contains(&bottom_item.item_id()));
            assert!(item_ids_in_pane.contains(&left_item.item_id()));
            assert!(item_ids_in_pane.contains(&top_item.item_id()));

            // Single pane left: no-op
            workspace.join_pane_into_next(workspace.active_pane().clone(), cx)
        });

        workspace.update(cx, |workspace, _cx| {
            let active_pane = workspace.active_pane();
            assert_eq!(top_pane_id, active_pane.entity_id());
        });
    }

    fn add_an_item_to_active_pane(
        cx: &mut VisualTestContext,
        workspace: &View<Workspace>,
        item_id: u64,
    ) -> View<TestItem> {
        let item = cx.new_view(|cx| {
            TestItem::new(cx).with_project_items(&[TestProjectItem::new(
                item_id,
                "item{item_id}.txt",
                cx,
            )])
        });
        workspace.update(cx, |workspace, cx| {
            workspace.add_item_to_active_pane(Box::new(item.clone()), None, false, cx);
        });
        return item;
    }

    fn split_pane(cx: &mut VisualTestContext, workspace: &View<Workspace>) -> View<Pane> {
        return workspace.update(cx, |workspace, cx| {
            let new_pane =
                workspace.split_pane(workspace.active_pane().clone(), SplitDirection::Right, cx);
            new_pane
        });
    }

    #[gpui::test]
    async fn test_join_all_panes(cx: &mut gpui::TestAppContext) {
        init_test(cx);
        let fs = FakeFs::new(cx.executor());
        let project = Project::test(fs, None, cx).await;
        let (workspace, cx) = cx.add_window_view(|cx| Workspace::test_new(project, cx));

        add_an_item_to_active_pane(cx, &workspace, 1);
        split_pane(cx, &workspace);
        add_an_item_to_active_pane(cx, &workspace, 2);
        split_pane(cx, &workspace); // empty pane
        split_pane(cx, &workspace);
        let last_item = add_an_item_to_active_pane(cx, &workspace, 3);

        cx.executor().run_until_parked();

        workspace.update(cx, |workspace, cx| {
            let num_panes = workspace.panes().len();
            let num_items_in_current_pane = workspace.active_pane().read(cx).items().count();
            let active_item = workspace
                .active_pane()
                .read(cx)
                .active_item()
                .expect("item is in focus");

            assert_eq!(num_panes, 4);
            assert_eq!(num_items_in_current_pane, 1);
            assert_eq!(active_item.item_id(), last_item.item_id());
        });

        workspace.update(cx, |workspace, cx| {
            workspace.join_all_panes(cx);
        });

        workspace.update(cx, |workspace, cx| {
            let num_panes = workspace.panes().len();
            let num_items_in_current_pane = workspace.active_pane().read(cx).items().count();
            let active_item = workspace
                .active_pane()
                .read(cx)
                .active_item()
                .expect("item is in focus");

            assert_eq!(num_panes, 1);
            assert_eq!(num_items_in_current_pane, 3);
            assert_eq!(active_item.item_id(), last_item.item_id());
        });
    }
    struct TestModal(FocusHandle);

    impl TestModal {
        fn new(cx: &mut ViewContext<Self>) -> Self {
            Self(cx.focus_handle())
        }
    }

    impl EventEmitter<DismissEvent> for TestModal {}

    impl FocusableView for TestModal {
        fn focus_handle(&self, _cx: &AppContext) -> FocusHandle {
            self.0.clone()
        }
    }

    impl ModalView for TestModal {}

    impl Render for TestModal {
        fn render(&mut self, _cx: &mut ViewContext<TestModal>) -> impl IntoElement {
            div().track_focus(&self.0)
        }
    }

    #[gpui::test]
    async fn test_panels(cx: &mut gpui::TestAppContext) {
        init_test(cx);
        let fs = FakeFs::new(cx.executor());

        let project = Project::test(fs, [], cx).await;
        let (workspace, cx) = cx.add_window_view(|cx| Workspace::test_new(project, cx));

        let (panel_1, panel_2) = workspace.update(cx, |workspace, cx| {
            let panel_1 = cx.new_view(|cx| TestPanel::new(DockPosition::Left, cx));
            workspace.add_panel(panel_1.clone(), cx);
            workspace
                .left_dock()
                .update(cx, |left_dock, cx| left_dock.set_open(true, cx));
            let panel_2 = cx.new_view(|cx| TestPanel::new(DockPosition::Right, cx));
            workspace.add_panel(panel_2.clone(), cx);
            workspace
                .right_dock()
                .update(cx, |right_dock, cx| right_dock.set_open(true, cx));

            let left_dock = workspace.left_dock();
            assert_eq!(
                left_dock.read(cx).visible_panel().unwrap().panel_id(),
                panel_1.panel_id()
            );
            assert_eq!(
                left_dock.read(cx).active_panel_size(cx).unwrap(),
                panel_1.size(cx)
            );

            left_dock.update(cx, |left_dock, cx| {
                left_dock.resize_active_panel(Some(px(1337.)), cx)
            });
            assert_eq!(
                workspace
                    .right_dock()
                    .read(cx)
                    .visible_panel()
                    .unwrap()
                    .panel_id(),
                panel_2.panel_id(),
            );

            (panel_1, panel_2)
        });

        // Move panel_1 to the right
        panel_1.update(cx, |panel_1, cx| {
            panel_1.set_position(DockPosition::Right, cx)
        });

        workspace.update(cx, |workspace, cx| {
            // Since panel_1 was visible on the left, it should now be visible now that it's been moved to the right.
            // Since it was the only panel on the left, the left dock should now be closed.
            assert!(!workspace.left_dock().read(cx).is_open());
            assert!(workspace.left_dock().read(cx).visible_panel().is_none());
            let right_dock = workspace.right_dock();
            assert_eq!(
                right_dock.read(cx).visible_panel().unwrap().panel_id(),
                panel_1.panel_id()
            );
            assert_eq!(
                right_dock.read(cx).active_panel_size(cx).unwrap(),
                px(1337.)
            );

            // Now we move panel_2 to the left
            panel_2.set_position(DockPosition::Left, cx);
        });

        workspace.update(cx, |workspace, cx| {
            // Since panel_2 was not visible on the right, we don't open the left dock.
            assert!(!workspace.left_dock().read(cx).is_open());
            // And the right dock is unaffected in its displaying of panel_1
            assert!(workspace.right_dock().read(cx).is_open());
            assert_eq!(
                workspace
                    .right_dock()
                    .read(cx)
                    .visible_panel()
                    .unwrap()
                    .panel_id(),
                panel_1.panel_id(),
            );
        });

        // Move panel_1 back to the left
        panel_1.update(cx, |panel_1, cx| {
            panel_1.set_position(DockPosition::Left, cx)
        });

        workspace.update(cx, |workspace, cx| {
            // Since panel_1 was visible on the right, we open the left dock and make panel_1 active.
            let left_dock = workspace.left_dock();
            assert!(left_dock.read(cx).is_open());
            assert_eq!(
                left_dock.read(cx).visible_panel().unwrap().panel_id(),
                panel_1.panel_id()
            );
            assert_eq!(left_dock.read(cx).active_panel_size(cx).unwrap(), px(1337.));
            // And the right dock should be closed as it no longer has any panels.
            assert!(!workspace.right_dock().read(cx).is_open());

            // Now we move panel_1 to the bottom
            panel_1.set_position(DockPosition::Bottom, cx);
        });

        workspace.update(cx, |workspace, cx| {
            // Since panel_1 was visible on the left, we close the left dock.
            assert!(!workspace.left_dock().read(cx).is_open());
            // The bottom dock is sized based on the panel's default size,
            // since the panel orientation changed from vertical to horizontal.
            let bottom_dock = workspace.bottom_dock();
            assert_eq!(
                bottom_dock.read(cx).active_panel_size(cx).unwrap(),
                panel_1.size(cx),
            );
            // Close bottom dock and move panel_1 back to the left.
            bottom_dock.update(cx, |bottom_dock, cx| bottom_dock.set_open(false, cx));
            panel_1.set_position(DockPosition::Left, cx);
        });

        // Emit activated event on panel 1
        panel_1.update(cx, |_, cx| cx.emit(PanelEvent::Activate));

        // Now the left dock is open and panel_1 is active and focused.
        workspace.update(cx, |workspace, cx| {
            let left_dock = workspace.left_dock();
            assert!(left_dock.read(cx).is_open());
            assert_eq!(
                left_dock.read(cx).visible_panel().unwrap().panel_id(),
                panel_1.panel_id(),
            );
            assert!(panel_1.focus_handle(cx).is_focused(cx));
        });

        // Emit closed event on panel 2, which is not active
        panel_2.update(cx, |_, cx| cx.emit(PanelEvent::Close));

        // Wo don't close the left dock, because panel_2 wasn't the active panel
        workspace.update(cx, |workspace, cx| {
            let left_dock = workspace.left_dock();
            assert!(left_dock.read(cx).is_open());
            assert_eq!(
                left_dock.read(cx).visible_panel().unwrap().panel_id(),
                panel_1.panel_id(),
            );
        });

        // Emitting a ZoomIn event shows the panel as zoomed.
        panel_1.update(cx, |_, cx| cx.emit(PanelEvent::ZoomIn));
        workspace.update(cx, |workspace, _| {
            assert_eq!(workspace.zoomed, Some(panel_1.to_any().downgrade()));
            assert_eq!(workspace.zoomed_position, Some(DockPosition::Left));
        });

        // Move panel to another dock while it is zoomed
        panel_1.update(cx, |panel, cx| panel.set_position(DockPosition::Right, cx));
        workspace.update(cx, |workspace, _| {
            assert_eq!(workspace.zoomed, Some(panel_1.to_any().downgrade()));

            assert_eq!(workspace.zoomed_position, Some(DockPosition::Right));
        });

        // This is a helper for getting a:
        // - valid focus on an element,
        // - that isn't a part of the panes and panels system of the Workspace,
        // - and doesn't trigger the 'on_focus_lost' API.
        let focus_other_view = {
            let workspace = workspace.clone();
            move |cx: &mut VisualTestContext| {
                workspace.update(cx, |workspace, cx| {
                    if let Some(_) = workspace.active_modal::<TestModal>(cx) {
                        workspace.toggle_modal(cx, TestModal::new);
                        workspace.toggle_modal(cx, TestModal::new);
                    } else {
                        workspace.toggle_modal(cx, TestModal::new);
                    }
                })
            }
        };

        // If focus is transferred to another view that's not a panel or another pane, we still show
        // the panel as zoomed.
        focus_other_view(cx);
        workspace.update(cx, |workspace, _| {
            assert_eq!(workspace.zoomed, Some(panel_1.to_any().downgrade()));
            assert_eq!(workspace.zoomed_position, Some(DockPosition::Right));
        });

        // If focus is transferred elsewhere in the workspace, the panel is no longer zoomed.
        workspace.update(cx, |_, cx| cx.focus_self());
        workspace.update(cx, |workspace, _| {
            assert_eq!(workspace.zoomed, None);
            assert_eq!(workspace.zoomed_position, None);
        });

        // If focus is transferred again to another view that's not a panel or a pane, we won't
        // show the panel as zoomed because it wasn't zoomed before.
        focus_other_view(cx);
        workspace.update(cx, |workspace, _| {
            assert_eq!(workspace.zoomed, None);
            assert_eq!(workspace.zoomed_position, None);
        });

        // When the panel is activated, it is zoomed again.
        cx.dispatch_action(ToggleRightDock);
        workspace.update(cx, |workspace, _| {
            assert_eq!(workspace.zoomed, Some(panel_1.to_any().downgrade()));
            assert_eq!(workspace.zoomed_position, Some(DockPosition::Right));
        });

        // Emitting a ZoomOut event unzooms the panel.
        panel_1.update(cx, |_, cx| cx.emit(PanelEvent::ZoomOut));
        workspace.update(cx, |workspace, _| {
            assert_eq!(workspace.zoomed, None);
            assert_eq!(workspace.zoomed_position, None);
        });

        // Emit closed event on panel 1, which is active
        panel_1.update(cx, |_, cx| cx.emit(PanelEvent::Close));

        // Now the left dock is closed, because panel_1 was the active panel
        workspace.update(cx, |workspace, cx| {
            let right_dock = workspace.right_dock();
            assert!(!right_dock.read(cx).is_open());
        });
    }

    mod register_project_item_tests {
        use ui::Context as _;

        use super::*;

        // View
        struct TestPngItemView {
            focus_handle: FocusHandle,
        }
        // Model
        struct TestPngItem {}

        impl project::Item for TestPngItem {
            fn try_open(
                _project: &Model<Project>,
                path: &ProjectPath,
                cx: &mut AppContext,
            ) -> Option<Task<gpui::Result<Model<Self>>>> {
                if path.path.extension().unwrap() == "png" {
                    Some(cx.spawn(|mut cx| async move { cx.new_model(|_| TestPngItem {}) }))
                } else {
                    None
                }
            }

            fn entry_id(&self, _: &AppContext) -> Option<ProjectEntryId> {
                None
            }

            fn project_path(&self, _: &AppContext) -> Option<ProjectPath> {
                None
            }
        }

        impl Item for TestPngItemView {
            type Event = ();
        }
        impl EventEmitter<()> for TestPngItemView {}
        impl FocusableView for TestPngItemView {
            fn focus_handle(&self, _cx: &AppContext) -> FocusHandle {
                self.focus_handle.clone()
            }
        }

        impl Render for TestPngItemView {
            fn render(&mut self, _cx: &mut ViewContext<Self>) -> impl IntoElement {
                Empty
            }
        }

        impl ProjectItem for TestPngItemView {
            type Item = TestPngItem;

            fn for_project_item(
                _project: Model<Project>,
                _item: Model<Self::Item>,
                cx: &mut ViewContext<Self>,
            ) -> Self
            where
                Self: Sized,
            {
                Self {
                    focus_handle: cx.focus_handle(),
                }
            }
        }

        // View
        struct TestIpynbItemView {
            focus_handle: FocusHandle,
        }
        // Model
        struct TestIpynbItem {}

        impl project::Item for TestIpynbItem {
            fn try_open(
                _project: &Model<Project>,
                path: &ProjectPath,
                cx: &mut AppContext,
            ) -> Option<Task<gpui::Result<Model<Self>>>> {
                if path.path.extension().unwrap() == "ipynb" {
                    Some(cx.spawn(|mut cx| async move { cx.new_model(|_| TestIpynbItem {}) }))
                } else {
                    None
                }
            }

            fn entry_id(&self, _: &AppContext) -> Option<ProjectEntryId> {
                None
            }

            fn project_path(&self, _: &AppContext) -> Option<ProjectPath> {
                None
            }
        }

        impl Item for TestIpynbItemView {
            type Event = ();
        }
        impl EventEmitter<()> for TestIpynbItemView {}
        impl FocusableView for TestIpynbItemView {
            fn focus_handle(&self, _cx: &AppContext) -> FocusHandle {
                self.focus_handle.clone()
            }
        }

        impl Render for TestIpynbItemView {
            fn render(&mut self, _cx: &mut ViewContext<Self>) -> impl IntoElement {
                Empty
            }
        }

        impl ProjectItem for TestIpynbItemView {
            type Item = TestIpynbItem;

            fn for_project_item(
                _project: Model<Project>,
                _item: Model<Self::Item>,
                cx: &mut ViewContext<Self>,
            ) -> Self
            where
                Self: Sized,
            {
                Self {
                    focus_handle: cx.focus_handle(),
                }
            }
        }

        struct TestAlternatePngItemView {
            focus_handle: FocusHandle,
        }

        impl Item for TestAlternatePngItemView {
            type Event = ();
        }

        impl EventEmitter<()> for TestAlternatePngItemView {}
        impl FocusableView for TestAlternatePngItemView {
            fn focus_handle(&self, _cx: &AppContext) -> FocusHandle {
                self.focus_handle.clone()
            }
        }

        impl Render for TestAlternatePngItemView {
            fn render(&mut self, _cx: &mut ViewContext<Self>) -> impl IntoElement {
                Empty
            }
        }

        impl ProjectItem for TestAlternatePngItemView {
            type Item = TestPngItem;

            fn for_project_item(
                _project: Model<Project>,
                _item: Model<Self::Item>,
                cx: &mut ViewContext<Self>,
            ) -> Self
            where
                Self: Sized,
            {
                Self {
                    focus_handle: cx.focus_handle(),
                }
            }
        }

        #[gpui::test]
        async fn test_register_project_item(cx: &mut TestAppContext) {
            init_test(cx);

            cx.update(|cx| {
                register_project_item::<TestPngItemView>(cx);
                register_project_item::<TestIpynbItemView>(cx);
            });

            let fs = FakeFs::new(cx.executor());
            fs.insert_tree(
                "/root1",
                json!({
                    "one.png": "BINARYDATAHERE",
                    "two.ipynb": "{ totally a notebook }",
                    "three.txt": "editing text, sure why not?"
                }),
            )
            .await;

            let project = Project::test(fs, ["root1".as_ref()], cx).await;
            let (workspace, cx) = cx.add_window_view(|cx| Workspace::test_new(project.clone(), cx));

            let worktree_id = project.update(cx, |project, cx| {
                project.worktrees(cx).next().unwrap().read(cx).id()
            });

            let handle = workspace
                .update(cx, |workspace, cx| {
                    let project_path = (worktree_id, "one.png");
                    workspace.open_path(project_path, None, true, cx)
                })
                .await
                .unwrap();

            // Now we can check if the handle we got back errored or not
            assert_eq!(
                handle.to_any().entity_type(),
                TypeId::of::<TestPngItemView>()
            );

            let handle = workspace
                .update(cx, |workspace, cx| {
                    let project_path = (worktree_id, "two.ipynb");
                    workspace.open_path(project_path, None, true, cx)
                })
                .await
                .unwrap();

            assert_eq!(
                handle.to_any().entity_type(),
                TypeId::of::<TestIpynbItemView>()
            );

            let handle = workspace
                .update(cx, |workspace, cx| {
                    let project_path = (worktree_id, "three.txt");
                    workspace.open_path(project_path, None, true, cx)
                })
                .await;
            assert!(handle.is_err());
        }

        #[gpui::test]
        async fn test_register_project_item_two_enter_one_leaves(cx: &mut TestAppContext) {
            init_test(cx);

            cx.update(|cx| {
                register_project_item::<TestPngItemView>(cx);
                register_project_item::<TestAlternatePngItemView>(cx);
            });

            let fs = FakeFs::new(cx.executor());
            fs.insert_tree(
                "/root1",
                json!({
                    "one.png": "BINARYDATAHERE",
                    "two.ipynb": "{ totally a notebook }",
                    "three.txt": "editing text, sure why not?"
                }),
            )
            .await;

            let project = Project::test(fs, ["root1".as_ref()], cx).await;
            let (workspace, cx) = cx.add_window_view(|cx| Workspace::test_new(project.clone(), cx));

            let worktree_id = project.update(cx, |project, cx| {
                project.worktrees(cx).next().unwrap().read(cx).id()
            });

            let handle = workspace
                .update(cx, |workspace, cx| {
                    let project_path = (worktree_id, "one.png");
                    workspace.open_path(project_path, None, true, cx)
                })
                .await
                .unwrap();

            // This _must_ be the second item registered
            assert_eq!(
                handle.to_any().entity_type(),
                TypeId::of::<TestAlternatePngItemView>()
            );

            let handle = workspace
                .update(cx, |workspace, cx| {
                    let project_path = (worktree_id, "three.txt");
                    workspace.open_path(project_path, None, true, cx)
                })
                .await;
            assert!(handle.is_err());
        }
    }

    pub fn init_test(cx: &mut TestAppContext) {
        cx.update(|cx| {
            let settings_store = SettingsStore::test(cx);
            cx.set_global(settings_store);
            theme::init(theme::LoadThemes::JustBase, cx);
            language::init(cx);
            crate::init_settings(cx);
            Project::init_settings(cx);
        });
    }
}<|MERGE_RESOLUTION|>--- conflicted
+++ resolved
@@ -16,7 +16,7 @@
 use call::{call_settings::CallSettings, ActiveCall};
 use client::{
     proto::{self, ErrorCode, PanelId, PeerId},
-    ChannelId, Client, DevServerProjectId, ErrorExt, ProjectId, Status, TypedEnvelope, UserStore,
+    ChannelId, Client, ErrorExt, ProjectId, Status, TypedEnvelope, UserStore,
 };
 use collections::{hash_map, HashMap, HashSet};
 use derive_more::{Deref, DerefMut};
@@ -52,7 +52,7 @@
 pub use pane::*;
 pub use pane_group::*;
 pub use persistence::{
-    model::{ItemId, LocalPaths, SerializedDevServerProject, SerializedWorkspaceLocation},
+    model::{ItemId, LocalPaths, SerializedWorkspaceLocation},
     WorkspaceDb, DB as WORKSPACE_DB,
 };
 use persistence::{
@@ -97,7 +97,7 @@
     IntoElement, ParentElement as _, Pixels, SharedString, Styled as _, ViewContext,
     VisualContext as _, WindowContext,
 };
-use util::{maybe, ResultExt, TryFutureExt};
+use util::{ResultExt, TryFutureExt};
 use uuid::Uuid;
 pub use workspace_settings::{
     AutosaveSetting, RestoreOnStartupBehavior, TabBarSettings, WorkspaceSettings,
@@ -1363,14 +1363,13 @@
                         if navigated {
                             break None;
                         }
-                    }
-                    // If the item is no longer present in this pane, then retrieve its
-                    // project path in order to reopen it.
-                    else {
+                    } else {
+                        // If the item is no longer present in this pane, then retrieve its
+                        // path info in order to reopen it.
                         break pane
                             .nav_history()
                             .path_for_item(entry.item.id())
-                            .map(|(project_path, _)| (project_path, entry));
+                            .map(|(project_path, abs_path)| (project_path, abs_path, entry));
                     }
                 }
             })
@@ -1378,32 +1377,67 @@
             None
         };
 
-        if let Some((project_path, entry)) = to_load {
-            // If the item was no longer present, then load it again from its previous path.
-            let task = self.load_path(project_path, cx);
+        if let Some((project_path, abs_path, entry)) = to_load {
+            // If the item was no longer present, then load it again from its previous path, first try the local path
+            let open_by_project_path = self.load_path(project_path.clone(), cx);
+
             cx.spawn(|workspace, mut cx| async move {
-                let task = task.await;
+                let open_by_project_path = open_by_project_path.await;
                 let mut navigated = false;
-                if let Some((project_entry_id, build_item)) = task.log_err() {
-                    let prev_active_item_id = pane.update(&mut cx, |pane, _| {
-                        pane.nav_history_mut().set_mode(mode);
-                        pane.active_item().map(|p| p.item_id())
-                    })?;
-
-                    pane.update(&mut cx, |pane, cx| {
-                        let item = pane.open_item(
-                            project_entry_id,
-                            true,
-                            entry.is_preview,
-                            cx,
-                            build_item,
-                        );
-                        navigated |= Some(item.item_id()) != prev_active_item_id;
-                        pane.nav_history_mut().set_mode(NavigationMode::Normal);
-                        if let Some(data) = entry.data {
-                            navigated |= item.navigate(data, cx);
+                match open_by_project_path
+                    .with_context(|| format!("Navigating to {project_path:?}"))
+                {
+                    Ok((project_entry_id, build_item)) => {
+                        let prev_active_item_id = pane.update(&mut cx, |pane, _| {
+                            pane.nav_history_mut().set_mode(mode);
+                            pane.active_item().map(|p| p.item_id())
+                        })?;
+
+                        pane.update(&mut cx, |pane, cx| {
+                            let item = pane.open_item(
+                                project_entry_id,
+                                true,
+                                entry.is_preview,
+                                cx,
+                                build_item,
+                            );
+                            navigated |= Some(item.item_id()) != prev_active_item_id;
+                            pane.nav_history_mut().set_mode(NavigationMode::Normal);
+                            if let Some(data) = entry.data {
+                                navigated |= item.navigate(data, cx);
+                            }
+                        })?;
+                    }
+                    Err(open_by_project_path_e) => {
+                        // Fall back to opening by abs path, in case an external file was opened and closed,
+                        // and its worktree is now dropped
+                        if let Some(abs_path) = abs_path {
+                            let prev_active_item_id = pane.update(&mut cx, |pane, _| {
+                                pane.nav_history_mut().set_mode(mode);
+                                pane.active_item().map(|p| p.item_id())
+                            })?;
+                            let open_by_abs_path = workspace.update(&mut cx, |workspace, cx| {
+                                workspace.open_abs_path(abs_path.clone(), false, cx)
+                            })?;
+                            match open_by_abs_path
+                                .await
+                                .with_context(|| format!("Navigating to {abs_path:?}"))
+                            {
+                                Ok(item) => {
+                                    pane.update(&mut cx, |pane, cx| {
+                                        navigated |= Some(item.item_id()) != prev_active_item_id;
+                                        pane.nav_history_mut().set_mode(NavigationMode::Normal);
+                                        if let Some(data) = entry.data {
+                                            navigated |= item.navigate(data, cx);
+                                        }
+                                    })?;
+                                }
+                                Err(open_by_abs_path_e) => {
+                                    log::error!("Failed to navigate history: {open_by_project_path_e:#} and {open_by_abs_path_e:#}");
+                                }
+                            }
                         }
-                    })?;
+                    }
                 }
 
                 if !navigated {
@@ -1876,37 +1910,6 @@
             }
             Ok(true)
         })
-    }
-
-    pub fn open(&mut self, _: &Open, cx: &mut ViewContext<Self>) {
-        self.client()
-            .telemetry()
-            .report_app_event("open project".to_string());
-        let paths = self.prompt_for_open_path(
-            PathPromptOptions {
-                files: true,
-                directories: true,
-                multiple: true,
-            },
-            DirectoryLister::Local(self.app_state.fs.clone()),
-            cx,
-        );
-
-        cx.spawn(|this, mut cx| async move {
-            let Some(paths) = paths.await.log_err().flatten() else {
-                return;
-            };
-
-            if let Some(task) = this
-                .update(&mut cx, |this, cx| {
-                    this.open_workspace_for_paths(false, paths, cx)
-                })
-                .log_err()
-            {
-                task.await.log_err();
-            }
-        })
-        .detach()
     }
 
     pub fn open_workspace_for_paths(
@@ -2055,7 +2058,7 @@
 
     fn add_folder_to_project(&mut self, _: &AddFolderToProject, cx: &mut ViewContext<Self>) {
         let project = self.project.read(cx);
-        if project.is_via_collab() && project.dev_server_project_id().is_none() {
+        if project.is_via_collab() {
             self.show_error(
                 &anyhow!("You cannot add folders to someone else's project"),
                 cx,
@@ -4131,20 +4134,6 @@
             } else {
                 None
             }
-        } else if let Some(dev_server_project_id) = self.project().read(cx).dev_server_project_id()
-        {
-            let store = dev_server_projects::Store::global(cx).read(cx);
-            maybe!({
-                let project = store.dev_server_project(dev_server_project_id)?;
-                let dev_server = store.dev_server(project.dev_server_id)?;
-
-                let dev_server_project = SerializedDevServerProject {
-                    id: dev_server_project_id,
-                    dev_server_name: dev_server.name.to_string(),
-                    paths: project.paths.to_vec(),
-                };
-                Some(SerializedWorkspaceLocation::DevServer(dev_server_project))
-            })
         } else {
             None
         };
@@ -4346,7 +4335,6 @@
             .on_action(cx.listener(Self::send_keystrokes))
             .on_action(cx.listener(Self::add_folder_to_project))
             .on_action(cx.listener(Self::follow_next_collaborator))
-            .on_action(cx.listener(Self::open))
             .on_action(cx.listener(Self::close_window))
             .on_action(cx.listener(Self::activate_pane_at_index))
             .on_action(cx.listener(|workspace, _: &Unfollow, cx| {
@@ -4755,46 +4743,6 @@
                         .flex_1()
                         .flex()
                         .flex_col()
-<<<<<<< HEAD
-                        .overflow_hidden()
-                        .border_l_1()
-                        .border_r_1()
-                        .border_color(colors.border_disabled)
-                        .child({
-                            let this = cx.view().clone();
-                            canvas(
-                                move |bounds, cx| this.update(cx, |this, _cx| this.bounds = bounds),
-                                |_, _, _| {},
-                            )
-                            .absolute()
-                            .size_full()
-                        })
-                        .when(self.zoomed.is_none(), |this| {
-                            this.on_drag_move(cx.listener(
-                                |workspace, e: &DragMoveEvent<DraggedDock>, cx| match e.drag(cx).0 {
-                                    DockPosition::Left => {
-                                        let size = e.event.position.x - workspace.bounds.left();
-                                        workspace.left_dock.update(cx, |left_dock, cx| {
-                                            left_dock.resize_active_panel(Some(size), cx);
-                                        });
-                                    }
-                                    DockPosition::Right => {
-                                        let size = workspace.bounds.right() - e.event.position.x;
-                                        workspace.right_dock.update(cx, |right_dock, cx| {
-                                            right_dock.resize_active_panel(Some(size), cx);
-                                        });
-                                    }
-                                    DockPosition::Bottom => {
-                                        let size = workspace.bounds.bottom() - e.event.position.y;
-                                        workspace.bottom_dock.update(cx, |bottom_dock, cx| {
-                                            bottom_dock.resize_active_panel(Some(size), cx);
-                                        });
-                                    }
-                                },
-                            ))
-                        })
-=======
->>>>>>> dcb0da0a
                         .child(
                             div()
                                 .id("workspace")
@@ -5232,13 +5180,12 @@
             if let Some(workspace) = requesting_window {
                 let project = workspace.update(cx, |workspace, cx| {
                     let project = workspace.project.read(cx);
-                    let is_dev_server = project.dev_server_project_id().is_some();
-
-                    if !is_dev_server && !CallSettings::get_global(cx).share_on_join {
+
+                    if !CallSettings::get_global(cx).share_on_join {
                         return None;
                     }
 
-                    if (project.is_local() || project.is_via_ssh() || is_dev_server)
+                    if (project.is_local() || project.is_via_ssh())
                         && project.visible_worktrees(cx).any(|tree| {
                             tree.read(cx)
                                 .root_entry()
@@ -5734,84 +5681,6 @@
         };
 
         Ok((serialized_ssh_project, workspace_id, serialized_workspace))
-    })
-}
-
-pub fn join_dev_server_project(
-    dev_server_project_id: DevServerProjectId,
-    project_id: ProjectId,
-    app_state: Arc<AppState>,
-    window_to_replace: Option<WindowHandle<Workspace>>,
-    cx: &mut AppContext,
-) -> Task<Result<WindowHandle<Workspace>>> {
-    let windows = cx.windows();
-    cx.spawn(|mut cx| async move {
-        let existing_workspace = windows.into_iter().find_map(|window| {
-            window.downcast::<Workspace>().and_then(|window| {
-                window
-                    .update(&mut cx, |workspace, cx| {
-                        if workspace.project().read(cx).remote_id() == Some(project_id.0) {
-                            Some(window)
-                        } else {
-                            None
-                        }
-                    })
-                    .unwrap_or(None)
-            })
-        });
-
-        let serialized_workspace: Option<SerializedWorkspace> =
-            persistence::DB.workspace_for_dev_server_project(dev_server_project_id);
-
-        let workspace = if let Some(existing_workspace) = existing_workspace {
-            existing_workspace
-        } else {
-            let project = Project::remote(
-                project_id.0,
-                app_state.client.clone(),
-                app_state.user_store.clone(),
-                app_state.languages.clone(),
-                app_state.fs.clone(),
-                cx.clone(),
-            )
-            .await?;
-
-            let workspace_id = if let Some(ref serialized_workspace) = serialized_workspace {
-                serialized_workspace.id
-            } else {
-                persistence::DB.next_id().await?
-            };
-
-            if let Some(window_to_replace) = window_to_replace {
-                cx.update_window(window_to_replace.into(), |_, cx| {
-                    cx.replace_root_view(|cx| {
-                        Workspace::new(Some(workspace_id), project, app_state.clone(), cx)
-                    });
-                })?;
-                window_to_replace
-            } else {
-                let window_bounds_override = window_bounds_env_override();
-                cx.update(|cx| {
-                    let mut options = (app_state.build_window_options)(None, cx);
-                    options.window_bounds = window_bounds_override.map(WindowBounds::Windowed);
-                    cx.open_window(options, |cx| {
-                        cx.new_view(|cx| {
-                            Workspace::new(Some(workspace_id), project, app_state.clone(), cx)
-                        })
-                    })
-                })??
-            }
-        };
-
-        workspace
-            .update(&mut cx, |_, cx| {
-                cx.activate(true);
-                cx.activate_window();
-                open_items(serialized_workspace, vec![], app_state, cx)
-            })?
-            .await?;
-
-        anyhow::Ok(workspace)
     })
 }
 
