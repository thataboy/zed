use crate::ItemHandle;
use gpui::{
    AnyView, Entity, EntityId, EventEmitter, ParentElement as _, Render, Styled, View, ViewContext,
    WindowContext,
};
use ui::prelude::*;
use ui::{h_flex, v_flex};

pub enum ToolbarItemEvent {
    ChangeLocation(ToolbarItemLocation),
}

pub trait ToolbarItemView: Render + EventEmitter<ToolbarItemEvent> {
    fn set_active_pane_item(
        &mut self,
        active_pane_item: Option<&dyn crate::ItemHandle>,
        cx: &mut ViewContext<Self>,
    ) -> ToolbarItemLocation;

    fn pane_focus_update(&mut self, _pane_focused: bool, _cx: &mut ViewContext<Self>) {}
}

trait ToolbarItemViewHandle: Send {
    fn id(&self) -> EntityId;
    fn to_any(&self) -> AnyView;
    fn set_active_pane_item(
        &self,
        active_pane_item: Option<&dyn ItemHandle>,
        cx: &mut WindowContext,
    ) -> ToolbarItemLocation;
    fn focus_changed(&mut self, pane_focused: bool, cx: &mut WindowContext);
}

#[derive(Copy, Clone, Debug, PartialEq)]
pub enum ToolbarItemLocation {
    Hidden,
    PrimaryLeft,
    PrimaryRight,
    Secondary,
}

pub struct Toolbar {
    active_item: Option<Box<dyn ItemHandle>>,
    hidden: bool,
    can_navigate: bool,
    items: Vec<(Box<dyn ToolbarItemViewHandle>, ToolbarItemLocation)>,
}

impl Toolbar {
    fn has_any_visible_items(&self) -> bool {
        self.items
            .iter()
            .any(|(_item, location)| *location != ToolbarItemLocation::Hidden)
    }

    fn left_items(&self) -> impl Iterator<Item = &dyn ToolbarItemViewHandle> {
        self.items.iter().filter_map(|(item, location)| {
            if *location == ToolbarItemLocation::PrimaryLeft {
                Some(item.as_ref())
            } else {
                None
            }
        })
    }

    fn right_items(&self) -> impl Iterator<Item = &dyn ToolbarItemViewHandle> {
        self.items.iter().filter_map(|(item, location)| {
            if *location == ToolbarItemLocation::PrimaryRight {
                Some(item.as_ref())
            } else {
                None
            }
        })
    }

    fn secondary_items(&self) -> impl Iterator<Item = &dyn ToolbarItemViewHandle> {
        self.items.iter().filter_map(|(item, location)| {
            if *location == ToolbarItemLocation::Secondary {
                Some(item.as_ref())
            } else {
                None
            }
        })
    }
}

impl Render for Toolbar {
    fn render(&mut self, cx: &mut ViewContext<Self>) -> impl IntoElement {
        if !self.has_any_visible_items() {
            return div();
        }

        let secondary_item = self.secondary_items().next().map(|item| item.to_any());

        let has_left_items = self.left_items().count() > 0;
        let has_right_items = self.right_items().count() > 0;

        v_flex()
            .group("toolbar")
<<<<<<< HEAD
            .px(Spacing::Large.rems(cx))
            .py(Spacing::Small.rems(cx))
=======
            .p(DynamicSpacing::Base08.rems(cx))
>>>>>>> 6e477bbf
            .when(has_left_items || has_right_items, |this| {
                this.gap(DynamicSpacing::Base08.rems(cx))
            })
            .border_b_1()
            .border_color(cx.theme().colors().border_variant)
            .bg(cx.theme().colors().toolbar_background)
            .when(has_left_items || has_right_items, |this| {
                this.child(
                    h_flex()
                        .min_h(rems_from_px(18.))
                        .justify_between()
                        .gap(DynamicSpacing::Base08.rems(cx))
                        .when(has_left_items, |this| {
                            this.child(
                                h_flex()
                                    .flex_auto()
                                    .justify_start()
                                    .overflow_x_hidden()
                                    .children(self.left_items().map(|item| item.to_any())),
                            )
                        })
                        .when(has_right_items, |this| {
                            this.child(
                                h_flex()
                                    .map(|el| {
                                        if has_left_items {
                                            // We're using `flex_none` here to prevent some flickering that can occur when the
                                            // size of the left items container changes.
                                            el.flex_none()
                                        } else {
                                            el.flex_auto()
                                        }
                                    })
                                    .justify_end()
                                    .children(self.right_items().map(|item| item.to_any())),
                            )
                        }),
                )
            })
            .children(secondary_item)
    }
}

impl Default for Toolbar {
    fn default() -> Self {
        Self::new()
    }
}

impl Toolbar {
    pub fn new() -> Self {
        Self {
            active_item: None,
            items: Default::default(),
            hidden: false,
            can_navigate: true,
        }
    }

    pub fn set_can_navigate(&mut self, can_navigate: bool, cx: &mut ViewContext<Self>) {
        self.can_navigate = can_navigate;
        cx.notify();
    }

    pub fn add_item<T>(&mut self, item: View<T>, cx: &mut ViewContext<Self>)
    where
        T: 'static + ToolbarItemView,
    {
        let location = item.set_active_pane_item(self.active_item.as_deref(), cx);
        cx.subscribe(&item, |this, item, event, cx| {
            if let Some((_, current_location)) = this
                .items
                .iter_mut()
                .find(|(i, _)| i.id() == item.entity_id())
            {
                match event {
                    ToolbarItemEvent::ChangeLocation(new_location) => {
                        if new_location != current_location {
                            *current_location = *new_location;
                            cx.notify();
                        }
                    }
                }
            }
        })
        .detach();
        self.items.push((Box::new(item), location));
        cx.notify();
    }

    pub fn set_active_item(&mut self, item: Option<&dyn ItemHandle>, cx: &mut ViewContext<Self>) {
        self.active_item = item.map(|item| item.boxed_clone());
        self.hidden = self
            .active_item
            .as_ref()
            .map(|item| !item.show_toolbar(cx))
            .unwrap_or(false);

        for (toolbar_item, current_location) in self.items.iter_mut() {
            let new_location = toolbar_item.set_active_pane_item(item, cx);
            if new_location != *current_location {
                *current_location = new_location;
                cx.notify();
            }
        }
    }

    pub fn focus_changed(&mut self, focused: bool, cx: &mut ViewContext<Self>) {
        for (toolbar_item, _) in self.items.iter_mut() {
            toolbar_item.focus_changed(focused, cx);
        }
    }

    pub fn item_of_type<T: ToolbarItemView>(&self) -> Option<View<T>> {
        self.items
            .iter()
            .find_map(|(item, _)| item.to_any().downcast().ok())
    }

    pub fn hidden(&self) -> bool {
        self.hidden
    }
}

impl<T: ToolbarItemView> ToolbarItemViewHandle for View<T> {
    fn id(&self) -> EntityId {
        self.entity_id()
    }

    fn to_any(&self) -> AnyView {
        self.clone().into()
    }

    fn set_active_pane_item(
        &self,
        active_pane_item: Option<&dyn ItemHandle>,
        cx: &mut WindowContext,
    ) -> ToolbarItemLocation {
        self.update(cx, |this, cx| {
            this.set_active_pane_item(active_pane_item, cx)
        })
    }

    fn focus_changed(&mut self, pane_focused: bool, cx: &mut WindowContext) {
        self.update(cx, |this, cx| {
            this.pane_focus_update(pane_focused, cx);
            cx.notify();
        });
    }
}<|MERGE_RESOLUTION|>--- conflicted
+++ resolved
@@ -97,12 +97,8 @@
 
         v_flex()
             .group("toolbar")
-<<<<<<< HEAD
-            .px(Spacing::Large.rems(cx))
-            .py(Spacing::Small.rems(cx))
-=======
-            .p(DynamicSpacing::Base08.rems(cx))
->>>>>>> 6e477bbf
+            .px(DynamicSpacing::Base08.rems(cx))
+            .py(DynamicSpacing::Base03.rems(cx))
             .when(has_left_items || has_right_items, |this| {
                 this.gap(DynamicSpacing::Base08.rems(cx))
             })
